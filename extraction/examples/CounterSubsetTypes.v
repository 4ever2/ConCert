--- conflicted
+++ resolved
@@ -154,7 +154,7 @@
       tmDefinition COUNTER_MODULE.(lmd_module_name) t
      ).
 
-(** We redirect the extraction result for later processing and compiling with the Liquidity compiler *)
+(** We redirect the extraction result for later processing and compiling with the Liquidity compiler*)
 Redirect "examples/extracted-code/liquidity-extract/CounterSubsetTypes.liq"
 MetaCoq Run (tmMsg liquidity_counter).
 
@@ -163,12 +163,14 @@
 
   Import CameLIGOPretty CameLIGOExtract.
 
-  (** Exposing a printing configuration for CameLIGO*)
+  (** Exposing a printing configuration for CameLIGO *)
   Existing Instance PrintConfAddModuleNames.PrintWithModuleNames.
 
 
   Definition init (ctx : ContractCallContext) (setup : Z) : option storage :=
-    let ctx_ := ctx in (* prevents optimisations from removing unused [ctx]  *)
+    (* prevents optimisations from removing unused [ctx]
+       TODO: override masks instead. *)
+    let ctx_ := ctx in 
     Some setup.
 
   (** A translation table for definitions we want to remap. The corresponding top-level definitions will be *ignored* *)
@@ -179,7 +181,6 @@
     ; remap <%% Z.sub %%> "subInt"
     ; remap <%% Z.leb %%> "leInt"
     ; remap <%% Z.ltb %%> "ltInt"
-    (* ; remap <%% @proj1_sig %%> "(fun (x:sig_) -> x)" (* NOTE: currently, the code will not compile, see notes about polymorphism below *) *)
     ; remap <%% Z %%> "int"
     ; remap <%% Transaction %%> "operation list"
     ].
@@ -188,9 +189,6 @@
   Definition TT_rename_ligo : list (string * string):=
     [ ("true", "true")
     ; ("false", "false")
-    ; (string_of_kername <%% storage %%>, "storage")  (* we add [storage] so it is printed without the prefix *)
-    ; (string_of_kername <%% @ActionBody %%>, "operation") (* Same for ActionBody *) 
-    ; (string_of_kername <%% @Chain %%>, "chain") (* Same for Chain *)
     ; ("Some", "Some")
     ; ("None", "None")
     ].
@@ -212,12 +210,7 @@
       lmd_module_name := "cameligo_counter" ;
 
       (* definitions of operations on pairs and ints *)
-<<<<<<< HEAD
-      lmd_prelude := concat nl [CameLIGOPrelude; sig_def_ligo; exist_def_ligo];
-=======
-      lmd_prelude := concat nl [CameLIGOPrelude; dummy_chain];
->>>>>>> 4fc4ff16
-
+      lmd_prelude := CameLIGOPrelude;
       (* initial storage *)
       lmd_init := init ;
 
@@ -230,18 +223,18 @@
       lmd_receive_prelude := "";
       (* code for the entry point *)
       lmd_entry_point := print_default_entry_point
+                           <%% storage %%>
                            <%% counter_wrapper %%>
-                           <%% msg %%>
-                           <%% storage %%> |}.
+                           <%% msg %%> |}.
 
   (** We run the extraction procedure inside the [TemplateMonad].
       It uses the certified erasure from [MetaCoq] and the certified deboxing procedure
       that removes application of boxes to constants and constructors. *)
 
-  Definition to_inline_ligo := [<%% bool_rect %%>; <%% bool_rec %%>].
+  Definition to_inline_ligo := [<%% bool_rect %%>; <%% bool_rec %%>; <%% @proj1_sig %%>].
 
   Time MetaCoq Run
-  (CameLIGO_prepare_extraction PREFIX to_inline_ligo TT_remap_ligo TT_rename_ligo "cctx_instance" COUNTER_MODULE_LIGO).
+  (CameLIGO_prepare_extraction to_inline_ligo TT_remap_ligo TT_rename_ligo "cctx_instance" COUNTER_MODULE_LIGO).
 
   Time Definition cameLIGO_counter := Eval vm_compute in cameligo_counter_prepared.
 
