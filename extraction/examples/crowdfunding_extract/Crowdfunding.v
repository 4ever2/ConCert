--- conflicted
+++ resolved
@@ -29,14 +29,8 @@
 
   Import AcornBlockchain PreludeExt.Maps.
 
-<<<<<<< HEAD
   Notation "'Result'" := [! Prod (List SimpleActionBody) {full_state_ty} !]
                            (in custom type at level 2).
-=======
-  Notation "'Result'" := [!"prod"  ("list" "SimpleActionBody") {full_state_ty} !]
-                           (in custom type at level 2).
-
->>>>>>> f98e010d
 
   (** ** AST of the validation function *)
   Module Validate.
@@ -52,11 +46,7 @@
      (expr_to_tc Σ' (indexify nil maybe_bind_unit_syn)).
 
    Notation "a >> b" :=
-<<<<<<< HEAD
      [| {eConst (to_string_name <% maybe_bind_unit %>)} {a} {b}|]
-=======
-     [| {eConst "maybe_bind_unit"} {a} {b}|]
->>>>>>> f98e010d
        (in custom expr at level 0,
            a custom expr,
            b custom expr).
@@ -114,12 +104,7 @@
 
 (** Constructors. [Res] is an abbreviation for [Some (st, [action]) : option (State * list ActionBody)] *)
 
-<<<<<<< HEAD
   Definition actions_ty := [! List SimpleActionBody !].
-=======
-  Definition actions_ty := [! "list" "SimpleActionBody" !].
->>>>>>> f98e010d
-
   Notation "'Transfer' a b" :=
     [| {eConstr SActionBody "Act_transfer"} {b} {a} |]
       (in custom expr at level 0,
@@ -191,7 +176,6 @@
               | Nothing -> #Nothing)
              else #Nothing : Maybe Result |].
 
-   Compute crowdfunding.
   MetaCoq Unquote Definition receive :=
     (expr_to_tc Σ' (indexify nil crowdfunding)).
 
@@ -242,21 +226,12 @@
 
 (** A translation table for types *)
 Definition TTty : env string :=
-<<<<<<< HEAD
   [(to_string_name <% address_coq %>, "address");
    (to_string_name <% PreludeExt.Maps.addr_map_coq %>, "(address,tez) map");
    (to_string_name <% time_coq %>, "timestamp");
    (to_string_name <% Z %>, "tez");
    (to_string_name <% nat %>, "nat");
    (to_string_name <% AcornBlockchain.SimpleActionBody_coq %>, "operation")].
-=======
-  [("Coq.Numbers.BinNums.Z", "tez");
-   ("time_coq", "timestamp");
-   ("address_coq", "address");
-   ("addr_map", "(address,tez) map");
-   ("Coq.Init.Datatypes.nat", "nat");
-   ("SimpleActionBody", "operation")].
->>>>>>> f98e010d
 
 (** A translation table for primitive binary operations *)
 Definition TT : env string :=
