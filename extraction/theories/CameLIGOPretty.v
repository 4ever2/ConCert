(** * Pretty-printing CameLIGO code *)
(** Adapted from [EPretty] of MetaCoq.Erasure. *)

(** ** Features/limitations *)

(** Printing covers most constructs of CIC_box (terms after erasure). Usually we have to remove redundant boxes before printing. There are some limitations on what can work after extraction, due to the nature of CameLIGO, or some times, lack of proper support.

CameLIGO allows only tail-recursive calls and recursive functions must have only one argument. So, we pack multiple arguments in a tuple. In order for that to be correct, we assume that all fixpoints are fully applied. *)

From Coq Require Import List Program String Ascii.
From ConCert.Extraction Require Import Utils ExAst Common.
From ConCert.Extraction Require Import Annotations.
From ConCert.Extraction Require Import TypeAnnotations.
From ConCert.Extraction Require Import ResultMonad.
From ConCert.Extraction Require Import Extraction.
From ConCert.Embedding Require Import MyEnv Ast.
From MetaCoq.Template Require Import monad_utils.
From MetaCoq.Erasure Require Import EAst EAstUtils.
From ConCert.Utils Require Import StringExtra.


Import monad_utils.MonadNotation.
Local Open Scope string_scope.
Import String.

(* F# style piping notation *)
Notation "f <| x" := (f x) (at level 32, left associativity, only parsing).
(* i.e. f <| x <| y = (f <| x) <| y, and means (f x) y *)
Notation "x |> f" := (f x) (at level 31, left associativity, only parsing).
(* i.e. x |> f |> g = (x |> f) |> g, and means g (f x) *)

Class CameLIGOPrintConfig :=
  { (* cosnstructors start with an uppercase letter *)
    print_ctor_name : kername -> string;

    (* types start with a lowercase letter  *)
    print_type_name : kername -> string;

    (* constants start with a lowercase letter *)
    print_const_name : kername -> string }.

(** Prepend the last module name all global declaration names to avoid name clashes.  Due
    to limitations for constructors, use only part of the module name and cut the first
    31 letters *)
Module PrintConfAddModuleNames.

  Definition last_module_name (mp : modpath) : string :=
    match mp with
    | MPdot mp' nm => nm
    | MPfile (nm :: _) => nm
    | _ => ""
    end.

  Definition print_ctor_name_ (kn : kername) :=
    let lmn := last_module_name kn.1 in
    let nm := kn.2 in
    (* NOTE: CameLIGO has a limitation for the constructor name length, so we try our best to fit and don't get clashes *)
    let ctor_name := if lmn =? "" then nm else substring 0 4 lmn ^ "_" ^ nm in
    capitalize (substring 0 31 ctor_name).

  Definition print_ind_type_name_ (ind_kn : kername) :=
    let lmn := last_module_name ind_kn.1 in
    let nm := ind_kn.2 in
    let ty_name := if lmn =? "" then nm else lmn ^ "_" ^ nm in
    uncapitalize ty_name.

  Definition print_const_name_ (ind_kn : kername) :=
    let lmn := last_module_name ind_kn.1 in
    let nm := ind_kn.2 in
    let ty_name := if lmn =? "" then nm else lmn ^ "_" ^ nm in
    uncapitalize ty_name.
  
  Local Instance PrintWithModuleNames : CameLIGOPrintConfig :=
    {| print_ctor_name := print_ctor_name_;
       print_type_name := print_ind_type_name_;
       print_const_name := print_const_name_ |}.

End PrintConfAddModuleNames.

(** Print names only, don't prepend module names or any other parts of the fully qualified path.
    Gives more readable code, but might lead to name clashes *)
Module PrintConfShortNames.

  Local Instance PrintWithShortNames : CameLIGOPrintConfig :=
    {| print_ctor_name := fun kn => capitalize kn.2;
       print_type_name := fun kn => uncapitalize kn.2;
       print_const_name := fun kn => uncapitalize kn.2 |}.

End PrintConfShortNames.

Section PPTerm.
  Context `{CameLIGOPrintConfig}.
  Context (Σ : ExAst.global_env).

  Definition look (e : MyEnv.env string) (s : string) : option string :=
    lookup e s.

  Definition is_rel (t : Ast.term) :=
  match t with
  | Ast.tRel _ => true
  | _ => false
  end.

  (* Use string_of_nat from StringExtra instead of MetaCoq's string_of_nat *)
  Definition string_of_nat := StringExtra.string_of_nat.
  Definition tokenize := str_split.

(** Takes a fully qualified name and returns the last part, e.g.
  for "Coq.ZArith.BinInt.Z.add" returns "add" *)
  Definition unqual_name nm := last (tokenize "." nm) ("Error (Malformed_qualified_name)").

  Definition print_uncurried (s : string) (args : list string) :=
    let print_parens := (Nat.ltb 0 (List.length args)) in
    s ++ " " ++ parens ((negb print_parens)) (concat ", " args).

  Definition is_arr (bt : box_type) : bool :=
  match bt with
  | TArr _ _ => true
  | _ => false
  end.

  Definition map_targs (f : box_type -> string) :  box_type -> list string
    := fix go bt := match bt with
                    | TApp t1 t2 => (go t1 ++ [f t2])%list
                    | _ => []
                    end.

  
  Fixpoint get_tapp_hd (bt : box_type) : box_type :=
    match bt with
    | TApp t1 t2 => get_tapp_hd t1
    | _ => bt
    end.

<<<<<<< HEAD
  Definition print_type_var (i : nat) :=
        "'a" ++ string_of_nat i.

  Definition print_box_type (TT : env string)
=======
  (** The [for_ctor] flag tells the type printer whether the type is used in a
      constructor or in a fucntion, since the syntax is different for these two cases in
      CameLIGO *)
  Definition print_box_type_aux (for_ctor : bool) (prefix : string) (TT : env string)
>>>>>>> 4fc4ff16
    : box_type -> string :=
    fix go  (bt : box_type) :=
  match bt with
  | TBox => "unit"
  | TArr dom codom => parens (negb (is_arr dom)) (go dom) ++ " -> " ++ go codom
  | TApp t1 t2 =>
    let hd := get_tapp_hd t1 in
    let args := map_targs go bt in
    match hd with
    | TInd ind =>
      (* a special case of products - infix *)
      if eq_kername <%% prod %%> ind.(inductive_mind) then
        parens false (concat " * " args)

      (* inductives are printed with args prefix style, e.g. "int option" *)
      else print_uncurried "" args ++ " " ++ go hd
    | _ => print_uncurried "" args ++ " " ++ go hd
    end
<<<<<<< HEAD
  | TVar i => print_type_var i (* TODO: pass context with type variables *)
=======
  | TVar i => let type_var_prefix := if for_ctor then "'" else "_" in
             type_var_prefix ++ "a" ++ string_of_nat i (* TODO: pass context with type variables *)
>>>>>>> 4fc4ff16
  | TInd s =>
    let full_ind_name := string_of_kername s.(inductive_mind) in
    from_option (look TT full_ind_name)
                (print_type_name s.(inductive_mind))
  | TConst s =>
    let full_cst_name := string_of_kername s in
    from_option (look TT full_cst_name) (print_type_name s)
  | TAny => "UnknownType"
  end.

<<<<<<< HEAD
=======
  Definition print_box_type := print_box_type_aux false.
  Definition print_ctor_box_type := print_box_type_aux true.
  
  Definition print_ctor_name (prefix : string) (nm : string) :=
    capitalize (prefix ^ nm).

>>>>>>> 4fc4ff16
  Definition print_ctor
             (TT : env string)
             (ind_kn : kername)
             (ctor : ident × list (name × box_type)) :=
    let (nm,tys) := ctor in
    let nm := print_ctor_name (ind_kn.1, nm) in
    match tys with
    | [] => nm
<<<<<<< HEAD
    | _ => let ctor_type := parens false <| concat " * " (map (print_box_type TT ∘ snd) tys)
=======
    | _ => let ctor_type := parens (#|tys| <=? 1) <| concat " * " (map (print_ctor_box_type prefix TT ∘ snd) tys)
>>>>>>> 4fc4ff16
          in nm ^ " of " ^ ctor_type
    end.

  Definition print_proj (TT : env string) (proj : ident × box_type) : string :=
    let (nm, ty) := proj in
    nm ^ " : " ^ print_box_type TT ty.

  Definition print_type_params (vs : list type_var_info) : string :=
    if (Nat.eqb #|vs| 0) then ""
      else (let ps := concat "," (mapi (fun i _ => print_type_var i) vs) in
            (parens (Nat.eqb #|vs| 1) ps ^ " ")).

  Definition print_type_declaration (nm : string) (params : list type_var_info) (body : string) : string :=
    "type " ^ print_type_params params ^ nm ^ " = " ^ body.
  
  Definition print_inductive (ind_kn : kername) (TT : env string)
             (oib : ExAst.one_inductive_body) :=
    let ind_nm := from_option (lookup TT oib.(ExAst.ind_name))
                              (print_type_name (ind_kn.1, oib.(ExAst.ind_name))) in
    (* one-constructor inductives are interpreted/printed as records *)
    match oib.(ExAst.ind_ctors), oib.(ExAst.ind_projs) with
    | [build_record_ctor], _::_ =>
      let '(_, ctors) := build_record_ctor in
      let projs_and_ctors := combine oib.(ExAst.ind_projs) ctors in
      let projs_and_ctors_printed := map (fun '(p, (na, ty)) => print_proj TT (p.1, ty)) projs_and_ctors in
      let body :=
        <$ "{";
             concat (";" ^ nl) projs_and_ctors_printed;
           "}" $> in
      print_type_declaration ind_nm oib.(ind_type_vars) body
    | _,_ =>
        let body :=
          <$ "";
             "  " ^ concat "| " (map (fun p => print_ctor TT ind_kn p ^ nl) oib.(ExAst.ind_ctors)) $> in
        print_type_declaration ind_nm oib.(ind_type_vars) body
    end.

  Definition is_sort (t : Ast.term) :=
    match t with
    | Ast.tSort _ => true
    | _ => false
    end.

  Definition is_prod (t : Ast.term) :=
    match t with
    | Ast.tProd _ _ _ => true
    | _ => false
    end.

  Open Scope bool.

  Fixpoint Edecompose_lam (t : term) : (list name) × term :=
  match t with
  | tLambda n b =>
      let (ns, b) := Edecompose_lam b in
      (n :: ns, b)
  | _ => ([], t)
  end.

  Definition lookup_ind_decl ind i :=
    match ExAst.lookup_env Σ ind with
    | Some (ExAst.InductiveDecl {| ExAst.ind_bodies := l |}) =>
      match nth_error l i with
      | Some body => Some body
      | None => None
      end
    | _ => None
    end.

  (* Certain names in CameLIGO are reserved (like 'to' and others) so we ensure no fresh names are reserved *)
  (* Note: for reserved names from the syntax (like 'let', 'in', 'match', etc.) we don't need to add them since
     they are also reserved names in Coq, hence we can't write coq programs with these names anyways. *)
  Definition is_reserved_name (id : ident) (reserved : list ident) := 
    List.existsb (ident_eq id) reserved.
  
  Definition ligo_reserved_names := 
    [
        "to"
      ; "val"
      ; "amount"
      ; "balance"
      ; "continue"
      ; "hash"
      ; "sender"
    ].

  Definition is_fresh (Γ : context) (id : ident) :=
    negb (is_reserved_name id ligo_reserved_names)
    &&
    List.forallb
      (fun decl =>
         match decl.(decl_name) with
         | nNamed id' =>
           (* NOTE: we compare the identifiers up to the capitalisation of the first letters *)
           negb (ident_eq (uncapitalize id) (uncapitalize id'))
         | nAnon => true
         end) Γ.

  Fixpoint name_from_term (t : term) :=
    match t with
    | tRel _ | tVar _ | tEvar _ _ => "h"
    | tLambda na t => "f"
    | tLetIn na b t' => name_from_term t'
    | tApp f _ => name_from_term f
    | tConst c => "x"
    | _ => "u"
    end.

  Definition fresh_id_from ctx n id :=
    let fix aux i :=
      match i with
      | 0 => id
      | S i' =>
        let id' := id ++ string_of_nat (n - i) in
        if is_fresh ctx id' then id'
        else aux i'
      end
    in aux n.
  (* ligo doesn't support wildcard *)
  Definition string_of_name ctx (na : name) : string :=
    match na with
    | nAnon => fresh_id_from ctx 10 "a"
    | nNamed "_" => fresh_id_from ctx 10 "a"
    | nNamed n => n
    end.

  Definition fresh_name (ctx : context) (na : name) (t : term) :=
    let id := match na with
              | nNamed "_" => "a"
              | nAnon => "a"
              | nNamed id => id
              end
    in
    let id := uncapitalize id in
    if is_fresh ctx id then nNamed id
    else nNamed (fresh_id_from ctx 10 id).

  Fixpoint fresh_names (Γ : context) (vs : list name) : context * list name :=
    match vs with
    | [] => (Γ, [])
    | v :: vs0 =>
      let nm := fresh_name Γ v (tVar "dummy") in
      let Γ0 := vass nm :: Γ in (* add name to the context to avoid shadowing due to name clashes *)
      let '(Γ1, vs1) := fresh_names Γ0 vs0 in
      (Γ1, nm :: vs1)
    end.


  Definition get_constr_name (ind : inductive) (i : nat) :=
    match lookup_ind_decl ind.(inductive_mind) ind.(inductive_ind) with
    | Some oib =>
      match nth_error oib.(ExAst.ind_ctors) i with
      | Some (na, _) => na
      | None =>
        "UnboundConstruct(" ++ string_of_inductive ind ++ "," ++ string_of_nat i ++ ")"
      end
    | None =>
      "UnboundConstruct(" ++ string_of_inductive ind ++ "," ++ string_of_nat i ++ ")"
    end.

  Definition is_pair_constr (ind : inductive) :=
    eq_kername ind.(inductive_mind) <%% prod %%>.

  Definition print_pair (f : term -> string) (t1 : term) (t2 : term) :=
    parens false ((f t1) ++ " ," ++ (f t2)).

  Definition is_list_cons (ind : inductive) (ctor_num : nat):=
    andb (eq_kername ind.(inductive_mind) <%% list %%>)
         (Nat.eqb ctor_num 1).

  Definition print_list_cons (f : term -> string) (t1 : term) (t2 : term) :=
    (f t1) ++ " :: " ++ (f t2).

  Definition is_record_constr (t : term) : option ExAst.one_inductive_body := 
    match t with
    | tConstruct (mkInd mind j as ind) i =>
      match lookup_ind_decl mind i with
      (* Check if it has only 1 constructor, and projections are specified *)
      | Some oib => match ExAst.ind_projs oib, Nat.eqb 1 (List.length oib.(ExAst.ind_ctors)) with
                    | _::_,true => Some oib
                    | _,_ => None
                    end
      | _ => None
      end
    | _ => None
  end.

  Definition is_name_remapped nm TT := 
    match (look TT nm) with
    | Some nm' => true
    | None => false
    end.

  Definition app_args {A} (f : term -> A) :=
    fix go (t : term) := match t with
    | tApp t1 t2 => f t2 :: go t1
    | _ => []
    end.

  Definition app_args_annot {A} (f : (∑t, annots box_type t) -> A) :=
    fix go (t : term) : annots box_type t -> list A :=
    match t with
    | tApp t1 (tConst c as t2) => fun '(bt, (hda, arga)) =>
      let cst_name := string_of_kername c in
      if cst_name =? "" then go t1 hda
      else (f (t2; arga)) :: go t1 hda
    | tApp t1 t2 => fun '(bt, (hda, arga)) => (f (t2; arga)) :: go t1 hda
    | _ => fun _ => []
    end.

  Definition app_args_annot_empty_filtered {A} (f : (∑t, annots box_type t) -> A) (h : (∑t, annots box_type t) -> bool) :=
    fix go (t : term) : annots box_type t -> list A :=
    match t with
    | tApp t1 t2 => fun '(bt, (hda, arga)) =>
      if h (t2;arga) then
        (f (t2; arga)) :: go t1 hda
      else go t1 hda
    | _ => fun _ => []
    end.

  (** Builds a context for the branch *)
  Definition get_ctx_from_branch (ctx : context) : nat -> term -> context :=
    let fix go (ctx : context) (arity: nat) (branch : term) :=
    match arity with
    | 0 => []
    | S n =>
      match branch with
      | tLambda na B =>
        let na' := fresh_name ctx na branch in
        go (vass na' :: ctx) n B
      | t => []
      end
    end
    in go [].

<<<<<<< HEAD
  Definition print_def (print_term : context -> bool -> bool -> term -> string) (ctx : context) (fdef : def  term) :=
    let ctx' := [{| decl_name := dname fdef; decl_body := None |}] in
    let fix_name := string_of_name ctx (fdef.(dname)) in
    let (args, _) := Edecompose_lam (fdef.(dbody)) in
    let ctx := rev (map vass args) in
    let sargs := print_uncurried "" (map (string_of_name ctx) args) in
    string_of_name ctx fdef.(dname)
        ++ " " ++ sargs  ++ " = "
        ++ nl
        ++ print_term (ctx ++ ctx' ++ ctx)%list true false (lam_body fdef.(dbody)).

  Definition print_pat (TT : env string) (ind_kn : kername) (ctor : string) (infix : bool) (pt : list string * string) :=
=======
  Definition print_pat (prefix : string) (TT : env string) (ctor : string) (infix : bool) (pt : list string * string) :=
>>>>>>> 4fc4ff16
    let vars := rev pt.1 in
    if infix then
      concat (" " ++ ctor ++ " ") vars ++ " -> " ++ pt.2
    else
      let ctor_nm := from_option (look TT ctor) (print_ctor_name (ind_kn.1, ctor)) in
      let ctor_nm := if ctor_nm =? "Pair" then "" else ctor_nm in
      let print_parens := (Nat.ltb 1 (List.length pt.1)) in
      print_uncurried ctor_nm vars ++ " -> " ++ pt.2.

  Definition print_num_literal (TT : env string) (t : term) : option string :=
    (* is it an natural number literal? *)
    match nat_syn_to_nat t with
    | Some n => Some (string_of_nat n ^ "n")
    | None =>
      (* is it an positive binary number [positive] literal? *)
      match pos_syn_to_nat t with
      | Some k => Some (string_of_nat k ^ "n")
      | None => (* is it an binary natural number [N] literal? *)
        match N_syn_to_nat t with
        | Some m =>
          (* NOTE: we check whether [N] is remapped to [int], if it's NOT, we add "n", since we consider it a natural number *)
          let N_remapped := from_option (look TT (string_of_kername <%% N %%>)) "" in
          let units := if N_remapped =? "int" then "" else "n" in
          Some (string_of_nat m ^ units)
        | None =>
          (* is it an integer number [Z] literal? *)
          match Z_syn_to_Z t with
          | Some z =>
            (* NOTE: we check whether [Z] is remapped to [tez], if so, we add "tz" to the literal *)
            let Z_remapped := from_option (look TT (string_of_kername <%% Z %%>)) "" in
            let units := if Z_remapped =? "tez" then "tez" else "" in
            Some (string_of_Z z ^ units)
          | None => None
          end
        end
      end
    end.

  Definition print_transfer (args : list string) :=
    match args with
    | [] => "MalformedTransfer()"
    | [a1;a2] => "Tezos.transaction unit " ++ a2 ++ " (get_contract_unit " ++ a1 ++ ")"
    | _ => "MalformedTransfer(" ++ concat "," args ++ ")"
    end.

  (** ** The pretty-printer *)

  (** [FT] - list of fixpoint names. Used to determine if uncurrying is needed for an applied variable (if it corresponds to a recursive call). The initial value is an empty list. Once we fit a fixpoint case, we add the fixpoint name to [FT], so all the recursive calls in the fixpoint body are packed into a tuple.

      [TT] - translation table allowing for remapping constants and constructors to CameLIGO primitives, if required.

      [ctx] - context that gets updated when we go under lambda, let, pattern or fixpoint.

      [top,inapp] - flags used to determine how to print parenthesis.

      [t] - a term to be printed.
   *)

  Fixpoint print_term (FT : list string)
                      (TT : env string)
                      (ctx : context)
                      (top : bool)
                      (inapp : bool)
                      (t : term)
                      {struct t} : annots box_type t -> string :=
    match t return annots box_type t -> string with
    | tBox => fun bt => "()" (* boxes become the contructor of the [unit] type *)
    | tRel n => fun bt =>
      match nth_error ctx n with
      | Some {| decl_name := na |} =>
        match na with
        | nAnon => "Anonymous (" ++ string_of_nat n ++ ")"
        | nNamed id => id
        end
      | None => "UnboundRel(" ++ string_of_nat n ++ ")"
      end
    | tVar n => fun bt => "Var(" ++ n ++ ")"
    | tEvar ev args => fun bt => "Evar(" ++ string_of_nat ev ++ "[]" (* TODO *)  ++ ")"
    | tLambda na body => fun '(bt, a) =>
      let na' := fresh_name ctx na t in
      let (dom_tys, _) := ExAst.decompose_arr bt in
      let dom_ty := match nth_error dom_tys 0 with
                    | Some ty => print_box_type TT ty
                    | None => "LambdaError(NotAnArrowType)"
                    end in
      parens top ("fun (" ++ string_of_name ctx na' ++ " : "
                          ++ dom_ty ++ ")"
                          ++ " -> " ++ print_term  FT TT (vass na' :: ctx) true false body a)
    | tLetIn na def body => fun '(bt, (vala, bodya)) =>
      let na' := fresh_name ctx na t in
      parens top ("let " ++ string_of_name ctx na' ++
                        " = " ++ print_term  FT TT ctx true false def vala ++ " in " ++ nl ++
                        print_term  FT TT (vdef na' def :: ctx) true false body bodya)
    | tApp f l as t => fun '(bt, (fa, la)) =>
      let is_not_empty_const := fun t =>
        match t with
        | tApp t1 (tConst c as t2) =>
          let cst_name := string_of_kername c in
          let nm := from_option (look TT cst_name) c.2 in
          if nm =? "" then false
          else true
        | _ => true end in
      (* FIXME: remove filtering of the arguments *)
      let apps := rev (app_args_annot_empty_filtered (fun '(t; a) => print_term  FT TT ctx false false t a) (fun '(t';_) => is_not_empty_const t') t (bt, (fa, la))) in
      let '((b;ba),argas) := Edecompose_app_annot f fa in
      match apps with
      | [] => print_term  FT TT ctx false true f fa
      | _ =>
        match b with
          (* if the variable corresponds to a fixpoint, we pack the arguments into a tuple *)
        | tRel i =>
          match nth_error ctx i with
          | Some d =>
            let nm := (string_of_name ctx d.(decl_name)) in
            if List.in_dec String.string_dec nm FT
            then parens top (print_uncurried nm apps)
            else parens (top || inapp) (print_term  FT TT ctx false true f fa ++ " " ++ print_term  FT TT ctx false false l la)
          | None => "UnboundRel(" ++ string_of_nat i ++ ")"
          end
        | tConst c =>
          let cst_name := string_of_kername c in
          let nm := from_option (look TT cst_name) (print_const_name c) in
          (* primitive projections instead of 'fst' and 'snd' *)
          if nm =? "fst" then
            (concat " " (map (parens true) apps)) ++ ".0"
          else if nm =? "snd" then
            (concat " " (map (parens true) apps)) ++ ".1"
          else parens (top || inapp) (nm ++ " " ++ (concat " " (map (parens true) apps)))
        | tConstruct (mkInd mind j as ind) i =>
          let nm := get_constr_name ind i in
             (* is it a pair ? *)
            if (uncapitalize nm =? "pair") then
              print_uncurried "" apps
            (* is it a cons ? *)
            else if (uncapitalize nm =? "cons") then
              parens top (concat " :: " apps)
            (* is it a transfer *)
            else if (uncapitalize nm =? "act_transfer") then
              print_transfer apps
            else if (nm =? "_") then
              fresh_id_from ctx 10 "a"
            (* inductive constructors of 1 arg are treated as records *)
            else
              match print_num_literal TT t with
              | Some s => s
              | None =>
                match is_name_remapped nm TT, is_record_constr b with
                | false, Some oib => 
                  let projs_and_apps := combine (map fst oib.(ExAst.ind_projs)) apps in 
                  let field_decls_printed := projs_and_apps |> map (fun '(proj, e) => proj ++ " = " ++ e)
                                                          |> concat "; " in
                  "({" ++ field_decls_printed ++ "}: " ++ print_box_type  TT bt ++ ")"
                | _,_ => 
                  (* constructors must be capitalized *)
                  let nm' := from_option (look TT nm) (print_ctor_name (mind.1, nm)) in
                  parens top (print_uncurried nm' apps)
                end
              end
        | _ => if is_not_empty_const l then
                parens (top || inapp) (print_term  FT TT ctx false true f fa ++ " " ++ print_term  FT TT ctx false false l la)
               else print_term  FT TT ctx false true f fa
        end
      end
    | tConst c => fun bt =>
      let cst_name := string_of_kername c in
      let nm_tt := from_option (look TT cst_name) (print_const_name c) in
      (* empty maps require type annotations *)
      if (nm_tt =? "Map.empty") || (nm_tt =? "AddressMap.empty") then
        "(Map.empty: " ++ print_box_type  TT bt ++ ")"
      else
        nm_tt
    | tConstruct ind l => fun bt =>
      let nm := get_constr_name ind l in
      match print_num_literal TT t with
      | Some lit => lit
      | None =>
        let nm_tt := from_option (look TT nm) (print_ctor_name (ind.(inductive_mind).1, nm)) in
     (* NOTE: print annotations for 0-ary constructors of polymorphic types (like [], None, and Map.empty) *)
        if (uncapitalize nm =? "nil") && (eq_kername ind.(inductive_mind) <%% list %%>) then
        "([]:" ++ print_box_type  TT bt ++ ")"
        else if (nm =? "None") && (eq_kername ind.(inductive_mind) <%% option %%>) then
               "(" ++ nm_tt ++ ":" ++ print_box_type  TT bt ++ ")"
             else nm_tt
      end
    | tCase (mkInd mind i as ind, nparam) t brs =>
      let fix print_branch ctx arity params (br : term) {struct br} : annots box_type br -> (_ * _) :=
            match arity return annots box_type br -> (_ * _) with
            | S n =>
              match br return annots box_type br -> (_ * _) with
              | tLambda na B => fun '(bt, a) =>
                let na' := fresh_name ctx na br in
                let (ps, b) := print_branch (vass na' :: ctx) n params B a in
                (ps ++ [string_of_name ctx na'], b)%list
              (* Assuming all case-branches have been expanded this should never happen: *)
              | t => fun btt => (params , "ERROR: unexpected wildcard branch - currently not supported")
            end
            | 0 => fun bt => (params , print_term FT TT ctx false false br bt)
            end in

      match brs with
      | [] => fun '(bt, (ta, trs)) => (parens false ("failwith 0 : " ^ print_box_type  TT bt) ^ " (* absurd case *)")
      | _ =>
        (* [if-then-else] is a special case *)
        if eq_kername mind <%% bool %%> then
          match brs with
          | [b1;b2] => fun '(bt, (ta, (b1a, (b2a, _)))) =>
            parens top
                    ("if " ++ print_term  FT TT ctx true false t ta
                           ++ " then " ++ print_term  FT TT ctx true false (snd b1) b1a
                           ++ " else " ++ print_term  FT TT ctx true false (snd b2) b2a)
          | _ => fun bt => "Error (Malformed pattern-mathing on bool: given "
                   ++ string_of_nat (List.length brs) ++ " branches " ++ ")"
          end
        else
          fun '(bt, (ta, trs)) =>
        match lookup_ind_decl mind i with
        | Some oib =>
          let brs :=
              map_with_bigprod _ (fun br tra => print_branch ctx br.1 [] br.2 tra)
                               brs
                               trs in
          let brs_ := combine brs oib.(ExAst.ind_ctors) in
          let brs_printed : string :=
              print_list (fun '(b, (na, _)) =>
                            (* [list] is a special case *)
                            if (eq_kername mind <%% list %%>) && (na =? "cons") then
                              print_pat  TT mind "::" true b
                            (* else if (eq_kername mind <%% list %%>) && (na =? "nil") then *)
                            (*   print_pat "" TT mind "[]" false b *)
                            else
                            print_pat TT mind na false b)
                         (nl ++ " | ") brs_ in
           parens top
                  ("match " ++ print_term  FT TT ctx true false t ta
                            ++ " with " ++ nl
                            ++ brs_printed)
        | None =>
          "Case(" ++ string_of_inductive ind ++ "," ++ string_of_nat i ++ "," ++ string_of_term t ++ ","
                  ++ string_of_list (fun b => string_of_term (snd b)) brs ++ ")"
        end
      end
    | tProj (mkInd mind i as ind, pars, k) c => fun bt =>
      match lookup_ind_decl mind i with
      | Some oib =>
        match nth_error oib.(ExAst.ind_projs) k with
        | Some (na, _) => print_term  FT TT ctx false false c bt.2 ++ "." ++ na
        | None => "UnboundProj(" ++ string_of_inductive ind ++ "," ++ string_of_nat i ++ "," ++ string_of_nat k ++ ","
                  ++ print_term  FT TT ctx true false c bt.2 ++ ")"
        end
      | None =>
        "UnboundProj(" ++ string_of_inductive ind ++ "," ++ string_of_nat i ++ "," ++ string_of_nat k ++ ","
                       ++ print_term  FT TT ctx true false c bt.2 ++ ")"
      end
    | tFix [fix_decl] n => fun '(bt, (fixa, _)) => (* NOTE: We assume that the fixpoints are not mutual *)
        (* Given an arrow type, prints the arguments in a curried way *)
        let print_args_curried  TT ctx bt args :=
          let (tys,_) := decompose_arr bt  in
          let targs := combine args (map (print_box_type  TT) tys) in
          targs
            |> map (fun '(x,ty) => parens false (string_of_name ctx x ++ " : " ++ ty) )
            |> concat " " in
        let fix_name := string_of_name ctx fix_decl.(dname) in
        let body := fix_decl.(dbody) in
        let '(args, (lam_body; body_annot)) := Edecompose_lam_annot body fixa in

        let sargs := map (string_of_name ctx) args in
        let sargs_typed := print_args_curried  TT ctx bt args in
        let fix_call :=
            "fun " ++ sargs_typed ++ " -> "
                   ++ print_uncurried fix_name sargs in
        let FT' := fix_name :: FT in

        let print_def_annot (ctx : context) (fdef : def  term) : annots box_type fdef.(dbody) -> string   :=
          fun btt =>
          let ctx' := [{| decl_name := dname fdef; decl_body := None |}] in
          let fix_name := string_of_name ctx (fdef.(dname)) in
          let (tys,ret_ty) := decompose_arr bt  in
          let '(args,(lam_body; body_annot)) := Edecompose_lam_annot (fdef.(dbody)) btt in
          let ctx := rev (map vass args) in
          let sargs := map (string_of_name ctx) args in
          let tys_printed := map (print_box_type  TT) tys in
          let sargs_uncurried := parens false (concat ", " sargs ++ " : " ++ concat " * " tys_printed) in
          let ret_ty_printed := print_box_type  TT ret_ty in
              string_of_name ctx fdef.(dname) ++ " " ++ sargs_uncurried  ++
              " : " ++ ret_ty_printed ++ " = "
              ++ nl
              ++ lam_body_annot_cont (fun body body_annot => print_term  FT' TT (ctx ++ ctx' ++ ctx)%list true false body body_annot) fdef.(dbody) btt
        in
        parens top ("let rec " ++ print_def_annot ctx fix_decl fixa ++ nl ++
                               " in " ++ fix_call)
    | tFix [] _ => fun _ => "FixWithNoBody"
    | tFix _ _ => fun _ => "NotSupportedMutualFix"
    | tCoFix l n => fun _ => "NotSupportedCoFix"
    | tPrim _ => fun _ => "NotSupportedCoqPrimitive"
  end.

End PPTerm.

Section PPLigo.

  Context `{CameLIGOPrintConfig}.

  Definition print_decl
             (TT : MyEnv.env string) (* translation table *)
             (env : ExAst.global_env)
             (decl_kn : kername)
             (wrap : string -> string)
             (ty : box_type)
             (t : term)
             (ta : annots box_type t)
    :=
    let (tys,_) := decompose_arr ty in
    let '(args,(lam_body; body_annot)) := Edecompose_lam_annot t ta in
    let (ctx, args) := fresh_names [] args in
    let targs := combine args (map (print_box_type TT) tys) in
    let printed_targs :=
        map (fun '(x,ty) => parens false (string_of_name ctx x ++ " : " ++ ty)) targs in
    let decl := print_const_name decl_kn ++ concat " " printed_targs in
      "let" ++ " " ++ decl ++ " = "
            ++ wrap (print_term env [] TT ctx true false lam_body body_annot).

  Definition print_init
             (TT : MyEnv.env string) (* translation table *)
             (build_call_ctx : string) (* a string that corresponds to a call contex *)
             (init_prelude : string) (* operations available in the [init] as local definitions.
                                        CameLIGO does not allow to refer to global definitions in [init]*)
             (env : ExAst.global_env)
             (cst : ExAst.constant_body)
             : (constant_body_annots box_type cst) -> option string :=
      match cst.(ExAst.cst_body) as body return match body with
                                                | Some body => annots box_type body
                                                | None => unit
                                                end -> option string with
      | Some b => fun cstAnnot =>
      let '(args,(lam_body; body_annot)) := Edecompose_lam_annot b cstAnnot in
      let ty := cst.(ExAst.cst_type) in
      let (tys,inner_ret_ty) := decompose_arr ty.2 in
      let targs_inner := combine args (map (print_box_type TT) tys) in
      let ctx := map (fun x => Build_context_decl x None) (rev args) in
      let printed_targs_inner :=
          map (fun '(x,ty) => parens false (string_of_name ctx x ++ " : " ++ ty)) targs_inner in
      let decl_inner := "inner " ++ concat " " printed_targs_inner in
      let printed_inner_ret_ty := print_box_type TT inner_ret_ty in
      let printed_outer_ret_ty :=
        match inner_ret_ty with
        | TApp (TInd ind) t1 =>
          if eq_kername <%% option %%> ind.(inductive_mind) then
            print_box_type TT t1
          else print_box_type TT inner_ret_ty
        | _ => print_box_type TT inner_ret_ty
        end in
      let wrap t :=
        "match " ++ t ++ " with" ++ nl ++
        "  Some v -> v"++ nl ++
        "| None -> (failwith (""""): " ++ printed_outer_ret_ty ++ ")" in
      let let_inner :=
          "let " ++ decl_inner ++ " :" ++ printed_inner_ret_ty ++ " = " ++ nl
                ++ print_term env [] TT ctx true false lam_body body_annot
                ++ " in" in
      (* if init takes no parameters, we give it a unit parameter  *)
      let printed_targs_outer := match printed_targs_inner with
                                 | _::[] | [] => let arg_name := fresh_name ctx nAnon tBox in
                                         [parens false (string_of_name ctx arg_name ++ " : unit")]
                                 | _::xs => xs
                                 end in
      (* ignore the first argument because it's a call context *)
      let decl_outer :=
        "init " ++ concat " " printed_targs_outer ++ " : " ++ printed_outer_ret_ty in
      let let_ctx := "let ctx = " ++ build_call_ctx ++ " in" in
      let inner_app := "inner " ++ concat " " ( "ctx" :: map (string_of_name ctx) (tl args)) in
      let init_args_ty := "type init_args_ty = " ++
        match tys with
        | _::[] => "unit"
        | [] => "unit"
        | _::_ => tl tys |> map (print_box_type TT)
                         |> concat " * "
      end in
      let init_wrapper_args_printed tys :=
        match tys with
        | [] => "()"
        | [ty] => " args"
        | tys => tys |> fold_right (fun _ '(i,s) => (i+1,s ++ " args." ++ string_of_nat i)) (0, "")
                     |> snd
        end in
      let init_wrapper :=
           "let init_wrapper (args : init_args_ty) ="
        ++ nl
        ++ "  init" ++ (tl tys |> init_wrapper_args_printed) in
      ret ("let " ++ decl_outer ++ " = "
                      ++ nl
                      ++ init_prelude
                      ++ nl
                      ++ let_inner
                      ++ nl
                      ++ let_ctx
                      ++ nl
                      ++ wrap (parens false inner_app)
                      ++ nl
                      ++ init_args_ty
                      ++ nl
                      ++ init_wrapper
                      ++ nl)
    | None => fun _ => None
    end.

<<<<<<< HEAD
  Definition print_cst
             (TT : MyEnv.env string) (* translation table *)
             (env : ExAst.global_env)
             (kn : kername)
             (cst : ExAst.constant_body)
             : (constant_body_annots box_type cst) -> option string :=
=======
Fixpoint decompose_arr_n (n : nat) (bt : box_type) : list box_type × box_type :=
  match n, bt with
  | S m, TArr dom cod =>
      let (args, res) := decompose_arr_n m cod in (dom :: args, res)
  | _,_ => ([], bt)
  end.

Definition print_decl (prefix : string)
           (TT : MyEnv.env string) (* translation table *)
           (env : ExAst.global_env)
           (decl_name : string)
           (modifier : option string)
           (wrap : string -> string)
           (ty : box_type)
           (t : term)
           (ta : annots box_type t)
            :=
  let '(args,(lam_body; body_annot)) := Edecompose_lam_annot t ta in
  let (ctx, args) := fresh_names [] args in
  let (tys,res_ty) := decompose_arr_n #|args| ty in
  let targs := combine args (map (print_box_type prefix TT) tys) in
  let printed_targs :=
    map (fun '(x,ty) => parens false (string_of_name ctx x ++ " : " ++ ty)) targs in
  let printed_res_ty := print_box_type prefix TT res_ty in
  let decl := prefix ++ decl_name ++ " " ++ concat " " printed_targs in
    "let" ++ " " ++ decl ++ " : " ++ printed_res_ty ++ " = "
          ++ wrap (CameLIGOPretty.print_term env prefix [] TT ctx true false lam_body body_annot).

Definition print_init (prefix : string)
           (TT : MyEnv.env string) (* translation table *)
           (build_call_ctx : string) (* a string that corresponds to a call contex *)
           (init_prelude : string) (* operations available in the [init] as local definitions.
                                      CameLIGO does not allow to refer to global definitions in [init]*)
           (env : ExAst.global_env)
           (cst : ExAst.constant_body)
           : (constant_body_annots box_type cst) -> option string :=
>>>>>>> 4fc4ff16
    match cst.(ExAst.cst_body) as body return match body with
                                              | Some body => annots box_type body
                                              | None => unit
                                              end -> option string with
    | Some cst_body => fun annot =>
      (* NOTE: ignoring the path part *)
      Some <| print_decl TT env kn id cst.(ExAst.cst_type).2 cst_body annot
    | None => fun _ => None
    end.

  (* A wrapper type to separate declarations into type declarations ("type ... = ...")
     and constant declarations ("let x = ...") *)
  Inductive Decl a : Type :=
    | TyDecl : a -> Decl a
    | ConstDecl : a -> Decl a.
  Global Arguments TyDecl {_}.
  Global Arguments ConstDecl {_}.

  Definition print_global_decl (TT : MyEnv.env string)
             (nm : kername)
             (env : ExAst.global_env)
             (d : ExAst.global_decl) :
             (global_decl_annots box_type d) -> Decl (kername * string) :=
    match d return (global_decl_annots box_type d) -> Decl (kername * string) with
    | ExAst.ConstantDecl cst => fun annot =>
      match print_cst TT env nm cst annot with
      | Some r => ConstDecl (nm, r)
      | None =>  ConstDecl (nm, "print_global_decl ConstantDecl ERROR: " ++ string_of_kername nm)
      end
    | ExAst.InductiveDecl mib as d => fun annot =>
      match mib.(ExAst.ind_bodies) with
      | [oib] => TyDecl (nm, print_inductive nm TT oib)
      | _ => TyDecl (nm,"Only non-mutual inductives are supported; " ++ string_of_kername nm)
      end
    | TypeAliasDecl (Some (params, ty)) => fun annot =>
      let ta_nm := from_option (lookup TT (string_of_kername nm)) (print_type_name nm) in
      TyDecl (nm, print_type_declaration ta_nm params (print_box_type TT ty))
    | TypeAliasDecl None => fun _ => TyDecl (nm, "")
  end.

  Fixpoint print_global_env (TT : MyEnv.env string)
             (env : ExAst.global_env)
             : (env_annots box_type env) -> list (Decl (kername * string)) :=
    match env return (env_annots box_type env) -> list (Decl (kername * string)) with
    | (kn, has_deps, decl) :: env' =>
      fun '(a,b) =>
        (* Filtering out empty type declarations *)
        (* TODO: possibly, move to extraction (requires modifications of the correctness proof) *)
        if is_empty_type_decl decl then print_global_env TT env' b
        else
          let printed :=
          (* only print decls for which the environment includes dependencies *)
          if has_deps then
            print_global_decl TT kn env' decl a
          else ConstDecl (kn, "") in
      printed :: print_global_env TT env' b
    | [] => fun _ => []
    end.

  Local Open Scope string_scope.

  (** We un-overload operations and add definitions that are more convenient to use during the pretty-printing phase. These part should be included when printing contracts that use the corresponding operations. *)

  Definition int_ops :=
    <$
    "[@inline] let addInt (i : int) (j : int) = i + j" ;
    "[@inline] let subInt (i : int) (j : int) = i - j" ;
    "[@inline] let subIntTruncated (a : int) (b : int) = let res = a - b in if res < 0 then 0 else res" ;
    "[@inline] let multInt (i : int) (j : int) = i * j" ;
    "[@inline] let divInt (i : int) (j : int) = i / j" ;
    "[@inline] let modInt (a : int)(b : int) : int = int (a mod b)" ;
    "[@inline] let leInt (i : int) (j : int) = i <= j" ;
    "[@inline] let ltInt (i : int) (j : int) = i < j" ;
    "[@inline] let eqInt (i : int) (j : int) = i = j"
    $>.

  Definition tez_ops :=
    <$
    "[@inline] let addTez (n : tez) (m : tez) = n + m" ;
    "[@inline] let subTez (n : tez) (m : tez) = n - m" ;
    "[@inline] let leTez (a : tez ) (b : tez ) = a <= b" ;
    "[@inline] let ltTez (a : tez ) (b : tez ) =  a < b" ;
    "[@inline] let gtbTez (a : tez ) (b : tez ) =  a > b" ;
    "[@inline] let eqTez (a : tez ) (b : tez ) = a = b" ;
    "[@inline] let natural_to_mutez (a: nat): tez = a * 1mutez" ;
    "[@inline] let divTez (a : tez) (b : tez) : tez = natural_to_mutez (a/b)" ;
    "[@inline] let multTez (n : tez) (m : tez) = (n/1tez) * m";
    "[@inline] let evenTez (i : tez) = (i mod 2n) = 0tez"
    $>.
  Definition nat_ops :=
    <$
    "[@inline] let addN (a : nat ) (b : nat ) = a + b" ;
    "[@inline] let multN (a : nat ) (b : nat ) = a * b" ;
    "[@inline] let modN (a : nat ) (b : nat ) = a mod b" ;
    "[@inline] let divN (a : nat ) (b : nat ) = a / b" ;
    "[@inline] let eqN (a : nat ) (b : nat ) = a = b" ;
    "[@inline] let lebN (a : nat ) (b : nat ) = a <= b" ;
    "[@inline] let ltbN (a : nat ) (b : nat ) = a < b";
    "let divN_opt (n : nat) (m : nat) : nat option = match ediv n m with | Some (q,_) -> Some q | None -> None";
    "let moduloN (n : nat) (m : nat) : nat = match ediv n m with | Some (_,r) -> r | None -> 0n";
    "let subOption (n : nat) (m : nat) : nat option = if n < m then None else Some (abs (n-m))";
    "let z_to_N (i : int) : nat = if i < 0 then 0n else abs i";
    "let z_of_N (n : nat) : int = int (n)"
    $>.

  Definition bool_ops :=
    <$
    "[@inline] let andb (a : bool ) (b : bool ) = a && b" ;
    "[@inline] let orb (a : bool ) (b : bool ) = a || b"
    $>.

  Definition time_ops :=
    <$
    "[@inline] let eqb_time (a1 : timestamp) (a2 : timestamp) = a1 = a2" ;
    "[@inline] let leb_time (a1 : timestamp) (a2 : timestamp) = a1 <= a2" ;
    "[@inline] let ltb_time (a1 : timestamp) (a2 : timestamp) = a1 < a2"
    $>.

  Definition address_ops :=
    "[@inline] let eq_addr (a1 : address) (a2 : address) = a1 = a2".

  Definition get_contract_def :=
    <$
    "let get_contract_unit (a : address) : unit contract  =" ;
    "  match (Tezos.get_contract_opt a : unit contract option) with" ;
    "    Some c -> c" ;
    "  | None -> (failwith (""Contract not found."") : unit contract)"
    $>.

  Definition CameLIGO_call_ctx_type_name : string := "cctx".

  Definition CameLIGO_call_ctx_type :=
  <$ "(* ConCert's call context *)"
  ; "type " ^ CameLIGO_call_ctx_type_name ^ " = {"
  ; "  ctx_origin_ : address;"
  ; "  ctx_from_ : address;"
  ; "  ctx_contract_address_ : address;"
  ; "  ctx_contract_balance_ : tez;"
  ; "  ctx_amount_ : tez"
  ; "}"
  $>.

  Definition CameLIGO_call_ctx_instance :=
  <$"(* a call context instance with fields filled in with required data *)"
  ; "let cctx_instance : " ^ CameLIGO_call_ctx_type_name ^ "= "
  ; "{ ctx_origin_ = Tezos.source;"
  ; "  ctx_from_ = Tezos.sender;"
  ; "  ctx_contract_address_ = Tezos.self_address;"
  ; "  ctx_contract_balance_ = Tezos.balance;"
  ; "  ctx_amount_ = Tezos.balance"
  ; "}"
  ; ""
  ; "(* context projections as functions *)"
  ; "let ctx_from (c : " ^ CameLIGO_call_ctx_type_name ^ ") = c.ctx_from_"
  ; "let ctx_origin (c : " ^ CameLIGO_call_ctx_type_name ^ ") = c.ctx_origin_"
  ; "let ctx_contract_address (c : " ^ CameLIGO_call_ctx_type_name ^ ") = c.ctx_contract_address_"
  ; "let ctx_contract_balance (c : " ^ CameLIGO_call_ctx_type_name ^ ") = c.ctx_contract_balance_"
  ; "let ctx_amount (c : " ^ CameLIGO_call_ctx_type_name ^ ") = c.ctx_amount_"
  $>.

  Definition CameLIGO_chain_instance :=
  <$ (* ConCert's Chain type and its instance. Currently we map all fields to Tezos.level *)
  "type chain = {"
  ; "  chain_height_     : nat;"
  ; "  current_slot_     : nat;"
  ; "  finalized_height_ : nat;"
  ; "}"
  ; ""
  ; "let dummy_chain : chain = {"
  ; "chain_height_     = Tezos.level;"
  ; "current_slot_     = Tezos.level;"
  ; "finalized_height_ = Tezos.level;"
  ; "}"
  ; ""
  ; "(* chain projections as functions *)"
  ; "let chain_height (c : chain ) = c.chain_height_"
  ; "let current_slot (c : chain ) = c.current_slot_"
  ; "let finalized_height (c : chain) = c.finalized_height_"
  $>.

<<<<<<< HEAD
  
  Definition CameLIGO_Chain_CallContext :=
  <$ CameLIGO_call_ctx_type
   ; CameLIGO_call_ctx_instance
   ; CameLIGO_chain_instance
=======
Definition CameLIGO_call_ctx_type_name : string := "cctx".

Definition CameLIGO_call_ctx_type :=
<$ "(* ConCert's call context *)"
; "type " ^ CameLIGO_call_ctx_type_name ^ " = {"
; "  ctx_origin_ : address;"
; "  ctx_from_ : address;"
; "  ctx_contract_address_ : address;"
; "  ctx_contract_balance_ : tez;"
; "  ctx_amount_ : tez"
; "}"
$>.

Definition CameLIGO_call_ctx_instance :=
<$"(* a call context instance with fields filled in with required data *)"
; "let cctx_instance : " ^ CameLIGO_call_ctx_type_name ^ "= "
; "{ ctx_origin_ = Tezos.source;"
; "  ctx_from_ = Tezos.sender;"
; "  ctx_contract_address_ = Tezos.self_address;"
; "  ctx_contract_balance_ = Tezos.balance;"
; "  ctx_amount_ = Tezos.balance"
; "}"
; ""
; "(* projections as functions *)"
; "let ctx_from (c : " ^ CameLIGO_call_ctx_type_name ^ ") = c.ctx_from_"
; "let ctx_contract_address (c : " ^ CameLIGO_call_ctx_type_name ^ ") = c.ctx_contract_address_"
; "let ctx_contract_balance (c : " ^ CameLIGO_call_ctx_type_name ^ ") = c.ctx_contract_balance_"
; "let ctx_amount_ (c : " ^ CameLIGO_call_ctx_type_name ^ ") = c.ctx_amount_"
$>.

Definition dummy_chain :=
<$ "(* ConCert's Chain type and its instance. Currently we map all fields to Tezos.level *)"
;"type chain = {"
; "  chain_height     : nat;"
; "  current_slot     : nat;"
; "  finalized_height : nat;"
; "}"
; ""
; "let dummy_chain : chain = {"
; "chain_height     = Tezos.level;"
; "current_slot     = Tezos.level;"
; "finalized_height = Tezos.level;"
; "}"
$>.

Definition CameLIGO_Chain_CallContext :=
<$ CameLIGO_call_ctx_type
; CameLIGO_call_ctx_instance
; dummy_chain
$>.

Definition CameLIGOPrelude :=
  print_list id (nl ++ nl)
             [int_ops; tez_ops; nat_ops;
              bool_ops; time_ops; address_ops;
              get_contract_def; CameLIGO_Chain_CallContext].

Definition printWrapper (contract parameter_name storage_name : string): string :=
  <$
  "type return = (operation) list * (" ++ storage_name ++ " option)" ;
  "type parameter_wrapper =" ;
  "  Init of init_args_ty" ;
  "| Call of " ++ parameter_name ++ " option" ;
  "";
  "let wrapper (param, st : parameter_wrapper * (" ++ storage_name ++ ") option) : return =" ;
  "  match param with  " ;
  "    Init init_args -> (([]: operation list), Some (init init_args))" ;
  "  | Call p -> (" ;
  "    match st with" ;
  "      Some st -> (match (" ++ contract ++ " dummy_chain cctx_instance " ++ " st p) with   " ;
  "                    Some v -> (v.0, Some v.1)" ;
  "                  | None -> (failwith ("""") : return))" ;
  "    | None -> (failwith (""cannot call this endpoint before Init has been called""): return))"
>>>>>>> 4fc4ff16
  $>.

  Definition CameLIGOPrelude :=
    print_list id (nl ++ nl)
               [int_ops; tez_ops; nat_ops;
                bool_ops; time_ops; address_ops;
                get_contract_def; CameLIGO_Chain_CallContext].

  Definition printWrapper (contract parameter_name storage_name : string): string :=
    <$
    "type return = (operation) list * (" ++ storage_name ++ " option)" ;
    "type parameter_wrapper =" ;
    "  Init of init_args_ty" ;
    "| Call of " ++ parameter_name ++ " option" ;
    "";
    "let wrapper (param, st : parameter_wrapper * (" ++ storage_name ++ ") option) : return =" ;
    "  match param with  " ;
    "    Init init_args -> (([]: operation list), Some (init init_args))" ;
    "  | Call p -> (" ;
    "    match st with" ;
    "      Some st -> (match (" ++ contract ++ " dummy_chain cctx_instance " ++ " st p) with   " ;
    "                    Some v -> (v.0, Some v.1)" ;
    "                  | None -> (failwith ("""") : return))" ;
    "    | None -> (failwith (""cannot call this endpoint before Init has been called""): return))"
    $>.

  Definition printMain (storage_name : string) :=
    "let main (action, st : parameter_wrapper * " ++ storage_name ++ " option) : return = wrapper (action, st)".

    Definition print_default_entry_point (state_nm : kername) (receive_nm : kername) (msg_nm : kername) :=
  let st := print_type_name state_nm in
  let rec := print_const_name receive_nm in
  let msg := print_type_name msg_nm in
  <$ printWrapper rec msg st;
     "";
     printMain st $>.

End PPLigo.<|MERGE_RESOLUTION|>--- conflicted
+++ resolved
@@ -132,17 +132,16 @@
     | _ => bt
     end.
 
-<<<<<<< HEAD
-  Definition print_type_var (i : nat) :=
-        "'a" ++ string_of_nat i.
-
-  Definition print_box_type (TT : env string)
-=======
-  (** The [for_ctor] flag tells the type printer whether the type is used in a
-      constructor or in a fucntion, since the syntax is different for these two cases in
-      CameLIGO *)
-  Definition print_box_type_aux (for_ctor : bool) (prefix : string) (TT : env string)
->>>>>>> 4fc4ff16
+
+  (** The [for_ind] flag tells the type printer whether the type is used in an inductive
+      type definition or in a fucntion, since the syntax is different for these two cases
+      in CameLIGO *)
+
+  Definition print_type_var (for_ind : bool) (i : nat) :=
+    let type_var_prefix := if for_ind then "'" else "_" in
+    type_var_prefix ++ "a" ++ string_of_nat i.
+
+  Definition print_box_type_aux (for_ind : bool) (TT : env string)
     : box_type -> string :=
     fix go  (bt : box_type) :=
   match bt with
@@ -161,12 +160,7 @@
       else print_uncurried "" args ++ " " ++ go hd
     | _ => print_uncurried "" args ++ " " ++ go hd
     end
-<<<<<<< HEAD
-  | TVar i => print_type_var i (* TODO: pass context with type variables *)
-=======
-  | TVar i => let type_var_prefix := if for_ctor then "'" else "_" in
-             type_var_prefix ++ "a" ++ string_of_nat i (* TODO: pass context with type variables *)
->>>>>>> 4fc4ff16
+  | TVar i => print_type_var for_ind i (* TODO: pass context with type variables *)
   | TInd s =>
     let full_ind_name := string_of_kername s.(inductive_mind) in
     from_option (look TT full_ind_name)
@@ -177,15 +171,9 @@
   | TAny => "UnknownType"
   end.
 
-<<<<<<< HEAD
-=======
   Definition print_box_type := print_box_type_aux false.
-  Definition print_ctor_box_type := print_box_type_aux true.
+  Definition print_ind_box_type := print_box_type_aux true.
   
-  Definition print_ctor_name (prefix : string) (nm : string) :=
-    capitalize (prefix ^ nm).
-
->>>>>>> 4fc4ff16
   Definition print_ctor
              (TT : env string)
              (ind_kn : kername)
@@ -194,12 +182,8 @@
     let nm := print_ctor_name (ind_kn.1, nm) in
     match tys with
     | [] => nm
-<<<<<<< HEAD
-    | _ => let ctor_type := parens false <| concat " * " (map (print_box_type TT ∘ snd) tys)
-=======
-    | _ => let ctor_type := parens (#|tys| <=? 1) <| concat " * " (map (print_ctor_box_type prefix TT ∘ snd) tys)
->>>>>>> 4fc4ff16
-          in nm ^ " of " ^ ctor_type
+    | _ => let ctor_type := parens (#|tys| <=? 1) <| concat " * " (map (print_ind_box_type TT ∘ snd) tys)
+           in nm ^ " of " ^ ctor_type
     end.
 
   Definition print_proj (TT : env string) (proj : ident × box_type) : string :=
@@ -208,7 +192,7 @@
 
   Definition print_type_params (vs : list type_var_info) : string :=
     if (Nat.eqb #|vs| 0) then ""
-      else (let ps := concat "," (mapi (fun i _ => print_type_var i) vs) in
+      else (let ps := concat "," (mapi (fun i _ => print_type_var true i) vs) in
             (parens (Nat.eqb #|vs| 1) ps ^ " ")).
 
   Definition print_type_declaration (nm : string) (params : list type_var_info) (body : string) : string :=
@@ -434,22 +418,7 @@
     end
     in go [].
 
-<<<<<<< HEAD
-  Definition print_def (print_term : context -> bool -> bool -> term -> string) (ctx : context) (fdef : def  term) :=
-    let ctx' := [{| decl_name := dname fdef; decl_body := None |}] in
-    let fix_name := string_of_name ctx (fdef.(dname)) in
-    let (args, _) := Edecompose_lam (fdef.(dbody)) in
-    let ctx := rev (map vass args) in
-    let sargs := print_uncurried "" (map (string_of_name ctx) args) in
-    string_of_name ctx fdef.(dname)
-        ++ " " ++ sargs  ++ " = "
-        ++ nl
-        ++ print_term (ctx ++ ctx' ++ ctx)%list true false (lam_body fdef.(dbody)).
-
   Definition print_pat (TT : env string) (ind_kn : kername) (ctor : string) (infix : bool) (pt : list string * string) :=
-=======
-  Definition print_pat (prefix : string) (TT : env string) (ctor : string) (infix : bool) (pt : list string * string) :=
->>>>>>> 4fc4ff16
     let vars := rev pt.1 in
     if infix then
       concat (" " ++ ctor ++ " ") vars ++ " -> " ++ pt.2
@@ -558,7 +527,7 @@
       match apps with
       | [] => print_term  FT TT ctx false true f fa
       | _ =>
-        match b with
+          match b with
           (* if the variable corresponds to a fixpoint, we pack the arguments into a tuple *)
         | tRel i =>
           match nth_error ctx i with
@@ -621,16 +590,19 @@
         "(Map.empty: " ++ print_box_type  TT bt ++ ")"
       else
         nm_tt
-    | tConstruct ind l => fun bt =>
+    | tConstruct
+        ind l => fun bt =>
       let nm := get_constr_name ind l in
       match print_num_literal TT t with
       | Some lit => lit
       | None =>
         let nm_tt := from_option (look TT nm) (print_ctor_name (ind.(inductive_mind).1, nm)) in
-     (* NOTE: print annotations for 0-ary constructors of polymorphic types (like [], None, and Map.empty) *)
+        (* NOTE: print annotations for 0-ary constructors of polymorphic types (like [], None, and Map.empty) *)
+        (* FIXME: this looks ad-hoc and should be controlled in remapping instead *)
         if (uncapitalize nm =? "nil") && (eq_kername ind.(inductive_mind) <%% list %%>) then
         "([]:" ++ print_box_type  TT bt ++ ")"
-        else if (nm =? "None") && (eq_kername ind.(inductive_mind) <%% option %%>) then
+        else if ((nm =? "None") && (eq_kername ind.(inductive_mind) <%% option %%>)) ||
+             (nm_tt =? "Map.empty") then
                "(" ++ nm_tt ++ ":" ++ print_box_type  TT bt ++ ")"
              else nm_tt
       end
@@ -855,51 +827,12 @@
     | None => fun _ => None
     end.
 
-<<<<<<< HEAD
   Definition print_cst
              (TT : MyEnv.env string) (* translation table *)
              (env : ExAst.global_env)
              (kn : kername)
              (cst : ExAst.constant_body)
              : (constant_body_annots box_type cst) -> option string :=
-=======
-Fixpoint decompose_arr_n (n : nat) (bt : box_type) : list box_type × box_type :=
-  match n, bt with
-  | S m, TArr dom cod =>
-      let (args, res) := decompose_arr_n m cod in (dom :: args, res)
-  | _,_ => ([], bt)
-  end.
-
-Definition print_decl (prefix : string)
-           (TT : MyEnv.env string) (* translation table *)
-           (env : ExAst.global_env)
-           (decl_name : string)
-           (modifier : option string)
-           (wrap : string -> string)
-           (ty : box_type)
-           (t : term)
-           (ta : annots box_type t)
-            :=
-  let '(args,(lam_body; body_annot)) := Edecompose_lam_annot t ta in
-  let (ctx, args) := fresh_names [] args in
-  let (tys,res_ty) := decompose_arr_n #|args| ty in
-  let targs := combine args (map (print_box_type prefix TT) tys) in
-  let printed_targs :=
-    map (fun '(x,ty) => parens false (string_of_name ctx x ++ " : " ++ ty)) targs in
-  let printed_res_ty := print_box_type prefix TT res_ty in
-  let decl := prefix ++ decl_name ++ " " ++ concat " " printed_targs in
-    "let" ++ " " ++ decl ++ " : " ++ printed_res_ty ++ " = "
-          ++ wrap (CameLIGOPretty.print_term env prefix [] TT ctx true false lam_body body_annot).
-
-Definition print_init (prefix : string)
-           (TT : MyEnv.env string) (* translation table *)
-           (build_call_ctx : string) (* a string that corresponds to a call contex *)
-           (init_prelude : string) (* operations available in the [init] as local definitions.
-                                      CameLIGO does not allow to refer to global definitions in [init]*)
-           (env : ExAst.global_env)
-           (cst : ExAst.constant_body)
-           : (constant_body_annots box_type cst) -> option string :=
->>>>>>> 4fc4ff16
     match cst.(ExAst.cst_body) as body return match body with
                                               | Some body => annots box_type body
                                               | None => unit
@@ -1080,87 +1013,10 @@
   ; "let finalized_height (c : chain) = c.finalized_height_"
   $>.
 
-<<<<<<< HEAD
-  
   Definition CameLIGO_Chain_CallContext :=
   <$ CameLIGO_call_ctx_type
    ; CameLIGO_call_ctx_instance
    ; CameLIGO_chain_instance
-=======
-Definition CameLIGO_call_ctx_type_name : string := "cctx".
-
-Definition CameLIGO_call_ctx_type :=
-<$ "(* ConCert's call context *)"
-; "type " ^ CameLIGO_call_ctx_type_name ^ " = {"
-; "  ctx_origin_ : address;"
-; "  ctx_from_ : address;"
-; "  ctx_contract_address_ : address;"
-; "  ctx_contract_balance_ : tez;"
-; "  ctx_amount_ : tez"
-; "}"
-$>.
-
-Definition CameLIGO_call_ctx_instance :=
-<$"(* a call context instance with fields filled in with required data *)"
-; "let cctx_instance : " ^ CameLIGO_call_ctx_type_name ^ "= "
-; "{ ctx_origin_ = Tezos.source;"
-; "  ctx_from_ = Tezos.sender;"
-; "  ctx_contract_address_ = Tezos.self_address;"
-; "  ctx_contract_balance_ = Tezos.balance;"
-; "  ctx_amount_ = Tezos.balance"
-; "}"
-; ""
-; "(* projections as functions *)"
-; "let ctx_from (c : " ^ CameLIGO_call_ctx_type_name ^ ") = c.ctx_from_"
-; "let ctx_contract_address (c : " ^ CameLIGO_call_ctx_type_name ^ ") = c.ctx_contract_address_"
-; "let ctx_contract_balance (c : " ^ CameLIGO_call_ctx_type_name ^ ") = c.ctx_contract_balance_"
-; "let ctx_amount_ (c : " ^ CameLIGO_call_ctx_type_name ^ ") = c.ctx_amount_"
-$>.
-
-Definition dummy_chain :=
-<$ "(* ConCert's Chain type and its instance. Currently we map all fields to Tezos.level *)"
-;"type chain = {"
-; "  chain_height     : nat;"
-; "  current_slot     : nat;"
-; "  finalized_height : nat;"
-; "}"
-; ""
-; "let dummy_chain : chain = {"
-; "chain_height     = Tezos.level;"
-; "current_slot     = Tezos.level;"
-; "finalized_height = Tezos.level;"
-; "}"
-$>.
-
-Definition CameLIGO_Chain_CallContext :=
-<$ CameLIGO_call_ctx_type
-; CameLIGO_call_ctx_instance
-; dummy_chain
-$>.
-
-Definition CameLIGOPrelude :=
-  print_list id (nl ++ nl)
-             [int_ops; tez_ops; nat_ops;
-              bool_ops; time_ops; address_ops;
-              get_contract_def; CameLIGO_Chain_CallContext].
-
-Definition printWrapper (contract parameter_name storage_name : string): string :=
-  <$
-  "type return = (operation) list * (" ++ storage_name ++ " option)" ;
-  "type parameter_wrapper =" ;
-  "  Init of init_args_ty" ;
-  "| Call of " ++ parameter_name ++ " option" ;
-  "";
-  "let wrapper (param, st : parameter_wrapper * (" ++ storage_name ++ ") option) : return =" ;
-  "  match param with  " ;
-  "    Init init_args -> (([]: operation list), Some (init init_args))" ;
-  "  | Call p -> (" ;
-  "    match st with" ;
-  "      Some st -> (match (" ++ contract ++ " dummy_chain cctx_instance " ++ " st p) with   " ;
-  "                    Some v -> (v.0, Some v.1)" ;
-  "                  | None -> (failwith ("""") : return))" ;
-  "    | None -> (failwith (""cannot call this endpoint before Init has been called""): return))"
->>>>>>> 4fc4ff16
   $>.
 
   Definition CameLIGOPrelude :=
