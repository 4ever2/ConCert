--- conflicted
+++ resolved
@@ -129,7 +129,7 @@
 
     Context `{ChainBase}.
 
-    Axiom callback_serializable : forall {A : Type} `{serA : Serializable A}, Serializable (callback A).
+    Axiom callback_serializable : Serializable callback.
 
     Axiom transfer_param_serializable : Serializable transfer_param.
 
@@ -156,17 +156,11 @@
 
 Module D2LqtSInstances <: Dexter2LqtSerializable.
 
-<<<<<<< HEAD
-Instance callback_serializable : Serializable callback :=
-Derive Serializable callback_rect <Build_callback>.
-=======
   Section Serialization.
->>>>>>> 4534c12c
-
     Context `{ChainBase}.
 
-    Instance  callback_serializable {A : Type} `{serA : Serializable A} : Serializable (callback A) :=
-    Derive Serializable (callback_rect A) <(Build_callback A)>.
+    Instance  callback_serializable : Serializable callback :=
+    Derive Serializable callback_rect <Build_callback>.
 
     Instance transfer_param_serializable : Serializable transfer_param :=
       Derive Serializable transfer_param_rect <build_transfer_param>.
@@ -209,8 +203,8 @@
   End Serialization.
 
 End D2LqtSInstances.
-
 (* end hide *)
+
 
 (** * Contract functions *)
 Module Dexter2Lqt (SI : Dexter2LqtSerializable).
@@ -305,34 +299,20 @@
 (** ** Get allowance *)
 (** Get the quantity that [snd request] is allowed to spend on behalf of [fst request] *)
 Definition try_get_allowance (sender : Address) (param : getAllowance_param) (state : State) : list ActionBody :=
-<<<<<<< HEAD
-  let value := with_default 0 (FMap.find param.(request) state.(allowances)) in
-    [act_call param.(allowance_callback) 0 (serialize (receive_allowance value))].
-=======
   let value := with_default 0 (find_allowance param.(request) state.(allowances)) in
-    [mk_callback sender (receive_allowance_ value)].
->>>>>>> 4534c12c
+    [mk_callback param.(allowance_callback) (receive_allowance_ value)].
 
 (** ** Get balance *)
 (** Get the quantity of tokens belonging to [owner] *)
 Definition try_get_balance (sender : Address) (param : getBalance_param) (state : State) : list ActionBody :=
-<<<<<<< HEAD
-  let value := with_default 0 (FMap.find param.(owner_) state.(tokens)) in
-    [act_call param.(balance_callback) 0 (serialize (receive_balance_of value))].
-=======
   let value := with_default 0 (AddressMap.find param.(owner_) state.(tokens)) in
-    [mk_callback sender (receive_balance_of_ value)].
->>>>>>> 4534c12c
+    [mk_callback param.(balance_callback) (receive_balance_of_ value)].
 
 (** ** Get total supply *)
 (** Get the total supply of tokens *)
 Definition try_get_total_supply (sender : Address) (param : getTotalSupply_param) (state : State) : list ActionBody :=
   let value := state.(total_supply) in
-<<<<<<< HEAD
-    [act_call param.(supply_callback) 0 (serialize (receive_total_supply value))].
-=======
-    [mk_callback sender (receive_total_supply_ value)].
->>>>>>> 4534c12c
+    [mk_callback param.(supply_callback) (receive_total_supply_ value)].
 
 (** ** Init *)
 (** Initalize contract storage *)
@@ -372,7 +352,6 @@
 End Dexter2Lqt.
 
 Module DEX2LQT := Dexter2Lqt D2LqtSInstances.
-
 Import DEX2LQT.
 
 (** * Properties *)
@@ -1154,10 +1133,7 @@
   contract_induction; intros; auto.
   - now inversion IH.
   - apply Forall_app; split; auto.
-<<<<<<< HEAD
-=======
-    clear IH.  simpl in *.
->>>>>>> 4534c12c
+    clear IH. simpl in *.
     destruct msg.
     + destruct m;
         try_solve_acts_correct.
@@ -1289,9 +1265,10 @@
     subst. cbn.
     split.
     + now apply Z.ge_le.
-    + rewrite deployed in H.
-      inversion H.
-      subst.
+    + rewrite deployed in *.
+      match goal with
+      | H : Some ?x = Some _ |- _ => inversion H; subst x; clear H
+      end.
       now eapply no_self_calls.
 Qed.
 
@@ -1606,14 +1583,10 @@
       total_supply state = sum_balances state /\
       ctx_from ctx <> ctx_contract_address ctx).
     destruct facts as (balances_eq_total_supply & _).
-    erewrite <- admin_constant; eauto.
     unfold callFrom in *.
     unfold Blockchain.receive in receive_some.
-<<<<<<< HEAD
-    cbn in *.
-=======
-    simpl in receive_some.
->>>>>>> 4534c12c
+    erewrite <- admin_constant; eauto.
+    simpl in *.
     destruct msg. destruct m.
     + erewrite <- try_transfer_preserves_total_supply; eauto.
       now destruct_address_eq; cbn; rewrite IH.
@@ -1644,9 +1617,10 @@
     subst. cbn.
     split.
     + now specialize sum_balances_eq_total_supply as (? & ? & ?).
-    + rewrite deployed in H.
-      inversion H.
-      subst.
+    + rewrite deployed in *.
+      match goal with
+      | H : Some ?x = Some _ |- _ => inversion H; subst x; clear H
+      end.
       now eapply no_self_calls.
 Qed.
 
