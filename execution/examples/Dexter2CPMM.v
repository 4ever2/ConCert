(** * Dexter 2 CPMM contract *)
(** This file contains an implementation of the Dexter2 CPMM contract
    https://gitlab.com/dexter2tz/dexter2tz/-/blob/master/dexter.mligo
    In addition this file contains proof of functional correctness w.r.t the
    informal specification https://gitlab.com/dexter2tz/dexter2tz/-/blob/master/docs/informal-spec/dexter2-cpmm.md

    This contract is an implementation of a Constant Product Market Maker (CPMM).
    When paired with a FA1.2 or FA2 token contract and a Dexter2 liquidity contract,
    this contract serves as a decentralized exchange allowing users to trade between
    XTZ and tokens. Additionally users can also add or withdraw funds from the
    exchanges trading reserves. Traders pay a 0.3% fee, the fee goes to the owners
    of the trading reserves, this way user are incentivised to add funds to the reserves.
*)

From ConCert.Utils Require Import RecordUpdate.
From ConCert.Execution Require Import Automation.
From ConCert.Execution Require Import Blockchain.
From ConCert.Execution Require Import Extras.
From ConCert.Execution Require Import Monads.
From ConCert.Execution Require Import Serializable.
From ConCert.Execution.Examples Require Import Common.
From ConCert.Execution.Examples Require Import FA2Token.
From ConCert.Execution.Examples Require Import FA2Interface.
From ConCert.Execution.Examples Require Import Dexter2FA12.
From ConCert.Execution.Examples Require Import InterContractCommunication.
From ConCert.Execution.Examples Require Import SerializableUtil.
From Coq Require Import ZArith.
From Coq Require Import List.
From Coq Require Import Lia.
Import ListNotations.


(** * Contract types *)
Section DexterTypes.
Context {BaseTypes : ChainBase}.
Set Primitive Projections.
Set Nonrecursive Elimination Schemes.
Open Scope N_scope.

(** ** Type synonyms *)

Definition update_token_pool_internal_ := list FA2Interface.balance_of_response.
Definition token_id := FA2Interface.token_id.
Definition token_contract_transfer := FA2Interface.transfer.
Definition balance_of := FA2Interface.balance_of_response.
Definition mintOrBurn := Dexter2FA12.mintOrBurn_param.

(** ** Entrypoint types *)

Record add_liquidity_param :=
  build_add_liquidity_param{
    owner : Address;
    minLqtMinted : N;
    maxTokensDeposited : N;
    add_deadline : nat
}.

Record remove_liquidity_param :=
  build_remove_liquidity_param{
    liquidity_to : Address;
    lqtBurned : N;
    minXtzWithdrawn : N;
    minTokensWithdrawn : N;
    remove_deadline : nat
}.

Record xtz_to_token_param :=
  build_xtz_to_token_param{
    tokens_to : Address;
    minTokensBought : N;
    xtt_deadline : nat
}.

Record token_to_xtz_param :=
  build_token_to_xtz_param{
    xtz_to : Address;
    tokensSold : N;
    minXtzBought : N;
    ttx_deadline : nat
}.

Record token_to_token_param :=
  build_token_to_token_param{
    outputDexterContract : Address;
    to_ : Address;
    minTokensBought_ : N;
    tokensSold_ : N;
    ttt_deadline : nat
}.

Record set_baker_param :=
  build_set_baker_param{
    baker : option Address;
    freezeBaker_ : bool
}.

Inductive DexterMsg :=
| AddLiquidity : add_liquidity_param -> DexterMsg
| RemoveLiquidity : remove_liquidity_param -> DexterMsg
| XtzToToken : xtz_to_token_param -> DexterMsg
| TokenToXtz : token_to_xtz_param -> DexterMsg
| SetBaker : set_baker_param -> DexterMsg
| SetManager : Address -> DexterMsg
| SetLqtAddress : Address -> DexterMsg
| UpdateTokenPool : DexterMsg
| TokenToToken : token_to_token_param -> DexterMsg.

(** ** Storage types *)

Record State :=
  build_state {
    tokenPool : N;
    xtzPool : N;
    lqtTotal : N;
    selfIsUpdatingTokenPool : bool;
    freezeBaker : bool;
    manager : Address;
    tokenAddress : Address;
    tokenId : token_id;
    lqtAddress : Address
  }.

Record Setup :=
  build_setup {
    lqtTotal_ : N;
    manager_ : Address;
    tokenAddress_ : Address;
    tokenId_ : token_id
  }.

(* begin hide *)
MetaCoq Run (make_setters State).
MetaCoq Run (make_setters Setup).
(* end hide *)

End DexterTypes.

Module Type Dexter2Serializable.
  Section DS.
    Context `{ChainBase}.
    Axiom add_liquidity_param_serializable : Serializable add_liquidity_param.
    Existing Instance add_liquidity_param_serializable.

    Axiom remove_liquidity_param_serializable : Serializable remove_liquidity_param.
    Existing Instance remove_liquidity_param_serializable.

    Axiom xtz_to_token_param_serializable : Serializable xtz_to_token_param.
    Existing Instance xtz_to_token_param_serializable.


    Axiom token_to_xtz_param_serializable : Serializable token_to_xtz_param.
    Existing Instance token_to_xtz_param_serializable.

    Axiom set_baker_param_serializable : Serializable set_baker_param.
    Existing Instance set_baker_param_serializable.

    Axiom token_to_token_param_serializable : Serializable token_to_token_param.
    Existing Instance token_to_token_param_serializable.

    Axiom DexterMsg_serializable : Serializable DexterMsg.
    Existing Instance DexterMsg_serializable.
<<<<<<< HEAD

    Axiom Dexter2FA12_Msg_serialize : Serializable Dexter2FA12.Msg.
    Existing Instance Dexter2FA12_Msg_serialize.

=======

    Axiom Dexter2FA12_Msg_serialize : Serializable Dexter2FA12.Msg.
    Existing Instance Dexter2FA12_Msg_serialize.

>>>>>>> 78357839
    Axiom setup_serializable : Serializable Setup.
    Existing Instance setup_serializable.

    Axiom ClientMsg_serializable : Serializable (@FA2Token.FA2ReceiverMsg _ DexterMsg DexterMsg_serializable).
    Existing Instance ClientMsg_serializable.

    Axiom state_serializable : Serializable State.
    Existing Instance state_serializable.

    Axiom FA2Token_Msg_serializable : Serializable FA2Token.Msg.
    Existing Instance FA2Token_Msg_serializable.
<<<<<<< HEAD

=======
    
>>>>>>> 78357839
  End DS.
End Dexter2Serializable.

(** * Contract functions *)

Module Dexter2 (SI : Dexter2Serializable).

  Import SI.

  Existing Instance add_liquidity_param_serializable.
  Existing Instance remove_liquidity_param_serializable.
  Existing Instance xtz_to_token_param_serializable.
  Existing Instance token_to_xtz_param_serializable.
  Existing Instance set_baker_param_serializable.
  Existing Instance token_to_token_param_serializable.
  Existing Instance DexterMsg_serializable.
  Existing Instance Dexter2FA12_Msg_serialize.
  Existing Instance setup_serializable.
  Existing Instance ClientMsg_serializable.
  Existing Instance state_serializable.
  Existing Instance FA2Token_Msg_serializable.

  Section DexterDefs.
    Context `{BaseTypes : ChainBase}.
    Open Scope N_scope.

    (** ** Helper functions *)

    (** [Amount] is defined as an alias to [Z]. We use these conversion function to mark
        the places explicitly where the conversion from amounts happens. *)
    Definition amount_to_N : Amount -> N := Z.to_N.
    Definition N_to_amount : N -> Amount := Z.of_N.

    Definition result : Type := option (State * list ActionBody).
    Definition isNone {A : Type} (a : option A) := match a with | Some _ => false | None => true end.
    Definition isSome {A : Type} (a : option A) := negb (isNone a).
    Definition sub (n m : N) : option N := do _ <- throwIf (n <? m) ; Some (n - m).
    Definition div (n m : N) : option N := do _ <- throwIf (m =? 0) ; Some (n / m).
    Definition ceildiv (n m : N) : option N :=
      if N.modulo n m =? 0
      then div n m
      else do result <- div n m ; Some (result + 1).
    Definition ceildiv_ (n m : N) : N :=
      if N.modulo n m =? 0
      then n / m
      else (n / m) + 1.
    Opaque ceildiv.
    Opaque ceildiv_.
    Opaque div.
    Opaque sub.

    (** Place holder for tezos set delegate operation *)
    Definition set_delegate_call (addr : option Address) : list ActionBody := [].

    Definition non_zero_amount (amt : Z) : bool:= (0 <? amt)%Z.
    Global Arguments non_zero_amount _ /. (* always unfold, if applied *)

    (** Null address that will newer contain contracts *)
    Parameter null_address : Address.
    Axiom null_address_not_contract : address_is_contract null_address = false.

    Definition Msg := @FA2Token.FA2ReceiverMsg BaseTypes DexterMsg _.

  Definition call_liquidity_token (addr : Address) (amt : N) (msg : Dexter2FA12.Msg) :=
    act_call addr (N_to_amount amt) (serialize msg).

  (** Note that [quantity] is allowed to be negative. In this case it correspons to burning *)
  Definition mint_or_burn (state : State) (target : Address) (quantitiy : Z) : option ActionBody :=
      do _ <- throwIf (address_eqb state.(lqtAddress) null_address) ; (* error lqtAddress not set *)
      Some (call_liquidity_token state.(lqtAddress)
                                 0
                                 (Dexter2FA12.msg_mint_or_burn
                                    (Dexter2FA12.build_mintOrBurn_param quantitiy target))).

  Definition call_to_token (token_addr : Address) (amt : N) (msg : FA2Token.Msg) :=
    act_call token_addr (N_to_amount amt) (serialize msg).
<<<<<<< HEAD

=======
    
>>>>>>> 78357839
  Definition token_transfer (state : State) (from to : Address) (amount : N) : ActionBody :=
    call_to_token state.(tokenAddress)
                  0
                  (FA2Token.msg_transfer
                     [FA2Interface.build_transfer from to state.(tokenId) amount None]).

  Definition xtz_transfer (to : Address) (amount : N) : option ActionBody :=
    if address_is_contract to
    then None (* error_INVALID_TO_ADDRESS *)
    else Some (act_transfer to (N_to_amount amount)).


  (** ** Add liquidity *)
  Definition add_liquidity (chain : Chain) (ctx : ContractCallContext)
                           (state : State) (param : add_liquidity_param)
                           : result :=
    do _ <- throwIf state.(selfIsUpdatingTokenPool) ; (* error_SELF_IS_UPDATING_TOKEN_POOL_MUST_BE_FALSE *)
    do _ <- throwIf (param.(add_deadline) <=? chain.(current_slot))%nat ; (* error_THE_CURRENT_TIME_MUST_BE_LESS_THAN_THE_DEADLINE *)
    do lqt_minted <- div ((amount_to_N ctx.(ctx_amount)) * state.(lqtTotal)) state.(xtzPool) ; (* error_DIV_by_0 *)
    do tokens_deposited <- ceildiv ((amount_to_N ctx.(ctx_amount)) * state.(tokenPool)) state.(xtzPool) ; (* error_DIV_by_0 *)
    do _ <- throwIf (param.(maxTokensDeposited) <? tokens_deposited) ; (* error_MAX_TOKENS_DEPOSITED_MUST_BE_GREATER_THAN_OR_EQUAL_TO_TOKENS_DEPOSITED *)
    do _ <- throwIf (lqt_minted <? param.(minLqtMinted)) ; (* error_LQT_MINTED_MUST_BE_GREATER_THAN_MIN_LQT_MINTED *)
    let new_state := state<| lqtTotal := state.(lqtTotal) + lqt_minted |>
                          <| tokenPool := state.(tokenPool) + tokens_deposited |>
                          <| xtzPool := state.(xtzPool) + (amount_to_N ctx.(ctx_amount))|> in
    let op_token := token_transfer state ctx.(ctx_from) ctx.(ctx_contract_address) tokens_deposited in
    do op_lqt <- mint_or_burn state param.(owner) (Z.of_N lqt_minted) ;
    Some (new_state, [op_token; op_lqt]).

  (** ** Remove liquidity *)
  Definition remove_liquidity (chain : Chain) (ctx : ContractCallContext)
                              (state : State) (param : remove_liquidity_param)
                              : result :=
    do _ <- throwIf state.(selfIsUpdatingTokenPool) ; (* error_SELF_IS_UPDATING_TOKEN_POOL_MUST_BE_FALSE *)
    do _ <- throwIf (param.(remove_deadline) <=? chain.(current_slot))%nat ; (* error_THE_CURRENT_TIME_MUST_BE_LESS_THAN_THE_DEADLINE *)
    do _ <- throwIf (non_zero_amount ctx.(ctx_amount)) ; (* error_AMOUNT_MUST_BE_ZERO *)
    do xtz_withdrawn <-  div (param.(lqtBurned) * state.(xtzPool)) state.(lqtTotal) ; (* error_DIV_by_0 *)
    do tokens_withdrawn <- div (param.(lqtBurned) * state.(tokenPool)) state.(lqtTotal) ; (* error_DIV_by_0 *)
    do _ <- throwIf (xtz_withdrawn <? param.(minXtzWithdrawn)) ; (* error_THE_AMOUNT_OF_XTZ_WITHDRAWN_MUST_BE_GREATER_THAN_OR_EQUAL_TO_MIN_XTZ_WITHDRAWN *)
    do _ <- throwIf (tokens_withdrawn <? param.(minTokensWithdrawn)) ; (* error_THE_AMOUNT_OF_TOKENS_WITHDRAWN_MUST_BE_GREATER_THAN_OR_EQUAL_TO_MIN_TOKENS_WITHDRAWN *)
    do new_lqtPool <- sub state.(lqtTotal) param.(lqtBurned) ; (* error_CANNOT_BURN_MORE_THAN_THE_TOTAL_AMOUNT_OF_LQT *)
    do new_tokenPool <- sub state.(tokenPool) tokens_withdrawn ; (* error_TOKEN_POOL_MINUS_TOKENS_WITHDRAWN_IS_NEGATIVE *)
    do new_xtzPool <- sub state.(xtzPool) xtz_withdrawn ; (* mutez subtraction run time error *)
    do op_lqt <- mint_or_burn state ctx.(ctx_from) (0 - (Z.of_N param.(lqtBurned)))%Z ;
    let op_token := token_transfer state ctx.(ctx_contract_address) param.(liquidity_to) tokens_withdrawn in
    do opt_xtz <- xtz_transfer param.(liquidity_to) xtz_withdrawn ;
    let new_state :=
      {| tokenPool :=  new_tokenPool;
         xtzPool := new_xtzPool;
         lqtTotal := new_lqtPool;
         selfIsUpdatingTokenPool := state.(selfIsUpdatingTokenPool);
         freezeBaker := state.(freezeBaker);
         manager := state.(manager);
         tokenAddress := state.(tokenAddress);
         tokenId := state.(tokenId);
         lqtAddress := state.(lqtAddress) |} in
    Some (new_state, [op_lqt; op_token; opt_xtz]).

  (** ** XTZ to tokens *)
  Definition xtz_to_token (chain : Chain) (ctx : ContractCallContext)
                          (state : State) (param : xtz_to_token_param)
                          : result :=
    do _ <- throwIf state.(selfIsUpdatingTokenPool) ; (* error_SELF_IS_UPDATING_TOKEN_POOL_MUST_BE_FALSE *)
    do _ <- throwIf (param.(xtt_deadline) <=? chain.(current_slot))%nat ; (* error_THE_CURRENT_TIME_MUST_BE_LESS_THAN_THE_DEADLINE *)
    do tokens_bought <- div
      ((amount_to_N ctx.(ctx_amount)) * 997 * state.(tokenPool))
        (state.(xtzPool) * 1000 + ((amount_to_N ctx.(ctx_amount)) * 997)) ; (* error_DIV_by_0 *)
    do _ <- throwIf (tokens_bought <? param.(minTokensBought)) ; (* error_TOKENS_BOUGHT_MUST_BE_GREATER_THAN_OR_EQUAL_TO_MIN_TOKENS_BOUGHT *)
    do new_tokenPool <- sub state.(tokenPool) tokens_bought ; (* error_TOKEN_POOL_MINUS_TOKENS_BOUGHT_IS_NEGATIVE *)
    let new_state := state<| xtzPool := state.(xtzPool) + (amount_to_N ctx.(ctx_amount)) |>
                          <| tokenPool := new_tokenPool |> in
    let op := token_transfer state ctx.(ctx_contract_address) param.(tokens_to) tokens_bought in
    Some (new_state, [op]).

  (** ** Tokes to XTZ *)
  Definition token_to_xtz (chain : Chain) (ctx : ContractCallContext)
                          (state : State) (param : token_to_xtz_param)
                          : result :=
    do _ <- throwIf state.(selfIsUpdatingTokenPool) ; (* error_SELF_IS_UPDATING_TOKEN_POOL_MUST_BE_FALSE *)
    do _ <- throwIf (param.(ttx_deadline) <=? chain.(current_slot))%nat ; (* error_THE_CURRENT_TIME_MUST_BE_LESS_THAN_THE_DEADLINE *)
    do _ <- throwIf (non_zero_amount ctx.(ctx_amount)) ; (* error_AMOUNT_MUST_BE_ZERO *)
    do xtz_bought <- div
      (param.(tokensSold) * 997 * state.(xtzPool))
        (state.(tokenPool) * 1000 + (param.(tokensSold) * 997)) ; (* error_DIV_by_0 *)
    do _ <- throwIf (xtz_bought <? param.(minXtzBought)) ; (* error_XTZ_BOUGHT_MUST_BE_GREATER_THAN_OR_EQUAL_TO_MIN_XTZ_BOUGHT *)
    do new_xtzPool <- sub state.(xtzPool) xtz_bought ; (* mutez subtraction run time error *)
    let op_token := token_transfer state ctx.(ctx_from) ctx.(ctx_contract_address) param.(tokensSold) in
    do op_tez <- xtz_transfer param.(xtz_to) xtz_bought ;
    let new_state := state<| tokenPool := state.(tokenPool) + param.(tokensSold) |>
                          <| xtzPool := new_xtzPool |> in
    Some (new_state, [op_token; op_tez]).

  (** ** Default entrypoint *)
  Definition default_ (chain : Chain) (ctx : ContractCallContext)
                      (state : State) : result :=
    do _ <- throwIf state.(selfIsUpdatingTokenPool) ; (* error_SELF_IS_UPDATING_TOKEN_POOL_MUST_BE_FALSE *)
    let new_state := state<| xtzPool := state.(xtzPool) + amount_to_N ctx.(ctx_amount) |> in
      Some (new_state, []).

  (** ** Set baker *)
  Definition set_baker (chain : Chain) (ctx : ContractCallContext)
                       (state : State) (param : set_baker_param)
                       : result :=
    do _ <- throwIf state.(selfIsUpdatingTokenPool) ; (* error_SELF_IS_UPDATING_TOKEN_POOL_MUST_BE_FALSE *)
    do _ <- throwIf (non_zero_amount ctx.(ctx_amount)) ; (* error_AMOUNT_MUST_BE_ZERO *)
    do _ <- throwIf (negb (address_eqb ctx.(ctx_from) state.(manager))) ; (* error_ONLY_MANAGER_CAN_SET_BAKER *)
    do _ <- throwIf (state.(freezeBaker)) ; (* error_BAKER_PERMANENTLY_FROZEN *)
      Some (state<| freezeBaker := param.(freezeBaker_) |>, set_delegate_call param.(baker)).

  (** ** Set manager *)
  Definition set_manager (chain : Chain) (ctx : ContractCallContext)
                         (state : State) (new_manager : Address)
                         : result :=
    do _ <- throwIf state.(selfIsUpdatingTokenPool) ; (* error_SELF_IS_UPDATING_TOKEN_POOL_MUST_BE_FALSE *)
    do _ <- throwIf (non_zero_amount ctx.(ctx_amount)) ; (* error_AMOUNT_MUST_BE_ZERO *)
    do _ <- throwIf (negb (address_eqb ctx.(ctx_from) state.(manager))) ; (* error_ONLY_MANAGER_CAN_SET_MANAGER *)
      Some (state<| manager := new_manager |>, []).

  (** ** Set liquidity address *)
  Definition set_lqt_address (chain : Chain) (ctx : ContractCallContext)
                             (state : State) (new_lqt_address : Address)
                             : result :=
    do _ <- throwIf state.(selfIsUpdatingTokenPool) ; (* error_SELF_IS_UPDATING_TOKEN_POOL_MUST_BE_FALSE *)
    do _ <- throwIf (non_zero_amount ctx.(ctx_amount)) ; (* error_AMOUNT_MUST_BE_ZERO *)
    do _ <- throwIf (negb (address_eqb ctx.(ctx_from) state.(manager))) ; (* error_ONLY_MANAGER_CAN_SET_LQT_ADRESS *)
    do _ <- throwIf (negb (address_eqb state.(lqtAddress) null_address)) ; (* error_LQT_ADDRESS_ALREADY_SET *)
      Some (state<| lqtAddress := new_lqt_address |>, []).

  (** ** Update token pool *)
  Definition update_token_pool (chain : Chain) (ctx : ContractCallContext)
                               (state : State) : result :=
    do _ <- throwIf (negb (address_eqb ctx.(ctx_from) ctx.(ctx_origin))) ; (* error_CALL_NOT_FROM_AN_IMPLICIT_ACCOUNT *)
    do _ <- throwIf (non_zero_amount ctx.(ctx_amount)) ; (* error_AMOUNT_MUST_BE_ZERO *)
    do _ <- throwIf state.(selfIsUpdatingTokenPool) ; (* error_UNEXPECTED_REENTRANCE_IN_UPDATE_TOKEN_POOL *)
    let balance_of_request :=
      FA2Interface.Build_balance_of_request ctx.(ctx_contract_address) state.(tokenId) in
    let balance_of_param :=
      FA2Interface.Build_balance_of_param [balance_of_request] (FA2Interface.Build_callback _ None) in
    let op := call_to_token state.(tokenAddress) 0 (FA2Token.msg_balance_of balance_of_param) in
      Some (state<| selfIsUpdatingTokenPool := true |>, [op]).

  (** ** Update token pool internal *)
  Definition update_token_pool_internal (chain : Chain) (ctx : ContractCallContext)
                                        (state : State) (token_pool : update_token_pool_internal_)
                                        : result :=
    do _ <- throwIf ((negb state.(selfIsUpdatingTokenPool)) ||
                      (negb (address_eqb ctx.(ctx_from) state.(tokenAddress)))) ; (* error_THIS_ENTRYPOINT_MAY_ONLY_BE_CALLED_BY_GETBALANCE_OF_TOKENADDRESS *)
    do _ <- throwIf (non_zero_amount ctx.(ctx_amount)) ; (* error_AMOUNT_MUST_BE_ZERO *)
    do token_pool <-
      match token_pool with
      | [] => None (* error_INVALID_FA2_BALANCE_RESPONSE *)
      | x :: xs => Some x.(balance)
      end ;
    let new_state := state<| tokenPool := token_pool |><| selfIsUpdatingTokenPool := false |> in
    Some (new_state, []).

  Definition call_to_other_token (token_addr : Address) (amount : N)
             (msg : @FA2Token.FA2ReceiverMsg _ DexterMsg _) :=
    act_call token_addr (N_to_amount amount) (serialize msg).

  (** ** Tokens to tokens *)
  Definition token_to_token (chain : Chain) (ctx : ContractCallContext)
                            (state : State) (param : token_to_token_param)
                            : result :=
    do _ <- throwIf state.(selfIsUpdatingTokenPool) ; (* error_SELF_IS_UPDATING_TOKEN_POOL_MUST_BE_FALSE *)
    do _ <- throwIf (non_zero_amount ctx.(ctx_amount)) ; (* error_AMOUNT_MUST_BE_ZERO *)
    do _ <- throwIf (param.(ttt_deadline) <=? chain.(current_slot))%nat ; (* error_THE_CURRENT_TIME_MUST_BE_LESS_THAN_THE_DEADLINE *)
    do xtz_bought <- div
      (param.(tokensSold_) * 997 * state.(xtzPool))
        (state.(tokenPool) * 1000 + (param.(tokensSold_) * 997)) ; (* error_DIV_by_0 *)
    do new_xtzPool <- sub state.(xtzPool) xtz_bought ; (* mutez subtraction run time error *)
    let new_state := state<| tokenPool := state.(tokenPool) + param.(tokensSold_) |>
                          <| xtzPool := new_xtzPool |> in
    let op1 := token_transfer state ctx.(ctx_from) ctx.(ctx_contract_address) param.(tokensSold_) in
    let op2 := call_to_other_token
                 param.(outputDexterContract)
                 xtz_bought
                 (FA2Token.other_msg (XtzToToken {|
                                          tokens_to := param.(to_);
                                          minTokensBought := param.(minTokensBought_);
                                          xtt_deadline := param.(ttt_deadline)
                                        |})) in 
    Some (new_state, [op1; op2]).

  (** ** Receive *)
  Definition receive (chain : Chain)
                     (ctx : ContractCallContext)
                     (state : State)
                     (maybe_msg : option Msg)
                     : result :=
    match maybe_msg with
    | Some (FA2Token.other_msg (AddLiquidity param)) =>
        add_liquidity chain ctx state param
    | Some (FA2Token.other_msg (RemoveLiquidity param)) =>
        remove_liquidity chain ctx state param
    | Some (FA2Token.other_msg (SetBaker param)) =>
        set_baker chain ctx state param
    | Some (FA2Token.other_msg (SetManager param)) =>
        set_manager chain ctx state param
    | Some (FA2Token.other_msg (SetLqtAddress param)) =>
        set_lqt_address chain ctx state param
    | None =>
        default_ chain ctx state
    | Some (FA2Token.other_msg UpdateTokenPool) =>
        update_token_pool chain ctx state
    | Some (FA2Token.other_msg (XtzToToken param)) =>
        xtz_to_token chain ctx state param
    | Some (FA2Token.other_msg (TokenToXtz param)) =>
        token_to_xtz chain ctx state param
    | Some (FA2Token.other_msg (TokenToToken param)) =>
        token_to_token chain ctx state param
    | Some (FA2Token.receive_balance_of_param responses) =>
        update_token_pool_internal chain ctx state responses
    | _ => None
    end.

  (** ** Init *)
  Definition init (chain : Chain)
                  (ctx : ContractCallContext)
                  (setup : Setup) : option State :=
    Some {|
      tokenPool := 0;
      xtzPool := 0;
      lqtTotal := setup.(lqtTotal_);
      selfIsUpdatingTokenPool := false;
      freezeBaker := false;
      manager := setup.(manager_);
      tokenAddress := setup.(tokenAddress_);
      tokenId := setup.(tokenId_);
      lqtAddress := null_address
    |}.

  Definition contract : Contract Setup Msg State :=
    build_contract init receive.

  End DexterDefs.
End Dexter2.

Module DSInstances <: Dexter2Serializable.
    (* Serialisation instances (omitted).

       NOTE: we use [<:] to make the definitions transparent, so the
       implementation details can be revealed, if needed *)
    (* begin hide *)
    Global Instance add_liquidity_param_serializable `{ChainBase} : Serializable add_liquidity_param :=
      Derive Serializable add_liquidity_param_rect <build_add_liquidity_param>.

    Global Instance remove_liquidity_param_serializable `{ChainBase} : Serializable remove_liquidity_param :=
      Derive Serializable remove_liquidity_param_rect <build_remove_liquidity_param>.

    Global Instance xtz_to_token_param_serializable `{ChainBase} : Serializable xtz_to_token_param :=
      Derive Serializable xtz_to_token_param_rect <build_xtz_to_token_param>.

    Global Instance token_to_xtz_param_serializable `{ChainBase} : Serializable token_to_xtz_param :=
      Derive Serializable token_to_xtz_param_rect <build_token_to_xtz_param>.

    Global Instance set_baker_param_serializable `{ChainBase} : Serializable set_baker_param :=
      Derive Serializable set_baker_param_rect <build_set_baker_param>.

    Global Instance token_to_token_param_serializable `{ChainBase} : Serializable token_to_token_param :=
      Derive Serializable token_to_token_param_rect <build_token_to_token_param>.

    Global Instance DexterMsg_serializable `{ChainBase} : Serializable DexterMsg :=
        Derive Serializable DexterMsg_rect <AddLiquidity,
                                            RemoveLiquidity,
                                            XtzToToken,
                                            TokenToXtz,
                                            SetBaker,
                                            SetManager,
                                            SetLqtAddress,
                                            UpdateTokenPool,
                                            TokenToToken>.

    Global Instance Dexter2FA12_Msg_serialize `{ChainBase} : Serializable Dexter2FA12.Msg :=
<<<<<<< HEAD
      Dexter2FA12.msg_serializable.
=======
      msg_serializable.
>>>>>>> 78357839

    Global Instance setup_serializable `{ChainBase} : Serializable Setup :=
      Derive Serializable Setup_rect <build_setup>.

    Global Instance ClientMsg_serializable : Serializable (@FA2Token.FA2ReceiverMsg BaseTypes DexterMsg _) :=
      fun _ => @FA2Token.FA2ReceiverMsg_serializable _ _ _.

    Global Instance state_serializable `{ChainBase} : Serializable State :=
      Derive Serializable State_rect <build_state>.

    Global Instance FA2Token_Msg_serializable `{ChainBase} : Serializable FA2Token.Msg :=
      FA2Token.msg_serializable.

End DSInstances.
  (* end hide *)

(** Instantiating the implementaion with required instances for serialisation/deserialisation *)
Module DEX2 := Dexter2 DSInstances.

Import DEX2.

  (** * Properties *)
Section Theories.
<<<<<<< HEAD
  Context {BaseTypes : ChainBase}.
=======
  Context `{ChainBase}.
>>>>>>> 78357839
  Open Scope N_scope.
  Global Arguments amount_to_N /.
  
  (* Tactics and facts about helper functions (omitted) *)
  (* begin hide *)
  Transparent div.
  Transparent ceildiv.
  Transparent ceildiv_.
  Lemma div_eq : forall n m p,
      div n m = Some p ->
      n / m = p /\ m <> 0.
  Proof.
    intros * div_some.
    unfold div in div_some.
    cbn in div_some.
    destruct_match eqn:m_not_zero in div_some;
      try congruence.
    destruct_throw_if m_not_zero.
    now apply N.eqb_neq in m_not_zero.
  Qed.

  Lemma div_zero : forall n m,
    div n m = None ->
    m = 0.
  Proof.
    intros * div_some.
    cbn in div_some.
    destruct_match eqn:m_zero in div_some;
      try congruence.
    destruct_throw_if m_zero.
    now apply N.eqb_eq in m_zero.
  Qed.
  Opaque div.

  Lemma ceildiv_eq : forall n m p,
    ceildiv n m = Some p ->
    ceildiv_ n m = p /\ m <> 0.
  Proof.
    intros * ceildiv_some.
    unfold ceildiv_.
    unfold ceildiv in ceildiv_some.
    destruct_match eqn:modulo_zero.
    - now apply div_eq in ceildiv_some.
    - cbn in ceildiv_some.
      destruct_match eqn:div_some in ceildiv_some;
        try congruence.
      apply div_eq in div_some.
      now inversion_clear ceildiv_some.
  Qed.

  Lemma ceildiv_zero : forall n m,
    ceildiv n m = None ->
    m = 0.
  Proof.
    intros * ceildiv_some.
    unfold ceildiv in ceildiv_some.
    destruct_match eqn:modulo_zero in ceildiv_some.
    - now apply div_zero in ceildiv_some.
    - cbn in ceildiv_some.
      destruct_match eqn:div_some in ceildiv_some;
        try congruence.
      now apply div_zero in div_some.
  Qed.
  Opaque ceildiv.
  Opaque ceildiv_.

  Transparent sub.
  Lemma sub_eq : forall n m p,
    sub n m = Some p ->
    n - m = p /\ m <= n.
  Proof.
    intros * sub_some.
    cbn in sub_some.
    destruct_match eqn:m_le_n in sub_some;
      try congruence.
    destruct_throw_if m_le_n.
    now rewrite <- N.ltb_ge.
  Qed.

  Lemma sub_fail : forall n m,
    sub n m = None ->
    n < m.
  Proof.
    intros * sub_some.
    cbn in sub_some.
    destruct_match eqn:n_lt_m in sub_some;
      try congruence.
    destruct_throw_if n_lt_m.
    now apply N.ltb_lt.
  Qed.
  Opaque sub.

  Lemma isSome_some : forall {A : Type} (x : option A) (y : A),
    x = Some y -> isSome x = true.
  Proof.
    intros.
    now subst.
  Qed.

  Lemma isSome_none : forall {A : Type} (x : option A),
    x = None -> isSome x = false.
  Proof.
    intros.
    now subst.
  Qed.

  Lemma isSome_exists : forall {A : Type} (x : option A),
    isSome x = true <-> exists y : A, x = Some y.
  Proof.
    split.
    - now destruct x eqn:x_eq.
    - intros (y & x_eq).
      now eapply isSome_some.
  Qed.

  Lemma isSome_not_exists : forall {A : Type} (x : option A),
    isSome x = false <-> forall y : A, x <> Some y.
  Proof.
    split.
    - now destruct x eqn:x_eq.
    - intros x_eq.
      eapply isSome_none.
      now destruct x.
  Qed.

  Ltac math_convert_step :=
    match goal with
    | H : sub _ _ = Some _ |- _ => apply sub_eq in H as [<- H]
    | H : sub _ _ = None |- _ => apply sub_fail in H
    | H : div _ _ = Some _ |- _ => apply div_eq in H as [<- H]
    | H : div _ _ = None |- _ => apply div_zero in H
    | H : ceildiv _ _ = Some _ |- _ => apply ceildiv_eq in H as [<- H]
    | H : ceildiv _ _ = None |- _ => apply ceildiv_zero in H
    end.

  Tactic Notation "math_convert" := repeat math_convert_step.

  Ltac receive_simpl_step :=
    match goal with
    | H : Blockchain.receive _ _ _ _ _ = Some (_, _) |- _ =>
        unfold Blockchain.receive in H; cbn in H
    | H : receive _ _ _ _ = Some (_, _) |- _ =>
        unfold receive in H;
        cbn in H
    | |- receive _ _ _ _ = _ =>
        unfold receive; cbn
    | H : Some _ = Some _ |- _ =>
        inversion_clear H
    | H : Some _ = None |- _ =>
        inversion H
    | H : None = Some _ |- _ =>
        inversion H
    | H : throwIf _ = None |- _ => destruct_throw_if H
    | H : throwIf _ = Some ?u |- _ => destruct_throw_if H
    | H : option_map (fun s : State => (s, _)) match ?m with | Some _ => _ | None => None end = Some _ |- _ =>
      let a := fresh "H" in
      destruct m eqn:a in H; try setoid_rewrite a; cbn in *; try congruence
    | H : match ?m with | Some _ => _ | None => None end = Some _ |- _ =>
      let a := fresh "H" in
      destruct m eqn:a in H; try setoid_rewrite a; cbn in *; try congruence
    | H : option_map (fun s : State => (s, _)) (if ?m then ?a else ?b) = Some _ |- _ =>
      match a with
      | None =>
        let a := fresh "H" in
        destruct m eqn:a in H; try setoid_rewrite a; cbn in *; try congruence
      | _ => match b with
             | None =>
               let a := fresh "H" in
               destruct m eqn:a in H; try setoid_rewrite a; cbn in *; try congruence
             | _ => idtac
      end end
    | H : (if ?m then ?a else ?b) = Some _ |- _ =>
      match a with
      | None =>
        let a := fresh "H" in
        destruct m eqn:a in H; try setoid_rewrite a; cbn in *; try congruence
      | _ => match b with
             | None =>
               let a := fresh "H" in
               destruct m eqn:a in H; try setoid_rewrite a; cbn in *; try congruence
             | _ => idtac
      end end
    end.

  Tactic Notation "receive_simpl" := repeat (unfold call_to_token,call_to_other_token;receive_simpl_step).
  (* end hide *)



  (** ** Set baker correct *)
  (** [set_baker] only changes [freezeBaker] in state *)
  Lemma set_baker_state_eq : forall prev_state new_state chain ctx new_acts param,
    receive chain ctx prev_state (Some (FA2Token.other_msg (SetBaker param))) = Some (new_state, new_acts) ->
      prev_state<| freezeBaker := param.(freezeBaker_) |> = new_state.
  Proof.
    intros * receive_some.
    receive_simpl.
  Qed.

  Lemma set_baker_freeze_baker_correct : forall prev_state new_state chain ctx new_acts param,
    receive chain ctx prev_state (Some (FA2Token.other_msg (SetBaker param))) = Some (new_state, new_acts) ->
      new_state.(freezeBaker) = param.(freezeBaker_).
  Proof.
    intros * receive_some.
    apply set_baker_state_eq in receive_some.
    now subst.
  Qed.

  (** [set_baker] produces no new_acts *)
  Lemma set_baker_new_acts_correct : forall chain ctx prev_state param new_state new_acts,
    receive chain ctx prev_state (Some (FA2Token.other_msg (SetBaker param))) = Some (new_state, new_acts) ->
      new_acts = set_delegate_call param.(baker).
  Proof.
    intros * receive_some.
    receive_simpl.
  Qed.

  (** If the requirements are met then then receive on set_baker msg must succeed and
      if receive on set_baker msg succeeds then requirements must hold *)
  Lemma set_baker_is_some : forall prev_state chain ctx param,
    (ctx_amount ctx <= 0)%Z /\
    prev_state.(selfIsUpdatingTokenPool) = false /\
    ctx.(ctx_from) = prev_state.(manager) /\
    prev_state.(freezeBaker) = false
    <->
    exists new_state new_acts, receive chain ctx prev_state (Some (FA2Token.other_msg (SetBaker param))) = Some (new_state, new_acts).
  Proof.
    split.
    - intros (amount_zero & not_updating & sender_is_manager & not_frozen).
      do 2 eexists.
      receive_simpl.
      destruct_match eqn:updating_check.
      destruct_match eqn:amount_check.
      destruct_match eqn:sender_check.
      destruct_match eqn:frozen_check.
      + reflexivity.
      + now rewrite not_frozen in frozen_check.
      + now rewrite sender_is_manager, address_eq_refl in sender_check.
      + receive_simpl.
        now apply Z.ltb_ge in amount_zero.
      + now rewrite not_updating in updating_check.
    - intros (new_state & new_acts & receive_some).
      receive_simpl.
      rewrite Z.ltb_ge in *.
      repeat split; auto.
      now destruct_address_eq.
  Qed.



  (** ** Set manager correct *)
  (** [set_manager] only changes [manager] in state *)
  Lemma set_manager_state_eq : forall prev_state new_state chain ctx new_acts new_manager,
    receive chain ctx prev_state (Some (FA2Token.other_msg (SetManager new_manager))) = Some (new_state, new_acts) ->
      prev_state<| manager := new_manager |> = new_state.
  Proof.
    intros * receive_some.
<<<<<<< HEAD
    receive_simpl.
  Qed.

  Lemma set_manager_manager_correct : forall prev_state new_state chain ctx new_acts new_manager,
    receive chain ctx prev_state (Some (FA2Token.other_msg (SetManager new_manager))) = Some (new_state, new_acts) ->
      new_state.(manager) = new_manager.
  Proof.
    intros * receive_some.
    apply set_manager_state_eq in receive_some.
    now subst.
  Qed.

  (** [set_manager] produces no new_acts *)
  Lemma set_manager_new_acts_correct : forall chain ctx prev_state new_manager new_state new_acts,
    receive chain ctx prev_state (Some (FA2Token.other_msg (SetManager new_manager))) = Some (new_state, new_acts) ->
      new_acts = [].
=======
    receive_simpl.
  Qed.

  Lemma set_manager_manager_correct : forall prev_state new_state chain ctx new_acts new_manager,
    receive chain ctx prev_state (Some (FA2Token.other_msg (SetManager new_manager))) = Some (new_state, new_acts) ->
      new_state.(manager) = new_manager.
  Proof.
    intros * receive_some.
    apply set_manager_state_eq in receive_some.
    now subst.
  Qed.

  (** [set_manager] produces no new_acts *)
  Lemma set_manager_new_acts_correct : forall chain ctx prev_state new_manager new_state new_acts,
    receive chain ctx prev_state (Some (FA2Token.other_msg (SetManager new_manager))) = Some (new_state, new_acts) ->
      new_acts = [].
  Proof.
    intros * receive_some.
    receive_simpl.
  Qed.

  (** If the requirements are met then then receive on set_manager msg must succeed and
      if receive on set_manager msg succeeds then requirements must hold *)
  Lemma set_manager_is_some : forall prev_state chain ctx new_manager,
    (ctx_amount ctx <= 0)%Z /\
    prev_state.(selfIsUpdatingTokenPool) = false /\
    ctx.(ctx_from) = prev_state.(manager)
    <->
    exists new_state new_acts, receive chain ctx prev_state (Some (FA2Token.other_msg (SetManager new_manager))) = Some (new_state, new_acts).
  Proof.
    split.
    - intros (amount_zero & not_updating & sender_is_manager).
      do 2 eexists.
      receive_simpl.
      destruct_match eqn:updating_check.
      destruct_match eqn:amount_check.
      destruct_match eqn:sender_check.
      + reflexivity.
      + now rewrite sender_is_manager, address_eq_refl in sender_check.
      + receive_simpl.
        now apply Z.ltb_ge in amount_zero.
      + now rewrite not_updating in updating_check.
    - intros (new_state & new_acts & receive_some).
      receive_simpl.
      rewrite Z.ltb_ge in *.
      repeat split; auto.
      now destruct_address_eq.
  Qed.



  (** ** Set liquidity address correct *)
  (** [set_lqt_address] only changes [lqtAddress] in state *)
  Lemma set_lqt_address_state_eq : forall prev_state new_state chain ctx new_acts new_lqt_address,
    receive chain ctx prev_state (Some (FA2Token.other_msg (SetLqtAddress new_lqt_address))) = Some (new_state, new_acts) ->
      prev_state<| lqtAddress := new_lqt_address |> = new_state.
>>>>>>> 78357839
  Proof.
    intros * receive_some.
    receive_simpl.
  Qed.

<<<<<<< HEAD
  (** If the requirements are met then then receive on set_manager msg must succeed and
      if receive on set_manager msg succeeds then requirements must hold *)
  Lemma set_manager_is_some : forall prev_state chain ctx new_manager,
    (ctx_amount ctx <= 0)%Z /\
    prev_state.(selfIsUpdatingTokenPool) = false /\
    ctx.(ctx_from) = prev_state.(manager)
    <->
    exists new_state new_acts, receive chain ctx prev_state (Some (FA2Token.other_msg (SetManager new_manager))) = Some (new_state, new_acts).
  Proof.
    split.
    - intros (amount_zero & not_updating & sender_is_manager).
      do 2 eexists.
      receive_simpl.
      destruct_match eqn:updating_check.
      destruct_match eqn:amount_check.
      destruct_match eqn:sender_check.
      + reflexivity.
      + now rewrite sender_is_manager, address_eq_refl in sender_check.
      + receive_simpl.
        now apply Z.ltb_ge in amount_zero.
      + now rewrite not_updating in updating_check.
    - intros (new_state & new_acts & receive_some).
      receive_simpl.
      rewrite Z.ltb_ge in *.
      repeat split; auto.
      now destruct_address_eq.
  Qed.



  (** ** Set liquidity address correct *)
  (** [set_lqt_address] only changes [lqtAddress] in state *)
  Lemma set_lqt_address_state_eq : forall prev_state new_state chain ctx new_acts new_lqt_address,
    receive chain ctx prev_state (Some (FA2Token.other_msg (SetLqtAddress new_lqt_address))) = Some (new_state, new_acts) ->
      prev_state<| lqtAddress := new_lqt_address |> = new_state.
=======
  Lemma set_lqt_address_correct : forall prev_state new_state chain ctx new_acts new_lqt_address,
    receive chain ctx prev_state (Some (FA2Token.other_msg (SetLqtAddress new_lqt_address))) = Some (new_state, new_acts) ->
      new_state.(lqtAddress) = new_lqt_address.
  Proof.
    intros * receive_some.
    apply set_lqt_address_state_eq in receive_some.
    now subst.
  Qed.

  (** [set_lqt_address] produces no new_acts *)
  Lemma set_lqt_address_new_acts_correct : forall chain ctx prev_state new_lqt_address new_state new_acts,
    receive chain ctx prev_state (Some (FA2Token.other_msg (SetLqtAddress new_lqt_address))) = Some (new_state, new_acts) ->
      new_acts = [].
>>>>>>> 78357839
  Proof.
    intros * receive_some.
    receive_simpl.
  Qed.

<<<<<<< HEAD
  Lemma set_lqt_address_correct : forall prev_state new_state chain ctx new_acts new_lqt_address,
    receive chain ctx prev_state (Some (FA2Token.other_msg (SetLqtAddress new_lqt_address))) = Some (new_state, new_acts) ->
      new_state.(lqtAddress) = new_lqt_address.
  Proof.
    intros * receive_some.
    apply set_lqt_address_state_eq in receive_some.
    now subst.
  Qed.

  (** [set_lqt_address] produces no new_acts *)
  Lemma set_lqt_address_new_acts_correct : forall chain ctx prev_state new_lqt_address new_state new_acts,
    receive chain ctx prev_state (Some (FA2Token.other_msg (SetLqtAddress new_lqt_address))) = Some (new_state, new_acts) ->
      new_acts = [].
=======
  (** If the requirements are met then then receive on set_lqt_address msg must succeed and
      if receive on set_lqt_address msg succeeds then requirements must hold *)
  Lemma set_lqt_address_is_some : forall prev_state chain ctx new_lqt_address,
    (ctx_amount ctx <= 0)%Z /\
    prev_state.(selfIsUpdatingTokenPool) = false /\
    ctx.(ctx_from) = prev_state.(manager) /\
    prev_state.(lqtAddress) = null_address
    <->
    exists new_state new_acts, receive chain ctx prev_state (Some (FA2Token.other_msg (SetLqtAddress new_lqt_address))) = Some (new_state, new_acts).
  Proof.
    split.
    - intros (amount_zero & not_updating & sender_is_manager & lqt_address_not_set).
      do 2 eexists.
      receive_simpl.
      destruct_match eqn:updating_check.
      destruct_match eqn:amount_check.
      destruct_match eqn:sender_check.
      destruct_match eqn:lqt_check.
      + reflexivity.
      + now rewrite lqt_address_not_set, address_eq_refl in lqt_check.
      + now rewrite sender_is_manager, address_eq_refl in sender_check.
      + receive_simpl.
        now apply Z.ltb_ge in amount_zero.
      + now rewrite not_updating in updating_check.
    - intros (new_state & new_acts & receive_some).
      receive_simpl.
      rewrite Z.ltb_ge in *.
      repeat split; auto;
        now destruct_address_eq.
  Qed.


  (** ** Default entrypoint correct *)
  (** [default_] only changes [xtzPool] in state *)
  Lemma default_state_eq : forall prev_state new_state chain ctx new_acts,
    receive chain ctx prev_state None = Some (new_state, new_acts) ->
      prev_state<| xtzPool := prev_state.(xtzPool) + amount_to_N ctx.(ctx_amount) |> = new_state.
>>>>>>> 78357839
  Proof.
    intros * receive_some.
    receive_simpl.
  Qed.

<<<<<<< HEAD
  (** If the requirements are met then then receive on set_lqt_address msg must succeed and
      if receive on set_lqt_address msg succeeds then requirements must hold *)
  Lemma set_lqt_address_is_some : forall prev_state chain ctx new_lqt_address,
    (ctx_amount ctx <= 0)%Z /\
    prev_state.(selfIsUpdatingTokenPool) = false /\
    ctx.(ctx_from) = prev_state.(manager) /\
    prev_state.(lqtAddress) = null_address
    <->
    exists new_state new_acts, receive chain ctx prev_state (Some (FA2Token.other_msg (SetLqtAddress new_lqt_address))) = Some (new_state, new_acts).
  Proof.
    split.
    - intros (amount_zero & not_updating & sender_is_manager & lqt_address_not_set).
      do 2 eexists.
      receive_simpl.
      destruct_match eqn:updating_check.
      destruct_match eqn:amount_check.
      destruct_match eqn:sender_check.
      destruct_match eqn:lqt_check.
      + reflexivity.
      + now destruct_address_eq.
      + now rewrite sender_is_manager, address_eq_refl in sender_check.
      + receive_simpl.
        now apply Z.ltb_ge in amount_zero.
      + now rewrite not_updating in updating_check.
    - intros (new_state & new_acts & receive_some).
      receive_simpl.
      rename H0 into ctx_amount_zero.
      rename H2 into lqt_address_not_set.
      apply Z.ltb_ge in ctx_amount_zero.
      repeat split; auto;
        now destruct_address_eq.
  Qed.



  (** ** Default entrypoint correct *)
  (** [default_] only changes [xtzPool] in state *)
  Lemma default_state_eq : forall prev_state new_state chain ctx new_acts,
    receive chain ctx prev_state None = Some (new_state, new_acts) ->
      prev_state<| xtzPool := prev_state.(xtzPool) + amount_to_N ctx.(ctx_amount) |> = new_state.
=======
  Lemma default_correct : forall prev_state new_state chain ctx new_acts,
    receive chain ctx prev_state None = Some (new_state, new_acts) ->
      new_state.(xtzPool) = prev_state.(xtzPool) + amount_to_N ctx.(ctx_amount).
  Proof.
    intros * receive_some.
    apply default_state_eq in receive_some.
    now subst.
  Qed.

  (** [default_] produces no new_acts *)
  Lemma default_new_acts_correct : forall chain ctx prev_state new_state new_acts,
    receive chain ctx prev_state None = Some (new_state, new_acts) ->
      new_acts = [].
>>>>>>> 78357839
  Proof.
    intros * receive_some.
    receive_simpl.
  Qed.

<<<<<<< HEAD
  Lemma default_correct : forall prev_state new_state chain ctx new_acts,
    receive chain ctx prev_state None = Some (new_state, new_acts) ->
      new_state.(xtzPool) = prev_state.(xtzPool) + amount_to_N ctx.(ctx_amount).
  Proof.
    intros * receive_some.
    apply default_state_eq in receive_some.
    now subst.
  Qed.

  (** [default_] produces no new_acts *)
  Lemma default_new_acts_correct : forall chain ctx prev_state new_state new_acts,
    receive chain ctx prev_state None = Some (new_state, new_acts) ->
      new_acts = [].
=======
  (** If the requirements are met then then receive on None msg must succeed and
      if receive on None msg succeeds then requirements must hold *)
  Lemma default_entrypoint_is_some : forall prev_state chain ctx,
    prev_state.(selfIsUpdatingTokenPool) = false
    <->
    exists new_state new_acts, receive chain ctx prev_state None = Some (new_state, new_acts).
  Proof.
    split.
    - intros not_updating.
      do 2 eexists.
      receive_simpl.
      destruct_match eqn:updating_check.
      + reflexivity.
      + now rewrite not_updating in updating_check.
    - intros (new_state & new_acts & receive_some).
      receive_simpl.
  Qed.



  (** ** Update token pool correct *)
  (** [update_token_pool] only changes [selfIsUpdatingTokenPool] in state *)
  Lemma update_token_pool_state_eq : forall prev_state new_state chain ctx new_acts,
    receive chain ctx prev_state (Some (FA2Token.other_msg UpdateTokenPool)) = Some (new_state, new_acts) ->
      prev_state<| selfIsUpdatingTokenPool := true |> = new_state.
>>>>>>> 78357839
  Proof.
    intros * receive_some.
    receive_simpl.
  Qed.

<<<<<<< HEAD
  (** If the requirements are met then then receive on None msg must succeed and
      if receive on None msg succeeds then requirements must hold *)
  Lemma default_entrypoint_is_some : forall prev_state chain ctx,
    prev_state.(selfIsUpdatingTokenPool) = false
    <->
    exists new_state new_acts, receive chain ctx prev_state None = Some (new_state, new_acts).
  Proof.
    split.
    - intros not_updating.
      do 2 eexists.
      receive_simpl.
      destruct_match eqn:updating_check.
      + reflexivity.
      + now rewrite not_updating in updating_check.
    - intros (new_state & new_acts & receive_some).
      receive_simpl.
  Qed.



  (** ** Update token pool correct *)
  (** [update_token_pool] only changes [selfIsUpdatingTokenPool] in state *)
  Lemma update_token_pool_state_eq : forall prev_state new_state chain ctx new_acts,
    receive chain ctx prev_state (Some (FA2Token.other_msg UpdateTokenPool)) = Some (new_state, new_acts) ->
      prev_state<| selfIsUpdatingTokenPool := true |> = new_state.
  Proof.
    intros * receive_some.
    receive_simpl.
  Qed.

=======
>>>>>>> 78357839
  Lemma update_token_pool_correct : forall prev_state new_state chain ctx new_acts,
    receive chain ctx prev_state (Some (FA2Token.other_msg UpdateTokenPool)) = Some (new_state, new_acts) ->
      new_state.(selfIsUpdatingTokenPool) = true.
  Proof.
    intros * receive_some.
    apply update_token_pool_state_eq in receive_some.
    now subst.
  Qed.

  (** [update_token_pool] produces an call act with amount = 0, calling
      the token contract with a balance of request *)
  Lemma update_token_pool_new_acts_correct : forall chain ctx prev_state new_state new_acts,
    receive chain ctx prev_state (Some (FA2Token.other_msg UpdateTokenPool)) = Some (new_state, new_acts) ->
      new_acts = [
        act_call prev_state.(tokenAddress) 0%Z (serialize
          (msg_balance_of (Build_balance_of_param 
            ([Build_balance_of_request ctx.(ctx_contract_address) prev_state.(tokenId)])
            (FA2Interface.Build_callback _ None))))
      ].
  Proof.
    intros * receive_some.
    now receive_simpl.
  Qed.

  (** If the requirements are met then then receive on update_token_pool msg must succeed and
      if receive on update_token_pool msg succeeds then requirements must hold *)
  Lemma update_token_pool_is_some : forall prev_state chain ctx,
    (ctx_amount ctx <= 0)%Z /\
    prev_state.(selfIsUpdatingTokenPool) = false /\
    ctx.(ctx_from) = ctx.(ctx_origin)
    <->
    exists new_state new_acts, receive chain ctx prev_state (Some (FA2Token.other_msg UpdateTokenPool)) = Some (new_state, new_acts).
  Proof.
    split.
    - intros (amount_zero & not_updating & sender_eq_origin).
      do 2 eexists.
      receive_simpl.
      destruct_match eqn:sender_check.
      destruct_match eqn:amount_check.
      destruct_match eqn:updating_check.
      + reflexivity.
      + now rewrite not_updating in updating_check.
      + receive_simpl.
        now apply Z.ltb_ge in amount_zero.
      + now rewrite sender_eq_origin, address_eq_refl in sender_check.
    - intros (new_state & new_acts & receive_some).
      receive_simpl.
      rewrite Z.ltb_ge in *.
      rewrite Bool.negb_false_iff in *.
      now destruct_address_eq.
  Qed.

<<<<<<< HEAD
  Tactic Notation "invert_responses_Some" :=
    match goal with
    | [H : match ?rs with
           | [] => _
           | _ => _
           end = Some _ |- _] =>
        match type of rs with
        | list balance_of_response =>
            destruct rs;inversion H;clear H
        | _ => fail "No match on list of balance_of_response"
        end
    end.
=======
    Tactic Notation "invert_responses_Some" :=
      match goal with
      | [H : match ?rs with
             | [] => _
             | _ => _
             end = Some _ |- _] =>
          match type of rs with
          | list balance_of_response =>
              destruct rs;inversion H;clear H
          | _ => fail "No match on list of balance_of_response"
          end
      end.
>>>>>>> 78357839


  (** ** Update token pool internal correct *)
  (** [update_token_pool_internal] only changes [selfIsUpdatingTokenPool] and [tokenPool] in state *)
  Lemma update_token_pool_internal_state_eq : forall prev_state new_state chain ctx new_acts responses,
    receive chain ctx prev_state (Some (FA2Token.receive_balance_of_param responses)) = Some (new_state, new_acts) ->
      prev_state<| selfIsUpdatingTokenPool := false |>
<<<<<<< HEAD
                <| tokenPool := match responses with
=======
                <| tokenPool := match responses with 
>>>>>>> 78357839
                                | [] => 0
                                | response :: t => response.(balance)
                                end |> = new_state.
  Proof.
    intros * receive_some.
    receive_simpl.
    now invert_responses_Some.
  Qed.

  Lemma update_token_pool_internal_update_correct : forall prev_state new_state chain ctx new_acts responses,
    receive chain ctx prev_state (Some (FA2Token.receive_balance_of_param responses)) = Some (new_state, new_acts) ->
      new_state.(selfIsUpdatingTokenPool) = false.
  Proof.
    intros * receive_some.
    apply update_token_pool_internal_state_eq in receive_some.
    now subst.
  Qed.

  (** [update_token_pool_internal] produces no new actions *)
  Lemma update_token_pool_internal_new_acts_correct : forall chain ctx prev_state new_state new_acts responses,
    receive chain ctx prev_state (Some (FA2Token.receive_balance_of_param responses)) = Some (new_state, new_acts) ->
      new_acts = [].
  Proof.
    intros * receive_some.
    receive_simpl.
  Qed.

  (** If the requirements are met then then receive on update_token_pool_internal msg must succeed and
      if receive on update_token_pool_internal msg succeeds then requirements must hold *)
  Lemma update_token_pool_internal_is_some : forall prev_state chain ctx responses,
    (ctx_amount ctx <= 0)%Z /\
    prev_state.(selfIsUpdatingTokenPool) = true /\
    ctx.(ctx_from) = prev_state.(tokenAddress) /\
    responses <> []
    <->
    exists new_state new_acts, receive chain ctx prev_state (Some (FA2Token.receive_balance_of_param responses)) = Some (new_state, new_acts).
  Proof.
    split.
    - intros (amount_zero & updating & sender_is_token_contract & responses_not_empty).
      unfold receive. cbn.
      destruct_match eqn:sender_check.
      destruct_match eqn:amount_check.
      destruct_match eqn:response.
      destruct_match eqn:response_check in response.
      + congruence.
      + eauto.
      + now destruct_match in response.
      + receive_simpl.
        now apply Z.ltb_ge in amount_zero.
      + now rewrite updating, sender_is_token_contract, address_eq_refl in sender_check.
    - intros (new_state & new_acts & receive_some).
      receive_simpl.
      rewrite Bool.orb_false_iff in *.
      rewrite Bool.negb_false_iff in *.
      rewrite Z.ltb_ge in *.
      invert_responses_Some;subst.
      repeat split;auto.
      + easy.
      + now destruct_address_eq.
  Qed.



  (** ** Add liquidity correct *)
  (** [add_liquidity] only changes [lqtTotal], [tokenPool] and [xtzPool] in state *)
  Lemma add_liquidity_state_eq : forall prev_state new_state chain ctx new_acts param,
    let lqt_minted := amount_to_N ctx.(ctx_amount) * prev_state.(lqtTotal) / prev_state.(xtzPool) in
    let tokens_deposited := ceildiv_ (amount_to_N ctx.(ctx_amount) * prev_state.(tokenPool)) prev_state.(xtzPool) in
    receive chain ctx prev_state (Some (FA2Token.other_msg (AddLiquidity param))) = Some (new_state, new_acts) ->
      prev_state<| lqtTotal := prev_state.(lqtTotal) +  lqt_minted |>
                <| tokenPool := prev_state.(tokenPool) + tokens_deposited |>
                <| xtzPool := prev_state.(xtzPool) + amount_to_N ctx.(ctx_amount) |> = new_state.
  Proof.
    intros * receive_some.
    receive_simpl.
    now math_convert.
  Qed.

  Lemma add_liquidity_correct : forall prev_state new_state chain ctx new_acts param,
    receive chain ctx prev_state (Some (FA2Token.other_msg (AddLiquidity param))) = Some (new_state, new_acts) ->
      new_state.(lqtTotal) = prev_state.(lqtTotal) + amount_to_N ctx.(ctx_amount) * prev_state.(lqtTotal) / prev_state.(xtzPool) /\
      new_state.(tokenPool) = prev_state.(tokenPool) + ceildiv_ (amount_to_N ctx.(ctx_amount) * prev_state.(tokenPool)) prev_state.(xtzPool) /\
      new_state.(xtzPool) = prev_state.(xtzPool) + amount_to_N ctx.(ctx_amount).
  Proof.
    intros * receive_some.
    apply add_liquidity_state_eq in receive_some.
    now subst.
  Qed.

  (** In the informal specification it is stated that tokens should be trasnfered from owner,
      but in the implementation it is trasnfered from the sender.
      For this we assume that the implementation is correct over the informal specification since
      that is what other formalizations seem to have assumed *)
  Lemma add_liquidity_new_acts_correct : forall chain ctx prev_state new_state new_acts param,
    let lqt_minted := amount_to_N ctx.(ctx_amount) * prev_state.(lqtTotal) / prev_state.(xtzPool) in
    let tokens_deposited := ceildiv_ (amount_to_N ctx.(ctx_amount) * prev_state.(tokenPool)) prev_state.(xtzPool) in
    receive chain ctx prev_state (Some (FA2Token.other_msg (AddLiquidity param))) = Some (new_state, new_acts) ->
      new_acts =
      [
        (act_call prev_state.(tokenAddress) 0%Z
          (serialize (FA2Token.msg_transfer
          [build_transfer ctx.(ctx_from) ctx.(ctx_contract_address) prev_state.(tokenId) tokens_deposited None])));
        (act_call prev_state.(lqtAddress) 0%Z
          (serialize (Dexter2FA12.msg_mint_or_burn {| target := param.(owner); quantity := Z.of_N lqt_minted|})))
      ].
  Proof.
    intros * receive_some.
    receive_simpl.
    now math_convert.
  Qed.

  (** If the requirements are met then then receive on add_liquidity msg must succeed and
      if receive on add_liquidity msg succeeds then requirements must hold *)
  Lemma add_liquidity_is_some : forall prev_state chain ctx param,
    let lqt_minted := amount_to_N ctx.(ctx_amount) * prev_state.(lqtTotal) / prev_state.(xtzPool) in
    let tokens_deposited := ceildiv_ (amount_to_N ctx.(ctx_amount) * prev_state.(tokenPool)) prev_state.(xtzPool) in
    prev_state.(selfIsUpdatingTokenPool) = false /\
    (current_slot chain < param.(add_deadline))%nat /\
    tokens_deposited <= param.(maxTokensDeposited)  /\
    param.(minLqtMinted) <= lqt_minted /\
    prev_state.(xtzPool) <> 0 /\
    prev_state.(lqtAddress) <> null_address
    <->
    exists new_state new_acts, receive chain ctx prev_state (Some (FA2Token.other_msg (AddLiquidity param))) = Some (new_state, new_acts).
  Proof.
    split.
    - intros (not_updating & deadline_not_hit & max_tokens_not_hit &
              enough_minted & xtzPool_not_zero & lqt_addr_set).
      unfold receive.
      cbn in *.
      destruct_match eqn:updating_check.
      destruct_match eqn:deadline_check.
      destruct_match eqn:div_check; math_convert.
      destruct_match eqn:ceildiv_check; math_convert.
      destruct_match eqn:max_tokens_check.
      destruct_match eqn:min_lqt_check.
      destruct_match eqn:mint_act; try congruence;
      destruct_match eqn:lqt_addr_set_check in mint_act; try congruence.
      + eauto.
      + now apply address_eq_ne in lqt_addr_set.
      + now apply N.ltb_ge in enough_minted.
      + now apply N.ltb_ge in max_tokens_not_hit.
      + congruence.
      + congruence.
      + apply leb_correct_conv in deadline_not_hit.
        now rewrite deadline_not_hit in deadline_check.
      + now rewrite not_updating in updating_check.
    - intros (new_state & new_acts & receive_some).
      receive_simpl.
      math_convert.
      rewrite leb_iff_conv,N.ltb_ge in *.
      repeat split; auto.
      now destruct_address_eq.
  Qed.



  (** ** Remove liquidity correct *)
  (** [remove_liquidity] only changes [lqtTotal], [tokenPool] and [xtzPool] in state *)
  Lemma remove_liquidity_state_eq : forall prev_state new_state chain ctx new_acts param,
    let xtz_withdrawn := (param.(lqtBurned) * prev_state.(xtzPool)) / prev_state.(lqtTotal) in
    let tokens_withdrawn := (param.(lqtBurned) * prev_state.(tokenPool)) / prev_state.(lqtTotal) in
    receive chain ctx prev_state (Some (FA2Token.other_msg (RemoveLiquidity param))) = Some (new_state, new_acts) ->
      prev_state<| lqtTotal := prev_state.(lqtTotal) - param.(lqtBurned) |>
                <| tokenPool := prev_state.(tokenPool) - tokens_withdrawn |>
                <| xtzPool := prev_state.(xtzPool) - xtz_withdrawn |> = new_state.
  Proof.
    intros * receive_some.
    receive_simpl.
    now math_convert;cbv.
  Qed.

  Lemma remove_liquidity_correct : forall prev_state new_state chain ctx new_acts param,
    receive chain ctx prev_state (Some (FA2Token.other_msg (RemoveLiquidity param))) = Some (new_state, new_acts) ->
      new_state.(lqtTotal) = prev_state.(lqtTotal) - param.(lqtBurned) /\
      new_state.(tokenPool) = prev_state.(tokenPool) -  (param.(lqtBurned) * prev_state.(tokenPool)) / prev_state.(lqtTotal) /\
      new_state.(xtzPool) = prev_state.(xtzPool) - (param.(lqtBurned) * prev_state.(xtzPool)) / prev_state.(lqtTotal).
  Proof.
    intros * receive_some.
    apply remove_liquidity_state_eq in receive_some.
    now subst.
  Qed.

  (** [remove_liquidity] should produce three acts
  - A call action to LQT contract burning [lqtBurned] from [sender]
  - A call action to token contract transferring [tokens_withdrawn] from this contract to [liquidity_to]
  - A transfer action transferring [xtz_withdrawn] from this contract to [liquidity_to]
   *)
  Lemma remove_liquidity_new_acts_correct : forall chain ctx prev_state new_state new_acts param,
    let xtz_withdrawn := (param.(lqtBurned) * prev_state.(xtzPool)) / prev_state.(lqtTotal) in
    let tokens_withdrawn := (param.(lqtBurned) * prev_state.(tokenPool)) / prev_state.(lqtTotal) in
    receive chain ctx prev_state (Some (FA2Token.other_msg (RemoveLiquidity param))) = Some (new_state, new_acts) ->
      new_acts =
      [
        (act_call prev_state.(lqtAddress) 0%Z
          (serialize (Dexter2FA12.msg_mint_or_burn {| target := ctx.(ctx_from); quantity := - Z.of_N param.(lqtBurned)|})));
        (act_call prev_state.(tokenAddress) 0%Z
          (serialize (FA2Token.msg_transfer
          [build_transfer ctx.(ctx_contract_address) param.(liquidity_to) prev_state.(tokenId) tokens_withdrawn None])));
        (act_transfer param.(liquidity_to) (N_to_amount xtz_withdrawn))
      ].
  Proof.
    intros * receive_some.
    receive_simpl.
    math_convert.
    unfold xtz_transfer in *.
    destruct_match in *; try congruence.
    match goal with
      [ H : Some _ = Some _ |- _ ] => now inversion H
    end.
  Qed.

  (** If the requirements are met then then receive on remove_liquidity msg must succeed and
      if receive on remove_liquidity msg succeeds then requirements must hold *)
  Lemma remove_liquidity_is_some : forall prev_state chain ctx param,
    let xtz_withdrawn := (param.(lqtBurned) * prev_state.(xtzPool)) / prev_state.(lqtTotal) in
    let tokens_withdrawn := (param.(lqtBurned) * prev_state.(tokenPool)) / prev_state.(lqtTotal) in
    prev_state.(selfIsUpdatingTokenPool) = false /\
    (current_slot chain < param.(remove_deadline))%nat /\
    (ctx.(ctx_amount) <= 0)%Z /\
    prev_state.(lqtTotal) <> 0 /\
    param.(minXtzWithdrawn) <= xtz_withdrawn /\
    param.(minTokensWithdrawn) <= tokens_withdrawn /\
    tokens_withdrawn <= prev_state.(tokenPool) /\
    xtz_withdrawn <= prev_state.(xtzPool) /\
    param.(lqtBurned) <= prev_state.(lqtTotal) /\
    address_is_contract param.(liquidity_to) = false /\
    prev_state.(lqtAddress) <> null_address
    <->
    exists new_state new_acts, receive chain ctx prev_state (Some (FA2Token.other_msg (RemoveLiquidity param))) = Some (new_state, new_acts).
  Proof.
    split.
    - intros (not_updating & deadline_not_hit & ctx_amount_zero &
              lqtPool_not_zero & enough_xtz_withdrawn & enough_tokens_withdrawn &
              tokens_withdrawn_le_total & xtz_withdrawn_le_total & lqt_burned_le_total &
              to_not_contract & lqt_addr_set).
      unfold receive.
      cbn in *.
      destruct_match eqn:updating_check.
      destruct_match eqn:deadline_check.
      destruct_match eqn:ctx_amount_check.
      destruct_match eqn:xtz_div_check; math_convert; try easy.
      destruct_match eqn:tokens_div_check; math_convert; try easy.
      destruct_match eqn:min_xtz_check.
      destruct_match eqn:min_tokens_check.
      destruct_match eqn:burned_check; math_convert; try easy.
      destruct_match eqn:token_pool_check; math_convert; try easy.
      destruct_match eqn:xtz_pool_check; math_convert; try easy.
      destruct_match eqn:mint_act; try congruence;
      destruct_match eqn:lqt_addr_set_check in mint_act; try congruence.
      destruct_match eqn:transfer_act.
      + eauto.
      + unfold xtz_transfer in transfer_act.
        now rewrite to_not_contract in transfer_act.
      + now apply address_eq_ne in lqt_addr_set.
      + now apply N.ltb_ge in enough_tokens_withdrawn.
      + now apply N.ltb_ge in enough_xtz_withdrawn.
      + now apply Z.ltb_ge in ctx_amount_zero.
      + apply leb_correct_conv in deadline_not_hit.
        now rewrite deadline_not_hit in deadline_check.
      + now rewrite not_updating in updating_check.
    - intros (new_state & new_acts & receive_some).
      receive_simpl.
      math_convert.
      rewrite leb_iff_conv,N.ltb_ge,Z.ltb_ge in *.
      unfold xtz_transfer in *.
      destruct_match in *; try congruence.
      repeat split; auto.
      now destruct_address_eq.
  Qed.


  (** ** XTZ to token correct *)
  (** [xtz_to_token] only changes [tokenPool] and [xtzPool] in state *)
  Lemma xtz_to_token_state_eq : forall prev_state new_state chain ctx new_acts param,
    let tokens_bought := ((amount_to_N ctx.(ctx_amount)) * 997 * prev_state.(tokenPool)) /
                            (prev_state.(xtzPool) * 1000 + ((amount_to_N ctx.(ctx_amount)) * 997)) in
    receive chain ctx prev_state (Some (FA2Token.other_msg (XtzToToken param))) = Some (new_state, new_acts) ->
      prev_state<| tokenPool := prev_state.(tokenPool) - tokens_bought |>
                <| xtzPool := prev_state.(xtzPool) + amount_to_N ctx.(ctx_amount) |> = new_state.
  Proof.
    intros * receive_some.
    receive_simpl.
    now math_convert.
  Qed.

  Lemma xtz_to_token_correct : forall prev_state new_state chain ctx new_acts param,
    receive chain ctx prev_state (Some (FA2Token.other_msg (XtzToToken param))) = Some (new_state, new_acts) ->
      new_state.(tokenPool) = prev_state.(tokenPool) -  (((amount_to_N ctx.(ctx_amount)) * 997 * prev_state.(tokenPool)) /
                            (prev_state.(xtzPool) * 1000 + ((amount_to_N ctx.(ctx_amount)) * 997)) ) /\
      new_state.(xtzPool) = prev_state.(xtzPool) + amount_to_N ctx.(ctx_amount).
  Proof.
    intros * receive_some.
    apply xtz_to_token_state_eq in receive_some.
    now subst.
  Qed.

  (** [xtz_to_token] should produce one action
  - A call action to token contract transferring [tokens_bought] from this contract to [tokens_to]
  *)
  Lemma xtz_to_token_new_acts_correct : forall chain ctx prev_state new_state new_acts param,
    let tokens_bought := ((amount_to_N ctx.(ctx_amount)) * 997 * prev_state.(tokenPool)) /
                            (prev_state.(xtzPool) * 1000 + ((amount_to_N ctx.(ctx_amount)) * 997)) in
    receive chain ctx prev_state (Some (FA2Token.other_msg (XtzToToken param))) = Some (new_state, new_acts) ->
      new_acts =
      [
        (act_call prev_state.(tokenAddress) 0%Z
          (serialize (FA2Token.msg_transfer
          [build_transfer ctx.(ctx_contract_address) param.(tokens_to) prev_state.(tokenId) tokens_bought None])))
      ].
  Proof.
    intros * receive_some.
    receive_simpl.
    now math_convert.
  Qed.

  (** If the requirements are met then then receive on xtz_to_token msg must succeed and
      if receive on xtz_to_token msg succeeds then requirements must hold *)
  Lemma xtz_to_token_is_some : forall prev_state chain ctx param,
    let tokens_bought := ((amount_to_N ctx.(ctx_amount)) * 997 * prev_state.(tokenPool)) /
                            (prev_state.(xtzPool) * 1000 + ((amount_to_N ctx.(ctx_amount)) * 997)) in
    prev_state.(selfIsUpdatingTokenPool) = false /\
    (current_slot chain < param.(xtt_deadline))%nat /\
    (prev_state.(xtzPool) <> 0 \/ (0 < ctx.(ctx_amount))%Z) /\
    param.(minTokensBought) <= tokens_bought /\
    tokens_bought <= prev_state.(tokenPool)
    <->
    exists new_state new_acts, receive chain ctx prev_state (Some (FA2Token.other_msg (XtzToToken param))) = Some (new_state, new_acts).
  Proof.
    split.
    - intros (not_updating & deadline_not_hit & not_zero &
              enough_tokens_bought & tokens_bought_le_total).
      unfold receive.
      cbn in *.
      destruct_match eqn:updating_check.
      destruct_match eqn:deadline_check.
      destruct_match eqn:xtz_div_check; math_convert; try easy.
      destruct_match eqn:min_tokens_check.
      destruct_match eqn:token_pool_check; math_convert; try easy.
      + now apply N.ltb_ge in enough_tokens_bought.
      + apply leb_correct_conv in deadline_not_hit.
        now rewrite deadline_not_hit in deadline_check.
      + now rewrite not_updating in updating_check.
    - intros (new_state & new_acts & receive_some).
      receive_simpl.
      math_convert.
      rewrite leb_iff_conv,N.ltb_ge in *.
      now repeat split.
  Qed.


  (** ** Token to xtz correct *)
  (** [token_to_xtz] only changes [tokenPool] and [xtzPool] in state *)
  Lemma token_to_xtz_state_eq : forall prev_state new_state chain ctx new_acts param,
    let xtz_bought := (param.(tokensSold) * 997 * prev_state.(xtzPool)) /
                            (prev_state.(tokenPool) * 1000 + (param.(tokensSold) * 997)) in
    receive chain ctx prev_state (Some (FA2Token.other_msg (TokenToXtz param))) = Some (new_state, new_acts) ->
      prev_state<| tokenPool := prev_state.(tokenPool) + param.(tokensSold) |>
                <| xtzPool := prev_state.(xtzPool) - xtz_bought |> = new_state.
  Proof.
    intros * receive_some.
    receive_simpl.
    now math_convert.
  Qed.

  Lemma token_to_xtz_correct : forall prev_state new_state chain ctx new_acts param,
    receive chain ctx prev_state (Some (FA2Token.other_msg (TokenToXtz param))) = Some (new_state, new_acts) ->
      new_state.(tokenPool) = prev_state.(tokenPool) + param.(tokensSold) /\
      new_state.(xtzPool) = prev_state.(xtzPool) - ((param.(tokensSold) * 997 * prev_state.(xtzPool)) /
                            (prev_state.(tokenPool) * 1000 + (param.(tokensSold) * 997))).
  Proof.
    intros * receive_some.
    apply token_to_xtz_state_eq in receive_some.
    now subst.
  Qed.

  (** token_to_xtz should produce two actions
  - A call action to token contract transferring [tokens_sold] from [sender] to this contract
  - A transfer action transferring [xtz_bought] from this contract to [xtz_to]
   *)
  Lemma token_to_xtz_new_acts_correct : forall chain ctx prev_state new_state new_acts param,
    let xtz_bought := (param.(tokensSold) * 997 * prev_state.(xtzPool)) /
                            (prev_state.(tokenPool) * 1000 + (param.(tokensSold) * 997)) in
    receive chain ctx prev_state (Some (FA2Token.other_msg (TokenToXtz param))) = Some (new_state, new_acts) ->
      new_acts =
      [
        (act_call prev_state.(tokenAddress) 0%Z
          (serialize (FA2Token.msg_transfer
          [build_transfer ctx.(ctx_from) ctx.(ctx_contract_address) prev_state.(tokenId) param.(tokensSold) None])));
        (act_transfer param.(xtz_to) (N_to_amount xtz_bought))
      ].
  Proof.
    intros * receive_some.
    receive_simpl.
    math_convert.
    unfold xtz_transfer in *. 
    destruct_match in *; try congruence.
    match goal with
      [H : Some _ = Some _ |- _] => now inversion H
    end.
  Qed.

  (** If the requirements are met then then receive on token_to_xtz msg must succeed and
      if receive on token_to_xtz msg succeeds then requirements must hold *)
  Lemma token_to_xtz_is_some : forall prev_state chain ctx param,
    let xtz_bought := (param.(tokensSold) * 997 * prev_state.(xtzPool)) /
                            (prev_state.(tokenPool) * 1000 + (param.(tokensSold) * 997)) in
    prev_state.(selfIsUpdatingTokenPool) = false /\
    (current_slot chain < param.(ttx_deadline))%nat /\
    (ctx.(ctx_amount) <= 0)%Z /\
    param.(minXtzBought) <= xtz_bought /\
    (prev_state.(tokenPool) <> 0 \/ param.(tokensSold) <> 0) /\
    address_is_contract param.(xtz_to) = false /\
    xtz_bought <= prev_state.(xtzPool)
    <->
    exists new_state new_acts, receive chain ctx prev_state (Some (FA2Token.other_msg (TokenToXtz param))) = Some (new_state, new_acts).
  Proof.
    split.
    - intros (not_updating & deadline_not_hit & ctx_amount_zero &
              enough_xtz_bought & not_zero & to_not_contract &
              xtz_bought_le_total).
      unfold receive.
      cbn.
      destruct_match eqn:updating_check.
      destruct_match eqn:deadline_check.
      destruct_match eqn:amount_check.
      destruct_match eqn:div_check; math_convert; try easy.
      destruct_match eqn:min_xtz_check.
      destruct_match eqn:xtz_pool_check; math_convert; try easy.
      destruct_match eqn:transfer_act.
      + eauto.
      + unfold xtz_transfer in transfer_act.
        now rewrite to_not_contract in transfer_act.
      + now apply N.ltb_ge in enough_xtz_bought.
      + now apply Z.ltb_ge in ctx_amount_zero.
      + apply leb_correct_conv in deadline_not_hit.
        now rewrite deadline_not_hit in deadline_check.
      + now rewrite not_updating in updating_check.
    - intros (new_state & new_acts & receive_some).
      receive_simpl.
      math_convert.
      rewrite leb_iff_conv,N.ltb_ge,Z.ltb_ge in *.
      unfold xtz_transfer in *.
      destruct_match in *;
        try congruence.
      now repeat split.
  Qed.



  (** ** Token to token correct *)
  (** [token_to_token] only changes [tokenPool] and [xtzPool] in state *)
  Lemma token_to_token_state_eq : forall prev_state new_state chain ctx new_acts param,
    let xtz_bought := (param.(tokensSold_) * 997 * prev_state.(xtzPool)) /
                            (prev_state.(tokenPool) * 1000 + (param.(tokensSold_) * 997)) in
    receive chain ctx prev_state (Some (FA2Token.other_msg (TokenToToken param))) = Some (new_state, new_acts) ->
      prev_state<| tokenPool := prev_state.(tokenPool) + param.(tokensSold_) |>
                <| xtzPool := prev_state.(xtzPool) - xtz_bought |> = new_state.
  Proof.
    intros * receive_some.
    receive_simpl.
    now math_convert.
  Qed.

  Lemma token_to_token_correct : forall prev_state new_state chain ctx new_acts param,
    receive chain ctx prev_state (Some (FA2Token.other_msg (TokenToToken param))) = Some (new_state, new_acts) ->
      new_state.(tokenPool) = prev_state.(tokenPool) + param.(tokensSold_) /\
      new_state.(xtzPool) = prev_state.(xtzPool) - ((param.(tokensSold_) * 997 * prev_state.(xtzPool)) /
                            (prev_state.(tokenPool) * 1000 + (param.(tokensSold_) * 997))).
  Proof.
    intros * receive_some.
    apply token_to_token_state_eq in receive_some.
    now subst.
  Qed.

  (** token_to_token should produce two actions
  - A call action to token contract transferring [tokens_sold] from [sender] to this contract
  - A call action to [outputDexterContract] [xtz_to_token] entrypoint with [xtz_bought] amount attached
   *)
  Lemma token_to_token_new_acts_correct : forall chain ctx prev_state new_state new_acts param,
    let xtz_bought := (param.(tokensSold_) * 997 * prev_state.(xtzPool)) /
                            (prev_state.(tokenPool) * 1000 + (param.(tokensSold_) * 997)) in
    receive chain ctx prev_state (Some (FA2Token.other_msg (TokenToToken param))) = Some (new_state, new_acts) ->
      new_acts =
      [
        (act_call prev_state.(tokenAddress) 0%Z
          (serialize (FA2Token.msg_transfer
          [build_transfer ctx.(ctx_from) ctx.(ctx_contract_address) prev_state.(tokenId) param.(tokensSold_) None])));
        (act_call param.(outputDexterContract) (N_to_amount xtz_bought)
          (serialize ((FA2Token.other_msg (XtzToToken
          {| tokens_to := param.(to_);
             minTokensBought := param.(minTokensBought_);
             xtt_deadline := param.(ttt_deadline) |})))))
      ].
  Proof.
    intros * receive_some.
    receive_simpl.
    now math_convert.
  Qed.

  (** If the requirements are met then then receive on token_to_token msg must succeed and
      if receive on token_to_token msg succeeds then requirements must hold *)
  Lemma token_to_token_is_some : forall prev_state chain ctx param,
    let xtz_bought := (param.(tokensSold_) * 997 * prev_state.(xtzPool)) /
                            (prev_state.(tokenPool) * 1000 + (param.(tokensSold_) * 997)) in
    prev_state.(selfIsUpdatingTokenPool) = false /\
    (current_slot chain < param.(ttt_deadline))%nat /\
    (ctx.(ctx_amount) <= 0)%Z /\
    xtz_bought <= prev_state.(xtzPool) /\
    (prev_state.(tokenPool) <> 0 \/ param.(tokensSold_) <> 0)
    <->
    exists new_state new_acts, receive chain ctx prev_state (Some (FA2Token.other_msg (TokenToToken param))) = Some (new_state, new_acts).
  Proof.
    split.
    - intros (not_updating & deadline_not_hit & ctx_amount_zero &
              xtz_bought_le_total & not_zero).
      unfold receive.
      cbn.
      destruct_match eqn:updating_check.
      destruct_match eqn:amount_check.
      destruct_match eqn:deadline_check.
      destruct_match eqn:div_check; math_convert; try easy.
      destruct_match eqn:xtz_pool_check; math_convert; try easy.
      + apply leb_correct_conv in deadline_not_hit.
        now rewrite deadline_not_hit in deadline_check.
      + now apply Z.ltb_ge in ctx_amount_zero.
      + now rewrite not_updating in updating_check.
    - intros (new_state & new_acts & receive_some).
      receive_simpl.
      math_convert.
      rewrite leb_iff_conv,Z.ltb_ge in *.
      now repeat split.
  Qed.



  (** ** Init correct *)
  Lemma init_state_eq : forall chain ctx setup state,
    init chain ctx setup = Some state ->
      state = {|
        tokenPool := 0;
        xtzPool := 0;
        lqtTotal := setup.(lqtTotal_);
        selfIsUpdatingTokenPool := false;
        freezeBaker := false;
        manager := setup.(manager_);
        tokenAddress := setup.(tokenAddress_);
        lqtAddress := null_address;
        tokenId := setup.(tokenId_)
      |}.
  Proof.
    intros * init_some.
    now inversion init_some.
  Qed.

  Lemma init_correct : forall chain ctx setup state,
    init chain ctx setup = Some state ->
      tokenPool state = 0 /\
      xtzPool state = 0 /\
      lqtTotal state = setup.(lqtTotal_) /\
      selfIsUpdatingTokenPool state = false /\
      freezeBaker state = false /\
      manager state = setup.(manager_) /\
      tokenAddress state = setup.(tokenAddress_) /\
      lqtAddress state = null_address /\
      tokenId state = setup.(tokenId_).
  Proof.
    intros * init_some.
    apply init_state_eq in init_some.
    now subst.
  Qed.

  (** Initialization should always succeed *)
  Lemma init_is_some : forall chain ctx setup,
    exists state, init chain ctx setup = state.
  Proof.
    intros.
    eauto.
  Qed.

<<<<<<< HEAD


  (* begin hide *)
  Ltac split_hypotheses :=
    match goal with
    | [ H : _ /\ _ |- _ ] => destruct H as []
    end.

  Ltac rewrite_acts_correct :=
    match goal with
    | [ H : receive _ _ _ _ = Some _ |- _ ] =>
      first [apply set_baker_new_acts_correct in H as new_acts_eq
            |apply set_manager_new_acts_correct in H as new_acts_eq
            |apply set_lqt_address_new_acts_correct in H as new_acts_eq
            |apply default_new_acts_correct in H as new_acts_eq
            |apply update_token_pool_new_acts_correct in H as new_acts_eq
            |apply update_token_pool_internal_new_acts_correct in H as new_acts_eq
            |apply add_liquidity_new_acts_correct in H as new_acts_eq
            |apply remove_liquidity_new_acts_correct in H as new_acts_eq
            |apply xtz_to_token_new_acts_correct in H as new_acts_eq
            |apply token_to_xtz_new_acts_correct in H as new_acts_eq
            |apply token_to_token_new_acts_correct in H as new_acts_eq ];
      subst
    end.

  Ltac rewrite_state_eq :=
    match goal with
    | [ H : receive _ _ _ _ = Some _ |- _ ] =>
      first [apply set_baker_state_eq in H as new_acts_eq
            |apply set_manager_state_eq in H as new_acts_eq
            |apply set_lqt_address_state_eq in H as new_acts_eq
            |apply default_state_eq in H as new_acts_eq
            |apply update_token_pool_state_eq in H as new_acts_eq
            |apply update_token_pool_internal_state_eq in H as new_acts_eq
            |apply add_liquidity_state_eq in H as new_acts_eq
            |apply remove_liquidity_state_eq in H as new_acts_eq
            |apply xtz_to_token_state_eq in H as new_acts_eq
            |apply token_to_xtz_state_eq in H as new_acts_eq
            |apply token_to_token_state_eq in H as new_acts_eq ];
      subst
    end.

  Ltac rewrite_receive_is_some :=
    match goal with
    | [ H : receive _ _ _ _ = Some _ |- _ ] =>
      first [specialize set_baker_is_some as (_ & []); [now (do 2 eexists; apply H) |]
            |specialize set_manager_is_some as (_ & []); [now (do 2 eexists; apply H) |]
            |specialize set_lqt_address_is_some as (_ & []); [now (do 2 eexists; apply H) |]
            |specialize default_entrypoint_is_some as (_ & []); [now (do 2 eexists; apply H) |]
            |specialize update_token_pool_is_some as (_ & []); [now (do 2 eexists; apply H) |]
            |specialize update_token_pool_internal_is_some as (_ & []); [now (do 2 eexists; apply H) |]
            |specialize add_liquidity_is_some as (_ & []); [now (do 2 eexists; apply H) |]
            |specialize remove_liquidity_is_some as (_ & []); [now (do 2 eexists; apply H) |]
            |specialize xtz_to_token_is_some as (_ & []); [now (do 2 eexists; apply H) |]
            |specialize token_to_xtz_is_some as (_ & []); [now (do 2 eexists; apply H) |]
            |specialize token_to_token_is_some as (_ & []); [now (do 2 eexists; apply H) |] ];
      repeat split_hypotheses; subst
    end.
  (* end hide *)



  (** ** Outgoing acts facts *)
  (** If contract emits self calls then they are for the XtzToToken entrypoint or default entrypoint *)
  Lemma self_calls' bstate caddr :
    reachable bstate ->
    env_contracts bstate caddr = Some (contract : WeakContract) ->
    exists cstate,
      contract_state bstate caddr = Some cstate /\
      (tokenAddress cstate <> caddr ->
      Forall (fun act_body =>
        match act_body with
        | act_transfer to _ => True
        | act_call to _ msg => to = caddr ->
            (exists p, msg = serialize (FA2Token.other_msg (XtzToToken p))) \/
            (exists p, msg = serialize (msg_mint_or_burn p))
        | _ => False
        end) (outgoing_acts bstate caddr)).
  Proof.
    contract_induction; intros; cbn in *; auto.
    - now apply list.Forall_cons in IH as [_ IH].
    - destruct msg; try destruct m; try destruct d;
        try (now receive_simpl);
        rewrite_acts_correct;
        rewrite_state_eq;
        try (apply Forall_app; split);
        try apply IH; auto;
        rewrite ?list.Forall_cons, ?list.Forall_nil;
        try easy.
    - destruct msg; try destruct m; try destruct d;
        try (now receive_simpl);
        rewrite_acts_correct;
        rewrite_state_eq;
        try (apply Forall_app; split);
        apply list.Forall_cons in IH as [? IH];
        try apply IH; auto;
        rewrite ?list.Forall_cons, ?list.Forall_nil;
        try easy.
    - now rewrite <- perm.
    - instantiate (AddBlockFacts := fun _ _ _ _ _ _ => True).
      instantiate (DeployFacts := fun _ _ => True).
      instantiate (CallFacts := fun _ _ _ _ => True).
      unset_all; subst;cbn in *.
      destruct_chain_step; auto.
      destruct_action_eval; auto.
  Qed.

  Local Open Scope Z_scope.
  Lemma call_amount_zero bstate caddr :
    reachable bstate ->
    env_contracts bstate caddr = Some (contract : WeakContract) ->
      Forall (fun act_body =>
        match act_body with
        | act_transfer _ amount => True
        | act_call _ amount msg => amount = 0 \/ exists p, msg = serialize (FA2Token.other_msg (XtzToToken p))
        | act_deploy amount _ _ => amount = 0
        end) (outgoing_acts bstate caddr).
  Proof.
    intros.
    apply (lift_outgoing_acts_prop contract); auto.
    intros * receive_some.
    cbn in receive_some.
      destruct msg.
      + destruct m; try destruct d;
          try (now receive_simpl);
          rewrite_acts_correct;
          rewrite ?list.Forall_cons, list.Forall_nil;
          intuition.
          now right.
      + now receive_simpl.
  Qed.

  Lemma no_contract_deployment bstate caddr :
    reachable bstate ->
    env_contracts bstate caddr = Some (contract : WeakContract) ->
      Forall (fun act_body =>
        match act_body with
        | act_deploy amount _ _ => False
        | _ => True
        end) (outgoing_acts bstate caddr).
  Proof.
    intros.
    apply (lift_outgoing_acts_prop contract); auto.
    intros * receive_some.
    cbn in receive_some.
    destruct msg; try destruct m; try destruct d;
      try (now receive_simpl);
      rewrite_acts_correct; auto.
    now cbv.
  Qed.



  (** ** Contract balance facts *)
  Lemma contract_balance_correct' : forall bstate caddr (trace : ChainTrace empty_state bstate),
    let effective_balance := (env_account_balances bstate caddr - (sumZ (fun act => act_body_amount act) (outgoing_acts bstate caddr)))%Z in
    env_contracts bstate caddr = Some (contract : WeakContract) ->
    exists cstate deploy_info,
      contract_state bstate caddr = Some cstate /\
      deployment_info Setup trace caddr = Some deploy_info /\
       (deploy_info.(deployment_amount) = 0%Z -> Z.of_N (xtzPool cstate) = effective_balance).
  Proof.
    intros.
    subst effective_balance.
    contract_induction; intros; auto.
    - cbn in *.
      apply init_correct in init_some as (_ & ? & _).
      lia.
    - cbn in IH.
      lia.
    - instantiate (CallFacts := fun _ ctx _ _ =>
        (0 <= ctx_amount ctx)%Z).
      unfold CallFacts in facts.
      cbn in receive_some.
      destruct msg; try destruct m; try destruct d;
        try (now receive_simpl);
        try rewrite_acts_correct;
        try rewrite_state_eq;
        try rewrite_receive_is_some;
        unfold N_to_amount in *;
        try match goal with
        | H : (?x <= ?y)%Z, G : (?y <= ?x)%Z |- _ => apply Z.le_antisymm in H; auto; rewrite H in *
        end;
        cbn;
        try lia.
    - unfold CallFacts in facts.
      cbn in receive_some.
      destruct head;
        auto;
        cbn in IH;
        destruct action_facts as (? & ? & ?);
        subst;
      try destruct msg; try destruct m; try destruct d;
        try (now receive_simpl);
        try rewrite_acts_correct;
        try rewrite_state_eq;
        try rewrite_receive_is_some;
        unfold N_to_amount in *;
        try match goal with
        | H : (?x <= ?y)%Z, G : (?y <= ?x)%Z |- _ => apply Z.le_antisymm in H; auto; rewrite H in *
        end;
        cbn;
        try lia.
    - now erewrite sumZ_permutation in IH by eauto.
    - instantiate (AddBlockFacts := fun _ _ _ _ _ _ => True).
      instantiate (DeployFacts := fun _ _ => True).
      unset_all; subst.
      destruct_chain_step; auto.
      destruct_action_eval; auto.
      intros.
      subst. cbn.
      now apply Z.ge_le.
  Qed.

  Definition no_transfers (queue : list ActionBody) :=
    Forall (fun act_body =>
      match act_body with
      | act_transfer to _ => False
      | act_call to _ msg => forall p, msg <> serialize (FA2Token.other_msg (XtzToToken p))
      | _ => True
      end) queue.

  Lemma contract_balance_correct : forall bstate caddr (trace : ChainTrace empty_state bstate),
    env_contracts bstate caddr = Some (contract : WeakContract) ->
    exists cstate deploy_info,
      contract_state bstate caddr = Some cstate /\
      deployment_info Setup trace caddr = Some deploy_info /\
       (deploy_info.(deployment_amount) = 0%Z ->
        no_transfers (outgoing_acts bstate caddr) ->
          Z.of_N (xtzPool cstate) = env_account_balances bstate caddr).
  Proof.
    intros * deployed.
    eapply contract_balance_correct' in deployed as balance_correct.
    destruct balance_correct as (cstate & deploy_info & deployed_state & ? & balance_correct).
    eapply call_amount_zero in deployed as amount_zero; try now constructor.
    do 2 eexists.
    intuition.
    rewrite balance_correct by auto.
    clear balance_correct.
    rename H1 into no_transfer.
    unfold no_transfers in no_transfer.
    assert (sum_zero : sumZ (fun act : ActionBody => act_body_amount act) (outgoing_acts bstate caddr) = 0%Z).
    - induction outgoing_acts; auto.
      apply list.Forall_cons in no_transfer as (no_transfer & no_transfers).
      apply list.Forall_cons in amount_zero as (amount_zero & amounts_zero).
      destruct a; auto; cbn; rewrite IHl by auto;
        clear IHl no_transfers amounts_zero.
      + now destruct amount_zero as [-> | []].
      + now subst.
    - lia.
  Qed.

  Lemma xtz_pool_bound : forall bstate caddr (trace : ChainTrace empty_state bstate),
    let effective_balance := (env_account_balances bstate caddr - (sumZ (fun act => act_body_amount act) (outgoing_acts bstate caddr)))%Z in
    env_contracts bstate caddr = Some (contract : WeakContract) ->
    exists cstate,
      contract_state bstate caddr = Some cstate /\
       Z.of_N (xtzPool cstate) <= effective_balance.
  Proof.
    intros.
    subst effective_balance.
    contract_induction; intros; auto.
    - instantiate (DeployFacts := fun _ ctx =>
        (0 <= ctx_amount ctx)%Z).
      unfold DeployFacts in facts.
      cbn in *.
      apply init_correct in init_some as (_ & -> & _).
      lia.
    - cbn in IH.
      lia.
    - instantiate (CallFacts := fun _ ctx _ _ =>
        (0 <= ctx_amount ctx)%Z).
      unfold CallFacts in facts.
      cbn in receive_some.
      destruct msg; try destruct m; try destruct d;
        try (now receive_simpl);
        try rewrite_acts_correct;
        try rewrite_state_eq;
        try rewrite_receive_is_some;
        unfold N_to_amount in *;
        try match goal with
        | H : (?x <= ?y)%Z, G : (?y <= ?x)%Z |- _ => apply Z.le_antisymm in H; auto; rewrite H in *
        end;
        cbn;
        try lia.
    - unfold CallFacts in facts.
      cbn in receive_some.
      destruct head;
        auto;
        cbn in IH;
        destruct action_facts as (? & ? & ?);
        subst;
      try destruct msg; try destruct m; try destruct d;
        try (now receive_simpl);
        try rewrite_acts_correct;
        try rewrite_state_eq;
        try rewrite_receive_is_some;
        unfold N_to_amount in *;
        try match goal with
        | H : (?x <= ?y)%Z, G : (?y <= ?x)%Z |- _ => apply Z.le_antisymm in H; auto; rewrite H in *
        end;
        cbn;
        try lia.
    - now erewrite sumZ_permutation in IH by eauto.
    - instantiate (AddBlockFacts := fun _ _ _ _ _ _ => True).
      unset_all; subst.
      destruct_chain_step; auto.
      destruct_action_eval; auto.
      + cbn.
        lia.
      + intros.
        subst. cbn.
        now apply Z.ge_le.
  Qed.

  Lemma transfer_bound bstate caddr :
    let transfered_balance := sumZ (fun act => act_body_amount act) (outgoing_acts bstate caddr) in
    reachable bstate ->
    env_contracts bstate caddr = Some (contract : WeakContract) ->
    exists cstate : State,
      contract_state bstate caddr = Some cstate /\
      transfered_balance <= env_account_balances bstate caddr.
  Proof.
    intros.
    subst transfered_balance.
    contract_induction; intros; cbn in *; auto.
    - instantiate (DeployFacts := fun _ ctx =>
        (0 <= ctx_amount ctx)%Z).
      auto.
    - lia.
    - instantiate (CallFacts := fun _ ctx state out_acts =>
        (0 <= ctx_amount ctx)%Z /\
        Z.of_N (xtzPool state) <= ctx_contract_balance ctx- sumZ (fun act => act_body_amount act) out_acts).
      destruct facts.
      destruct msg; try destruct m; try destruct d;
        try (now receive_simpl);
        rewrite_acts_correct;
        try rewrite_receive_is_some;
        unfold N_to_amount in *;
        try match goal with
        | H : (?x <= ?y)%Z, G : (?y <= ?x)%Z |- _ => apply Z.le_antisymm in H; auto; rewrite H in *
        end;
        cbn;
        try lia.
    - destruct facts.
      destruct head;
        auto;
        cbn in IH;
        destruct action_facts as (? & ? & ?);
        subst.
      + receive_simpl.
        cbn in *.
        lia.
      + try destruct msg; try destruct m; try destruct d;
          try (now receive_simpl);
          rewrite_acts_correct;
          try rewrite_receive_is_some;
          unfold N_to_amount in *;
          try match goal with
          | H : (?x <= ?y)%Z, G : (?y <= ?x)%Z |- _ => apply Z.le_antisymm in H; auto; rewrite H in *
          end;
          cbn in *;
          try lia.
    - now rewrite <- perm.
    - instantiate (AddBlockFacts := fun _ _ _ _ _ _ => True).
      unset_all; subst.
      destruct_chain_step; auto.
      destruct_action_eval; auto.
      + cbn.
        lia.
      + intros ? ? deployed_state_.
        subst. cbn.
        split.
        * now apply Z.ge_le.
        * apply (account_balance_nonnegative _ to_addr) in from_reachable as ?H.
          destruct from_reachable.
          specialize xtz_pool_bound as (? & deployed_state' & ?); eauto.
          cbn in *.
          rewrite deployed_state in deployed_state'.
          rewrite deployed_state in deployed_state_.
          rewrite deployed_state_ in deployed_state'.
          inversion deployed_state'.
          subst.
          destruct_address_eq; try easy; lia.
  Qed.



  (** ** Total supply correct *)
  Definition mintedOrBurnedTokens_acts (act_body : ActionBody) : Z :=
    match act_body with
    | act_call _ _ msg_serialized =>
      match @deserialize Dexter2FA12.Msg Dexter2FA12.msg_serializable msg_serialized with
      | Some msg => mintedOrBurnedTokens (Some msg)
      | _ => 0
      end
    | _ => 0
    end.

  Definition mintedOrBurnedTokens_tx (tx : Tx) : Z :=
    match tx.(tx_body) with
    | tx_call (Some msg_serialized) =>
      match @deserialize Dexter2FA12.Msg Dexter2FA12.msg_serializable msg_serialized with
      | Some msg => mintedOrBurnedTokens (Some msg)
      | _ => 0
      end
    | _ => 0
    end.

  Lemma deserialize_balance_of_ne_mint_or_burn : forall n m,
    @deserialize Dexter2FA12.Msg Dexter2FA12.msg_serializable (serialize (FA2Token.msg_balance_of n)) <>
    Some (Dexter2FA12.msg_mint_or_burn m).
  Proof.
    intros.
    Transparent serialize deserialize.
    cbn.
    rewrite !Nat2Z.id.
    destruct (Z.of_nat 3 <? 0); auto.
    cbn.
    destruct_match; try discriminate.
    destruct p.
    now destruct_match.
    Opaque serialize deserialize.
  Qed.

  Lemma outgoing_acts_no_mint_before_set_lqt_addr : forall bstate caddr (trace : ChainTrace empty_state bstate),
    env_contracts bstate caddr = Some (contract : WeakContract) ->
    exists cstate,
      contract_state bstate caddr = Some cstate /\
        (cstate.(lqtAddress) = null_address ->
          Forall (fun act_body =>
            match act_body with
            | act_call _ _ msg =>
              match @deserialize Dexter2FA12.Msg Dexter2FA12.msg_serializable msg with
              | Some (msg_mint_or_burn _) => False
              | _ => True
              end
            | _ => True
            end) (outgoing_acts bstate caddr)).
  Proof.
    intros * trace deployed.
    remember empty_state.
    induction trace.
    - now subst.
    - subst.
      apply deployed_contract_state_typed in deployed as deployed_state.
      + destruct deployed_state as (state & deployed_state).
        exists state.
        split; auto.
        assert (reach : reachable to) by (constructor; now econstructor).
        destruct_chain_step.
        * (* Step block *)
          intros.
          cbn in *.
          rewrite outgoing_acts_after_block_nil; auto.
          eapply contract_addr_format; eauto.
        * destruct_action_eval.
         -- (* Action transfer *)
            destruct IHtrace as (state' & deployed_state' & sum_eq);
              try rewrite_environment_equiv; auto.
            cbn in *.
            rewrite deployed_state in deployed_state'.
            inversion deployed_state'.
            intros lqtAddr.
            subst.
            unfold outgoing_acts in *.
            rewrite queue_prev, queue_new in *.
            cbn in *.
            destruct_address_eq; auto.
            apply sum_eq in lqtAddr.
            now inversion lqtAddr.
         -- (* Action deploy *)
            rewrite_environment_equiv.
            cbn in *.
            intros lqtAddr.
            destruct (address_eqb_spec caddr to_addr) as [<-|]; auto.
          --- (* Deploy contract *)
              rewrite outgoing_acts_after_deploy_nil; auto.
              rewrite queue_new.
              subst.
              apply undeployed_contract_no_out_queue in not_deployed; auto.
           ---- rewrite queue_prev in not_deployed.
                now apply list.Forall_cons in not_deployed as [].
           ---- now constructor.
          --- (* Deploy other contract *)
              destruct IHtrace as (state' & deployed_state' & sum_eq); auto.
              rewrite deployed_state in deployed_state'.
              inversion deployed_state'.
              subst.
              unfold outgoing_acts in *.
              rewrite queue_prev, queue_new in *.
              cbn in *.
              destruct_address_eq; auto.
              apply sum_eq in lqtAddr.
              now inversion lqtAddr.
         -- (* Action call *)
            destruct IHtrace as (state' & deployed_state' & sum_eq);
              try rewrite_environment_equiv; auto.
            cbn in *.
            intros lqtAddr.
            destruct (address_eqb_spec caddr to_addr) as [<-|]; auto.
          --- (* Call contract *)
              assert (forall_filter_cons : forall P (Q : Action -> ActionBody) R x l, Forall P (map Q (filter R (x :: l))) -> Forall P (map Q (filter R l))).
              { intros * forall_l. cbn in forall_l.
                destruct_match in forall_l; auto.
                now eapply Forall_inv_tail.
              }
              rewrite deployed in deployed0.
              inversion deployed0.
              rewrite deployed_state0 in deployed_state'.
              subst.
              apply wc_receive_strong in receive_some as
                (prev_state' & msg' & new_state' & serialize_prev_state & _ & serialize_new_state & receive_some).
              cbn in receive_some.
              rewrite <- serialize_new_state, deserialize_serialize in deployed_state.
              inversion deployed_state.
              rewrite serialize_prev_state in deployed_state'.
              inversion deployed_state'.
              subst.
              clear deployed_state deployed_state' deployed_state0 deployed0 serialize_prev_state.
              destruct msg'; try destruct m; try destruct d;
                try (now receive_simpl);
                rewrite_acts_correct;
                rewrite_state_eq;
                try (apply sum_eq in lqtAddr as lqtAddr'; clear sum_eq);
                unfold outgoing_acts in *;
                rewrite queue_prev, queue_new in *;
                try apply forall_filter_cons in lqtAddr';
                auto;
                cbn;
                rewrite ?address_eq_refl;
                cbn;
                rewrite ?list.Forall_cons;
                repeat split; try easy;
                try now rewrite_receive_is_some.
              destruct_match eqn:H; auto.
              destruct m; auto.
              now apply deserialize_balance_of_ne_mint_or_burn in H.
          --- (* Call other contract *)
              rewrite deployed_state in deployed_state'.
              inversion deployed_state'.
              subst.
              unfold outgoing_acts in *.
              rewrite queue_prev, queue_new in *.
              cbn in *.
              apply sum_eq in lqtAddr.
              clear sum_eq.
              rewrite filter_app, map_app, <- Forall_app.
              split; auto.
              rewrite Extras.filter_map.
              cbn.
              rewrite address_eq_ne, filter_false by auto.
              now cbn.
              destruct (address_eqb_spec caddr from_addr) as [<-|]; auto.
           ---- rewrite address_eq_refl in lqtAddr.
                now inversion lqtAddr.
           ---- now rewrite address_eq_ne in lqtAddr by auto.
        * (* Invalid action *)
          intros lqtAddr.
          destruct IHtrace as (state' & deployed_state' & sum_eq);
            try rewrite_environment_equiv; auto.
          cbn in *.
          rewrite deployed_state in deployed_state'.
          inversion deployed_state'.
          subst.
          unfold outgoing_acts in *.
          rewrite queue_prev in *.
          apply sum_eq in lqtAddr.
          clear sum_eq.
          cbn in *.
          destruct_address_eq; auto.
          now inversion lqtAddr.
        * (* Permutation *)
          intros lqtAddr.
          inversion prev_next.
          destruct IHtrace as (state' & deployed_state' & sum_eq);
            rewrite prev_next in *; auto.
          cbn in *.
          rewrite deployed_state in deployed_state'.
          inversion deployed_state'.
          subst.
          apply sum_eq in lqtAddr.
          clear sum_eq.
          unfold outgoing_acts in *.
          eapply Permutation_filter in perm.
          eapply Permutation.Permutation_map in perm.
          eapply forall_respects_permutation; eauto.
    + constructor.
      now econstructor.
  Qed.

  Lemma outgoing_acts_all_mint_same_dest : forall bstate caddr (trace : ChainTrace empty_state bstate),
    env_contracts bstate caddr = Some (contract : WeakContract) ->
    exists cstate,
      contract_state bstate caddr = Some cstate /\
        Forall (fun act_body =>
          match act_body with
          | act_call to _ msg_serialized =>
            match @deserialize Dexter2FA12.Msg Dexter2FA12.msg_serializable msg_serialized with
            | Some (msg_mint_or_burn _) => to = lqtAddress cstate
            | _ => True
            end
          | _ => True
          end
        ) (outgoing_acts bstate caddr).
  Proof.
    contract_induction;
      intros; auto.
    - cbn.
      now apply list.Forall_cons in IH as [].
    - instantiate (CallFacts := fun _ _ state out_acts =>
        state.(lqtAddress) = null_address ->
          Forall (fun act_body =>
            match act_body with
            | act_call _ _ msg =>
              match @deserialize Dexter2FA12.Msg Dexter2FA12.msg_serializable msg with
              | Some (msg_mint_or_burn _) => False
              | _ => True
              end
            | _ => True
            end) out_acts).
      unfold CallFacts in facts.
      cbn in receive_some.
      destruct msg; try destruct m; try destruct d;
        try (now receive_simpl);
        rewrite_acts_correct;
        rewrite_state_eq;
        apply Forall_app;
        split; auto;
        rewrite ?list.Forall_cons, ?list.Forall_nil;
        try easy.
      + cbn.
        repeat split; auto.
        now rewrite deserialize_serialize.
      + cbn.
        repeat split; auto.
        now rewrite deserialize_serialize.
      + rewrite_receive_is_some.
        apply facts in H2.
        apply All_Forall.In_Forall.
        intros act act_in.
        eapply Forall_forall in H2; eauto.
        destruct act; auto.
        destruct_match; auto.
        destruct m; auto.
      + cbn.
        destruct_match eqn:contradiction; auto.
        destruct m; auto.
        now apply deserialize_balance_of_ne_mint_or_burn in contradiction.
    - apply list.Forall_cons in IH as [].
      unfold CallFacts in facts.
      cbn in receive_some.
      destruct msg; try destruct m; try destruct d;
        try (now receive_simpl);
        rewrite_acts_correct;
        rewrite_state_eq;
        apply Forall_app;
        split; auto;
        rewrite ?list.Forall_cons, ?list.Forall_nil;
        try easy.
      + cbn.
        repeat split; auto.
        now rewrite deserialize_serialize.
      + cbn.
        repeat split; auto.
        now rewrite deserialize_serialize.
      + rewrite_receive_is_some.
        apply facts, Forall_inv_tail in H4.
        apply All_Forall.In_Forall.
        intros act act_in.
        eapply Forall_forall in H4; eauto.
        destruct act; auto.
        destruct_match; auto.
        destruct m; auto.
      + cbn.
        destruct_match eqn:contradiction; auto.
        destruct m; auto.
        now apply deserialize_balance_of_ne_mint_or_burn in contradiction.
    - now rewrite <- perm.
    - instantiate (AddBlockFacts := fun _ _ _ _ _ _ => True).
      instantiate (DeployFacts := fun _ _ => True).
      unset_all; subst.
      destruct_chain_step; auto.
      destruct_action_eval; auto.
      intros state' deployed' deployed_state'. cbn.
      rewrite deployed in deployed'.
      inversion deployed'.
      subst.
      destruct from_reachable as [trace].
      clear deployed'.
      specialize outgoing_acts_no_mint_before_set_lqt_addr as (state & state_deployed & ?); eauto.
      rewrite deployed_state' in state_deployed.
      now inversion state_deployed.
  Qed.

  Lemma outgoing_acts_sum_filter_eq : forall bstate caddr,
    reachable bstate ->
    env_contracts bstate caddr = Some (contract : WeakContract) ->
    exists cstate,
      contract_state bstate caddr = Some cstate /\
        sumZ mintedOrBurnedTokens_acts (filter (actTo cstate.(lqtAddress)) (outgoing_acts bstate caddr)) =
        sumZ mintedOrBurnedTokens_acts (outgoing_acts bstate caddr).
  Proof. 
    intros * [trace] deployed.
    apply outgoing_acts_all_mint_same_dest in deployed as mint_or_burn_to_lqt_addr; auto.
    destruct mint_or_burn_to_lqt_addr as (cstate & deployed_state & mint_or_burn_to_lqt_addr).
    exists cstate.
    split; auto.
    clear trace deployed deployed_state.
    induction outgoing_acts.
    - reflexivity.
    - apply list.Forall_cons in mint_or_burn_to_lqt_addr as [mint_or_burn_to_lqt_addr IH%IHl].
      clear IHl.
      cbn.
      rewrite <- IH. clear IH.
      destruct a eqn:H; cbn; destruct_address_eq; auto.
      destruct_match; auto.
      now destruct_match.
  Qed.

  Lemma outgoing_txs_no_mint_before_set_lqt_addr : forall bstate caddr (trace : ChainTrace empty_state bstate),
    env_contracts bstate caddr = Some (contract : WeakContract) ->
    exists cstate,
      contract_state bstate caddr = Some cstate /\
        (cstate.(lqtAddress) = null_address ->
          Forall (fun tx =>
            match tx.(tx_body) with
            | tx_call (Some msg) =>
              match @deserialize Dexter2FA12.Msg Dexter2FA12.msg_serializable msg with
              | Some (msg_mint_or_burn _) => False
              | _ => True
              end
            | _ => True
            end) (outgoing_txs trace caddr)).
  Proof.
    intros * deployed.
    remember empty_state.
    induction trace.
    - now subst.
    - subst.
      apply deployed_contract_state_typed in deployed as deployed_state.
      + destruct deployed_state as (state & deployed_state).
        exists state.
        split; auto.
        assert (reach : reachable to) by (constructor; now econstructor).
        destruct_chain_step.
        * (* Step block *)
          intros.
          destruct IHtrace as (state' & deployed_state' & sum_eq);
              try rewrite_environment_equiv; auto.
          cbn in *.
          rewrite deployed_state in deployed_state'.
          inversion deployed_state'.
          now subst.
        * destruct_action_eval.
         -- (* Action transfer *)
            destruct IHtrace as (state' & deployed_state' & sum_eq);
              try rewrite_environment_equiv; auto.
            cbn in *.
            rewrite deployed_state in deployed_state'.
            inversion deployed_state'.
            intros lqtAddr.
            subst.
            destruct_address_eq; auto.
            apply sum_eq in lqtAddr.
            apply Forall_cons; auto.
            now inversion lqtAddr.
         -- (* Action deploy *)
            rewrite_environment_equiv.
            cbn in *.
            intros lqtAddr.
            destruct (address_eqb_spec caddr to_addr) as [<-|]; auto.
          --- (* Deploy contract *)
              specialize undeployed_contract_no_out_txs as H; auto.
              unfold outgoing_txs in H.
              destruct_address_eq;
                try apply Forall_cons; cbn; auto;
                rewrite H; auto.
          --- (* Deploy other contract *)
              destruct IHtrace as (state' & deployed_state' & sum_eq); auto.
              rewrite deployed_state in deployed_state'.
              inversion deployed_state'.
              subst.
              destruct_address_eq; auto.
              apply sum_eq in lqtAddr.
              apply Forall_cons; auto.
              now inversion lqtAddr.
         -- (* Action call *)
            destruct IHtrace as (state' & deployed_state' & sum_eq);
              try rewrite_environment_equiv; auto.
            cbn in *.
            intros lqtAddr.
            destruct (address_eqb_spec caddr to_addr) as [<-|]; auto.
          --- (* Call contract *)
              rewrite deployed in deployed0.
              inversion deployed0.
              subst.
              apply wc_receive_strong in receive_some as
                (prev_state' & msg' & new_state' & serialize_prev_state & msg_ser & serialize_new_state & receive_some).
              cbn in receive_some.
              rewrite <- serialize_new_state, deserialize_serialize in deployed_state.
              inversion deployed_state.
              rewrite deployed_state0, serialize_prev_state in deployed_state'.
              inversion deployed_state'.
              subst.
              clear deployed0 deployed_state deployed_state'.
              assert (lqt_addr_preserved : lqtAddress state' = lqtAddress state \/ exists a, msg' = Some (FA2Token.other_msg (SetLqtAddress a))).
              { destruct msg'; try destruct m; try destruct d;
                  try (now receive_simpl);
                  rewrite_state_eq.
              }
              destruct (address_eqb_spec caddr from_addr) as [<-|]; auto.
          ---- (* Self call *)
                rewrite address_eq_refl.
                edestruct outgoing_acts_no_mint_before_set_lqt_addr as (cstate & deployed_state' & out_acts_forall); eauto.
                cbn in deployed_state'.
                rewrite deployed_state0, serialize_prev_state in deployed_state'.
                inversion deployed_state'.
                subst. clear deployed_state'.
                unfold outgoing_acts in out_acts_forall.
                rewrite queue_prev in out_acts_forall.
                cbn in out_acts_forall.
                rewrite address_eq_refl in out_acts_forall.
                cbn in out_acts_forall.
                apply Forall_cons. cbn.
                { destruct lqt_addr_preserved as [lqt_addr_preserved | lqt_addr_preserved]; auto.
                  - rewrite <- lqt_addr_preserved in lqtAddr.
                    apply Forall_inv in out_acts_forall; auto.
                    destruct msg; auto.
                  - destruct lqt_addr_preserved as [? lqt_addr_preserved].
                    rewrite lqt_addr_preserved in receive_some.
                    rewrite_receive_is_some.
                    apply Forall_inv in out_acts_forall; auto.
                    destruct msg; auto.
                }
                destruct lqt_addr_preserved as [lqt_addr_preserved | lqt_addr_preserved];
                  try now rewrite <- lqt_addr_preserved in lqtAddr.
                destruct lqt_addr_preserved as [? lqt_addr_preserved].
                rewrite lqt_addr_preserved in receive_some.
                now rewrite_receive_is_some.
          ---- (* Call by other contract *)
              rewrite address_eq_ne by auto.
              destruct lqt_addr_preserved as [lqt_addr_preserved | lqt_addr_preserved];
                try now rewrite <- lqt_addr_preserved in lqtAddr.
              destruct lqt_addr_preserved as [? lqt_addr_preserved].
              rewrite lqt_addr_preserved in receive_some.
              now rewrite_receive_is_some.
          --- (* Call other contract *)
              rewrite deployed_state in deployed_state'.
              inversion deployed_state'.
              subst. clear deployed_state'.
              destruct_address_eq; auto.
              subst.
              apply Forall_cons; auto.
              edestruct outgoing_acts_no_mint_before_set_lqt_addr as (cstate & deployed_state' & out_acts_forall); eauto.
              cbn in deployed_state'.
              rewrite deployed_state in deployed_state'.
              inversion deployed_state'.
              subst. clear deployed_state'.
              unfold outgoing_acts in out_acts_forall.
              rewrite queue_prev in out_acts_forall.
              cbn in out_acts_forall.
              rewrite address_eq_refl in out_acts_forall.
              cbn in out_acts_forall.
              apply Forall_inv in out_acts_forall; auto.
              destruct msg; auto.
        * (* Invalid action *)
          intros lqtAddr.
          destruct IHtrace as (state' & deployed_state' & sum_eq);
            try rewrite_environment_equiv; auto.
          cbn in *.
          rewrite deployed_state in deployed_state'.
          inversion deployed_state'.
          now subst.
        * (* Permutation *)
          intros lqtAddr.
          inversion prev_next.
          destruct IHtrace as (state' & deployed_state' & sum_eq);
            rewrite prev_next in *; auto.
          cbn in *.
          rewrite deployed_state in deployed_state'.
          inversion deployed_state'.
          now subst.
    + constructor.
      now econstructor.
  Qed.

  Lemma outgoing_txs_all_mint_same_dest : forall bstate caddr (trace : ChainTrace empty_state bstate),
    env_contracts bstate caddr = Some (contract : WeakContract) ->
    exists cstate,
      contract_state bstate caddr = Some cstate /\
        Forall (fun tx =>
          match tx.(tx_body) with
          | tx_call (Some msg) =>
            match @deserialize Dexter2FA12.Msg Dexter2FA12.msg_serializable msg with
            | Some (msg_mint_or_burn _) => tx.(tx_to) = lqtAddress cstate
            | _ => True
            end
          | _ => True
          end
        ) (outgoing_txs trace caddr).
  Proof.
    intros * deployed.
    remember empty_state.
    induction trace.
    - now subst.
    - subst.
      apply deployed_contract_state_typed in deployed as deployed_state.
      + destruct deployed_state as (state & deployed_state).
        exists state.
        split; auto.
        destruct_chain_step.
        * (* Step block *)
          rewrite_environment_equiv.
          destruct IHtrace as (state' & deployed_state' & sum_eq); auto.
          cbn in *.
          rewrite deployed_state in deployed_state'.
          now inversion deployed_state'.
        * destruct_action_eval.
         -- (* Action transfer *)
            destruct IHtrace as (state' & deployed_state' & sum_eq);
              try rewrite_environment_equiv; auto.
            cbn in *.
            rewrite deployed_state in deployed_state'.
            inversion deployed_state'.
            clear deployed_state'.
            subst.
            destruct_address_eq; auto.
            apply list.Forall_cons.
            now split.
         -- (* Action deploy *)
            rewrite_environment_equiv.
            cbn in *.
            destruct (address_eqb_spec caddr to_addr) as [<-|]; auto.
          --- (* Deploy contract *)
              eapply undeployed_contract_no_out_txs in not_deployed; auto.
              unfold outgoing_txs in not_deployed.
              rewrite not_deployed.
              destruct_address_eq; auto.
              now apply list.Forall_cons.
          --- (* Deploy other contract *)
              destruct IHtrace as (state' & deployed_state' & sum_eq); auto.
              rewrite deployed_state in deployed_state'.
              inversion deployed_state'.
              clear deployed_state'.
              subst.
              destruct_address_eq; auto.
              now apply list.Forall_cons.
         -- (* Action call *)
            destruct IHtrace as (state' & deployed_state' & sum_eq);
              try rewrite_environment_equiv; auto.
            cbn in *.
            destruct (address_eqb_spec caddr to_addr) as [<-|]; auto.
          --- (* Call contract *)
              rewrite deployed in deployed0.
              inversion deployed0.
              (*rewrite deployed_state0 in deployed_state'.*)
              subst.
              apply wc_receive_strong in receive_some as
                (prev_state' & msg' & new_state' & serialize_prev_state & msg_ser & serialize_new_state & receive_some).
              cbn in receive_some.
              rewrite <- serialize_new_state, deserialize_serialize in deployed_state.
              inversion deployed_state.
              rewrite deployed_state0, serialize_prev_state in deployed_state'.
              inversion deployed_state'.
              subst.
              clear deployed0 deployed_state deployed_state'.
              assert (lqt_addr_preserved : lqtAddress state' = lqtAddress state \/ exists a, msg' = Some (FA2Token.other_msg (SetLqtAddress a))).
              { destruct msg'; try destruct m; try destruct d;
                  try (now receive_simpl);
                  rewrite_state_eq.
              }
              destruct (address_eqb_spec caddr from_addr) as [<-|]; auto.
          ---- (* Self call *)
                rewrite address_eq_refl.
                apply Forall_cons. cbn.
                { destruct lqt_addr_preserved as [<- | lqt_addr_preserved]; auto.
                  - edestruct outgoing_acts_all_mint_same_dest as (cstate & deployed_state' & out_acts_forall); eauto.
                    cbn in deployed_state'.
                    rewrite deployed_state0, serialize_prev_state in deployed_state'.
                    inversion deployed_state'.
                    subst. clear deployed_state'.
                    unfold outgoing_acts in out_acts_forall.
                    rewrite queue_prev in out_acts_forall.
                    cbn in out_acts_forall.
                    rewrite address_eq_refl in out_acts_forall.
                    cbn in out_acts_forall.
                    apply Forall_inv in out_acts_forall.
                    now destruct msg.
                  - edestruct outgoing_acts_no_mint_before_set_lqt_addr as (cstate & deployed_state' & out_acts_forall); eauto.
                    cbn in deployed_state'.
                    rewrite deployed_state0, serialize_prev_state in deployed_state'.
                    inversion deployed_state'.
                    subst. clear deployed_state'.
                    unfold outgoing_acts in out_acts_forall.
                    rewrite queue_prev in out_acts_forall.
                    cbn in out_acts_forall.
                    rewrite address_eq_refl in out_acts_forall.
                    cbn in out_acts_forall.
                    destruct lqt_addr_preserved as [? lqt_addr_preserved].
                    rewrite lqt_addr_preserved in receive_some.
                    rewrite_receive_is_some.
                    apply Forall_inv in out_acts_forall; auto.
                    destruct msg; auto.
                    destruct_match; auto.
                    now destruct m.
                }
                destruct lqt_addr_preserved as [<- | lqt_addr_preserved]; auto.
                destruct lqt_addr_preserved as [? lqt_addr_preserved].
                rewrite lqt_addr_preserved in receive_some.
                rewrite_receive_is_some.
                edestruct outgoing_txs_no_mint_before_set_lqt_addr as (cstate & deployed_state' & out_acts_forall); eauto.
                cbn in deployed_state'.
                rewrite deployed_state0, serialize_prev_state in deployed_state'.
                inversion deployed_state'.
                subst. clear deployed_state'.
                apply out_acts_forall in H2.
                clear out_acts_forall.
                apply All_Forall.In_Forall.
                intros act act_in.
                eapply Forall_forall in H2; eauto.
                destruct_match; auto.
                destruct msg0; auto.
                destruct_match; auto.
                now destruct_match.
          ---- (* Call by other contract *)
              rewrite address_eq_ne by auto.
              destruct lqt_addr_preserved as [<- | lqt_addr_preserved]; auto.
              destruct lqt_addr_preserved as [? lqt_addr_preserved].
              rewrite lqt_addr_preserved in receive_some.
              rewrite_receive_is_some.
              edestruct outgoing_txs_no_mint_before_set_lqt_addr as (cstate & deployed_state' & out_acts_forall); eauto.
              cbn in deployed_state'.
              rewrite deployed_state0, serialize_prev_state in deployed_state'.
              inversion deployed_state'.
              subst. clear deployed_state'.
              apply out_acts_forall in H2.
              clear out_acts_forall.
              apply All_Forall.In_Forall.
              intros act act_in.
              eapply Forall_forall in H2; eauto.
              destruct_match; auto.
              destruct msg0; auto.
              destruct_match; auto.
              now destruct_match.
          --- (* Call other contract *)
              rewrite deployed_state in deployed_state'.
              inversion deployed_state'.
              clear deployed_state'.
              subst.
              destruct_address_eq; auto.
              apply list.Forall_cons.
              split; auto.
              cbn.
              edestruct outgoing_acts_all_mint_same_dest as (cstate & deployed_state' & out_acts_forall); eauto.
              cbn in deployed_state'.
              rewrite deployed_state in deployed_state'.
              inversion deployed_state'.
              subst. clear deployed_state'.
              unfold outgoing_acts in out_acts_forall.
              rewrite queue_prev in out_acts_forall.
              cbn in out_acts_forall.
              rewrite address_eq_refl in out_acts_forall.
              cbn in out_acts_forall.
              apply Forall_inv in out_acts_forall.
              now destruct msg.
        * (* Invalid action *)
          destruct IHtrace as (state' & deployed_state' & sum_eq);
            try rewrite_environment_equiv; auto.
          cbn in *.
          rewrite deployed_state in deployed_state'.
          now inversion deployed_state'.
        * (* Permutation *)
          inversion prev_next.
          destruct IHtrace as (state' & deployed_state' & sum_eq);
            rewrite prev_next in *; auto.
          cbn in *.
          rewrite deployed_state in deployed_state'.
          now inversion deployed_state'.
    + constructor.
      now econstructor.
  Qed.

  Lemma outgoing_txs_sum_filter_eq : forall bstate caddr (trace : ChainTrace empty_state bstate),
    env_contracts bstate caddr = Some (contract : WeakContract) ->
    exists cstate,
      contract_state bstate caddr = Some cstate /\
        sumZ mintedOrBurnedTokens_tx (filter (txCallTo cstate.(lqtAddress)) (outgoing_txs trace caddr)) =
        sumZ mintedOrBurnedTokens_tx (outgoing_txs trace caddr).
  Proof. 
    intros * deployed.
    apply (outgoing_txs_all_mint_same_dest _ _ trace) in deployed as mint_or_burn_to_lqt_addr; auto.
    destruct mint_or_burn_to_lqt_addr as (cstate & deployed_state & mint_or_burn_to_lqt_addr).
    exists cstate.
    split; auto.
    clear deployed deployed_state.
    induction (outgoing_txs trace caddr).
    - reflexivity.
    - apply list.Forall_cons in mint_or_burn_to_lqt_addr as [mint_or_burn_to_lqt_addr IH%IHl].
      clear IHl.
      cbn.
      rewrite <- IH. clear IH.
      destruct a eqn:H.
      destruct tx_body eqn:H1;
        auto.
      destruct_match eqn:H2; auto.
      cbn in *.
      do 3 (destruct_match; auto).
      now destruct_address_eq.
  Qed.

  (** [lqtTotal] is equal to the initial tokens + minted tokens - burned tokens *)
  Lemma lqt_total_correct' : forall bstate caddr (trace : ChainTrace empty_state bstate),
    env_contracts bstate caddr = Some (contract : WeakContract) ->
    exists cstate depinfo,
      contract_state bstate caddr = Some cstate /\
      deployment_info Setup trace caddr = Some depinfo /\
      let initial_tokens := lqtTotal_ (deployment_setup depinfo) in
      Z.of_N cstate.(lqtTotal) = (Z.of_N initial_tokens) + sumZ mintedOrBurnedTokens_acts (outgoing_acts bstate caddr)
        + sumZ mintedOrBurnedTokens_tx (outgoing_txs trace caddr).
  Proof.
    contract_induction;
      intros; auto.
    - cbn in *.
      now apply init_correct in init_some.
    - rewrite IH.
      cbn.
      rewrite <- 3!Z.add_assoc.
      rewrite Z.add_cancel_l.
      rewrite Z.add_shuffle3.
      rewrite Z.add_cancel_l.
      rewrite Z.add_cancel_r.
      unfold mintedOrBurnedTokens_tx.
      destruct out_act.
      + now destruct tx_act_match as [_ [_ [-> | ->]]].
      + now destruct tx_act_match as [_ [_ ->]].
      + now destruct tx_act_match as [_ ->].
    - cbn in receive_some.
      destruct msg; try destruct m; try destruct d;
        try (now receive_simpl);
        rewrite_acts_correct;
        rewrite_state_eq;
        rewrite_receive_is_some;
        cbn;
        try rewrite deserialize_serialize;
        destruct_match eqn:msg_deserialized;
          try now inversion msg_deserialized;
          cbn;
          try lia.
      destruct_match; try lia.
      now apply deserialize_balance_of_ne_mint_or_burn in msg_deserialized.
    - destruct head;
        auto;
        cbn in IH;
        destruct action_facts as (? & ? & ?);
        subst.
      + now receive_simpl.
      + cbn in receive_some.
        destruct msg; try destruct m; try destruct d;
          try (now receive_simpl);
          rewrite_acts_correct;
          rewrite_state_eq;
          rewrite_receive_is_some;
          cbn;
          try rewrite deserialize_serialize;
          destruct_match eqn:msg_deserialized;
            try now inversion msg_deserialized;
            cbn;
            try lia.
        * destruct_match; try lia.
          now apply deserialize_balance_of_ne_mint_or_burn in msg_deserialized.
        * destruct_match eqn:msg_deserialized0;
            try now inversion msg_deserialized0.
    - now rewrite <- perm.
    - instantiate (AddBlockFacts := fun _ _ _ _ _ _ => True).
      instantiate (DeployFacts := fun _ _ => True).
      instantiate (CallFacts := fun _ _ _ _ => True).
      unset_all; subst;cbn in *.
      destruct_chain_step; auto.
      destruct_action_eval; auto.
  Qed.

  (** [lqtTotal] is equal to the initial tokens + minted tokens - burned tokens *)
  Lemma lqt_total_correct : forall bstate caddr (trace : ChainTrace empty_state bstate),
    env_contracts bstate caddr = Some (contract : WeakContract) ->
    exists cstate depinfo,
      contract_state bstate caddr = Some cstate /\
      deployment_info Setup trace caddr = Some depinfo /\
      let initial_tokens := lqtTotal_ (deployment_setup depinfo) in
      Z.of_N cstate.(lqtTotal) = (Z.of_N initial_tokens) + sumZ mintedOrBurnedTokens_acts (filter (actTo cstate.(lqtAddress)) (outgoing_acts bstate caddr))
        + sumZ mintedOrBurnedTokens_tx (filter (txCallTo cstate.(lqtAddress)) (outgoing_txs trace caddr)).
  Proof.
    intros * deployed.
    eapply lqt_total_correct' in deployed as lqt_correct.
    apply outgoing_acts_sum_filter_eq in deployed as act_filter_eq; try easy.
    destruct lqt_correct as (cstate & depinfo & deployed_state & deployment_info & lqt_correct).
    destruct act_filter_eq as (cstate' & deployed_state' & act_filter_eq).
    rewrite deployed_state in deployed_state'.
    inversion deployed_state'.
    clear deployed_state'. subst.
    do 2 eexists.
    intuition.
    rewrite act_filter_eq.
    apply (outgoing_txs_sum_filter_eq _ _ trace) in deployed as tx_filter_eq.
    destruct tx_filter_eq as (cstate & deployed_state' & tx_filter_eq).
    rewrite deployed_state in deployed_state'.
    inversion deployed_state'.
    clear deployed_state'. subst.
    rewrite tx_filter_eq.
    apply lqt_correct.
  Qed.
  Local Close Scope Z_scope.

  Lemma mintedOrBurnedTokens_call_eq_tx : forall call_info addr,
    (fun callInfo => mintedOrBurnedTokens callInfo.(call_msg)) call_info =
    (fun callInfo => mintedOrBurnedTokens_tx (contract_call_info_to_tx addr callInfo)) call_info.
  Proof.
    intros.
    destruct call_info.
    destruct call_msg.
    - cbn.
      now rewrite deserialize_serialize.
    - reflexivity.
  Qed.

  Lemma deserialize_lqt_token_msg_right_inverse : forall x (y : Dexter2FA12.Msg),
    (forall x' (y' : Address), deserialize x' = Some y' -> x' = serialize y') ->
    deserialize x = Some y ->
    x = serialize y.
  Proof.
    intros * address_right_inverse deser_some.
    Transparent deserialize serialize.
    cbn in *.
    Local Hint Resolve deserialize_nat_right_inverse
                       deserialize_N_right_inverse
                       deserialize_int_right_inverse
                       deserialize_unit_right_inverse
                       deserialize_serialized_value_right_inverse : deser.
    repeat (try match goal with
    | H : match _ with Some _ => _ | None => _ end = Some _ |- _ = _ => let H2 := fresh "H" in destruct_match eqn:H2 in H; [| discriminate]
    | H : match ?x with 0%nat => _ | S _ => _ end = Some _ |- _ = _ => destruct x; [| try discriminate]
    | H : (let (_, _) := ?p in _) = Some _ |- _ = _ => destruct p
    | H : Some _ = Some _ |- _ = _ => inversion_clear H
    | H : extract_ser_value _ _ = @Some (interp_type ser_unit) ?i |- _ = _ => apply deserialize_unit_right_inverse in H as ->; destruct i
    | H : @deserialize_product _ _ _ _ _ = Some _ |- _ = _ => apply deserialize_product_right_inverse in H as ->; try clear H
    | |- forall _ _, _ -> _ => intros * deser_some; cbn in *
    end; auto with deser).
    Opaque deserialize serialize.
  Qed.

  (** [lqtTotal] is equal to the initial tokens + minted tokens - burned tokens *)
  Lemma lqt_pool_correct : forall bstate caddr_main caddr_lqt (trace : ChainTrace empty_state bstate),
    (forall x (y : Address), deserialize x = Some y -> x = serialize y) ->
    env_contracts bstate caddr_main = Some (contract : WeakContract) ->
    env_contracts bstate caddr_lqt = Some (Dexter2FA12.contract : WeakContract) ->
    exists state_main state_lqt depinfo_main depinfo_lqt,
      contract_state bstate caddr_main = Some state_main /\
      contract_state bstate caddr_lqt = Some state_lqt /\
      deployment_info Setup trace caddr_main = Some depinfo_main /\
      deployment_info Dexter2FA12.Setup trace caddr_lqt = Some depinfo_lqt /\
      let initial_tokens_main := lqtTotal_ (deployment_setup depinfo_main) in
      let initial_tokens_lqt := initial_pool (deployment_setup depinfo_lqt) in
      (state_main.(lqtAddress) = caddr_lqt ->
       state_lqt.(admin) = caddr_main ->
      initial_tokens_main = initial_tokens_lqt ->
      filter (actTo state_main.(lqtAddress)) (outgoing_acts bstate caddr_main) = [] ->
        state_main.(lqtTotal) = state_lqt.(total_supply)).
  Proof.
    intros * ? deployed_main deployed_lqt.
    apply (lqt_total_correct _ _ trace) in deployed_main as main_correct.
    destruct main_correct as (state_main & depinfo_main & deployed_state_main & deploy_info_main & main_correct).
    apply (total_supply_correct _ _ trace) in deployed_lqt as lqt_correct.
    destruct lqt_correct as (state_lqt & depinfo_lqt & inc_calls_lqt & deployed_state_lqt & deploy_info_lqt & inc_acts_lqt & lqt_correct).
    specialize incomming_eq_outgoing as incoming_eq.
    edestruct incoming_eq as (? & inc_acts_lqt' & calls_eq);
      [| apply deployed_main | apply deployed_lqt |].
    - intros. eapply deserialize_lqt_token_msg_right_inverse; auto.
    - setoid_rewrite inc_acts_lqt in inc_acts_lqt'.
      inversion inc_acts_lqt'.
      subst. clear inc_acts_lqt'.
      do 4 eexists.
      repeat split; eauto.
      cbn.
      intros addr_main_eq addr_lqt_eq init_pool_eq no_waiting_mint_acts.
      apply N2Z.inj.
      rewrite main_correct, lqt_correct, init_pool_eq, no_waiting_mint_acts, addr_main_eq, addr_lqt_eq.
      rewrite Z.add_0_r, Z.add_cancel_l.
      rewrite calls_eq, sumZ_map.
      apply sumZ_eq.
      intros.
      now rewrite <- mintedOrBurnedTokens_call_eq_tx.
  Qed.

=======
>>>>>>> 78357839
End Theories.<|MERGE_RESOLUTION|>--- conflicted
+++ resolved
@@ -147,7 +147,6 @@
     Axiom xtz_to_token_param_serializable : Serializable xtz_to_token_param.
     Existing Instance xtz_to_token_param_serializable.
 
-
     Axiom token_to_xtz_param_serializable : Serializable token_to_xtz_param.
     Existing Instance token_to_xtz_param_serializable.
 
@@ -159,17 +158,10 @@
 
     Axiom DexterMsg_serializable : Serializable DexterMsg.
     Existing Instance DexterMsg_serializable.
-<<<<<<< HEAD
 
     Axiom Dexter2FA12_Msg_serialize : Serializable Dexter2FA12.Msg.
     Existing Instance Dexter2FA12_Msg_serialize.
 
-=======
-
-    Axiom Dexter2FA12_Msg_serialize : Serializable Dexter2FA12.Msg.
-    Existing Instance Dexter2FA12_Msg_serialize.
-
->>>>>>> 78357839
     Axiom setup_serializable : Serializable Setup.
     Existing Instance setup_serializable.
 
@@ -181,11 +173,7 @@
 
     Axiom FA2Token_Msg_serializable : Serializable FA2Token.Msg.
     Existing Instance FA2Token_Msg_serializable.
-<<<<<<< HEAD
-
-=======
-    
->>>>>>> 78357839
+
   End DS.
 End Dexter2Serializable.
 
@@ -262,11 +250,7 @@
 
   Definition call_to_token (token_addr : Address) (amt : N) (msg : FA2Token.Msg) :=
     act_call token_addr (N_to_amount amt) (serialize msg).
-<<<<<<< HEAD
-
-=======
-    
->>>>>>> 78357839
+
   Definition token_transfer (state : State) (from to : Address) (amount : N) : ActionBody :=
     call_to_token state.(tokenAddress)
                   0
@@ -541,11 +525,7 @@
                                             TokenToToken>.
 
     Global Instance Dexter2FA12_Msg_serialize `{ChainBase} : Serializable Dexter2FA12.Msg :=
-<<<<<<< HEAD
       Dexter2FA12.msg_serializable.
-=======
-      msg_serializable.
->>>>>>> 78357839
 
     Global Instance setup_serializable `{ChainBase} : Serializable Setup :=
       Derive Serializable Setup_rect <build_setup>.
@@ -569,14 +549,10 @@
 
   (** * Properties *)
 Section Theories.
-<<<<<<< HEAD
   Context {BaseTypes : ChainBase}.
-=======
-  Context `{ChainBase}.
->>>>>>> 78357839
   Open Scope N_scope.
   Global Arguments amount_to_N /.
-  
+
   (* Tactics and facts about helper functions (omitted) *)
   (* begin hide *)
   Transparent div.
@@ -831,24 +807,6 @@
       prev_state<| manager := new_manager |> = new_state.
   Proof.
     intros * receive_some.
-<<<<<<< HEAD
-    receive_simpl.
-  Qed.
-
-  Lemma set_manager_manager_correct : forall prev_state new_state chain ctx new_acts new_manager,
-    receive chain ctx prev_state (Some (FA2Token.other_msg (SetManager new_manager))) = Some (new_state, new_acts) ->
-      new_state.(manager) = new_manager.
-  Proof.
-    intros * receive_some.
-    apply set_manager_state_eq in receive_some.
-    now subst.
-  Qed.
-
-  (** [set_manager] produces no new_acts *)
-  Lemma set_manager_new_acts_correct : forall chain ctx prev_state new_manager new_state new_acts,
-    receive chain ctx prev_state (Some (FA2Token.other_msg (SetManager new_manager))) = Some (new_state, new_acts) ->
-      new_acts = [].
-=======
     receive_simpl.
   Qed.
 
@@ -905,49 +863,11 @@
   Lemma set_lqt_address_state_eq : forall prev_state new_state chain ctx new_acts new_lqt_address,
     receive chain ctx prev_state (Some (FA2Token.other_msg (SetLqtAddress new_lqt_address))) = Some (new_state, new_acts) ->
       prev_state<| lqtAddress := new_lqt_address |> = new_state.
->>>>>>> 78357839
   Proof.
     intros * receive_some.
     receive_simpl.
   Qed.
 
-<<<<<<< HEAD
-  (** If the requirements are met then then receive on set_manager msg must succeed and
-      if receive on set_manager msg succeeds then requirements must hold *)
-  Lemma set_manager_is_some : forall prev_state chain ctx new_manager,
-    (ctx_amount ctx <= 0)%Z /\
-    prev_state.(selfIsUpdatingTokenPool) = false /\
-    ctx.(ctx_from) = prev_state.(manager)
-    <->
-    exists new_state new_acts, receive chain ctx prev_state (Some (FA2Token.other_msg (SetManager new_manager))) = Some (new_state, new_acts).
-  Proof.
-    split.
-    - intros (amount_zero & not_updating & sender_is_manager).
-      do 2 eexists.
-      receive_simpl.
-      destruct_match eqn:updating_check.
-      destruct_match eqn:amount_check.
-      destruct_match eqn:sender_check.
-      + reflexivity.
-      + now rewrite sender_is_manager, address_eq_refl in sender_check.
-      + receive_simpl.
-        now apply Z.ltb_ge in amount_zero.
-      + now rewrite not_updating in updating_check.
-    - intros (new_state & new_acts & receive_some).
-      receive_simpl.
-      rewrite Z.ltb_ge in *.
-      repeat split; auto.
-      now destruct_address_eq.
-  Qed.
-
-
-
-  (** ** Set liquidity address correct *)
-  (** [set_lqt_address] only changes [lqtAddress] in state *)
-  Lemma set_lqt_address_state_eq : forall prev_state new_state chain ctx new_acts new_lqt_address,
-    receive chain ctx prev_state (Some (FA2Token.other_msg (SetLqtAddress new_lqt_address))) = Some (new_state, new_acts) ->
-      prev_state<| lqtAddress := new_lqt_address |> = new_state.
-=======
   Lemma set_lqt_address_correct : forall prev_state new_state chain ctx new_acts new_lqt_address,
     receive chain ctx prev_state (Some (FA2Token.other_msg (SetLqtAddress new_lqt_address))) = Some (new_state, new_acts) ->
       new_state.(lqtAddress) = new_lqt_address.
@@ -961,27 +881,11 @@
   Lemma set_lqt_address_new_acts_correct : forall chain ctx prev_state new_lqt_address new_state new_acts,
     receive chain ctx prev_state (Some (FA2Token.other_msg (SetLqtAddress new_lqt_address))) = Some (new_state, new_acts) ->
       new_acts = [].
->>>>>>> 78357839
   Proof.
     intros * receive_some.
     receive_simpl.
   Qed.
 
-<<<<<<< HEAD
-  Lemma set_lqt_address_correct : forall prev_state new_state chain ctx new_acts new_lqt_address,
-    receive chain ctx prev_state (Some (FA2Token.other_msg (SetLqtAddress new_lqt_address))) = Some (new_state, new_acts) ->
-      new_state.(lqtAddress) = new_lqt_address.
-  Proof.
-    intros * receive_some.
-    apply set_lqt_address_state_eq in receive_some.
-    now subst.
-  Qed.
-
-  (** [set_lqt_address] produces no new_acts *)
-  Lemma set_lqt_address_new_acts_correct : forall chain ctx prev_state new_lqt_address new_state new_acts,
-    receive chain ctx prev_state (Some (FA2Token.other_msg (SetLqtAddress new_lqt_address))) = Some (new_state, new_acts) ->
-      new_acts = [].
-=======
   (** If the requirements are met then then receive on set_lqt_address msg must succeed and
       if receive on set_lqt_address msg succeeds then requirements must hold *)
   Lemma set_lqt_address_is_some : forall prev_state chain ctx new_lqt_address,
@@ -1014,59 +918,17 @@
   Qed.
 
 
+
   (** ** Default entrypoint correct *)
   (** [default_] only changes [xtzPool] in state *)
   Lemma default_state_eq : forall prev_state new_state chain ctx new_acts,
     receive chain ctx prev_state None = Some (new_state, new_acts) ->
       prev_state<| xtzPool := prev_state.(xtzPool) + amount_to_N ctx.(ctx_amount) |> = new_state.
->>>>>>> 78357839
   Proof.
     intros * receive_some.
     receive_simpl.
   Qed.
 
-<<<<<<< HEAD
-  (** If the requirements are met then then receive on set_lqt_address msg must succeed and
-      if receive on set_lqt_address msg succeeds then requirements must hold *)
-  Lemma set_lqt_address_is_some : forall prev_state chain ctx new_lqt_address,
-    (ctx_amount ctx <= 0)%Z /\
-    prev_state.(selfIsUpdatingTokenPool) = false /\
-    ctx.(ctx_from) = prev_state.(manager) /\
-    prev_state.(lqtAddress) = null_address
-    <->
-    exists new_state new_acts, receive chain ctx prev_state (Some (FA2Token.other_msg (SetLqtAddress new_lqt_address))) = Some (new_state, new_acts).
-  Proof.
-    split.
-    - intros (amount_zero & not_updating & sender_is_manager & lqt_address_not_set).
-      do 2 eexists.
-      receive_simpl.
-      destruct_match eqn:updating_check.
-      destruct_match eqn:amount_check.
-      destruct_match eqn:sender_check.
-      destruct_match eqn:lqt_check.
-      + reflexivity.
-      + now destruct_address_eq.
-      + now rewrite sender_is_manager, address_eq_refl in sender_check.
-      + receive_simpl.
-        now apply Z.ltb_ge in amount_zero.
-      + now rewrite not_updating in updating_check.
-    - intros (new_state & new_acts & receive_some).
-      receive_simpl.
-      rename H0 into ctx_amount_zero.
-      rename H2 into lqt_address_not_set.
-      apply Z.ltb_ge in ctx_amount_zero.
-      repeat split; auto;
-        now destruct_address_eq.
-  Qed.
-
-
-
-  (** ** Default entrypoint correct *)
-  (** [default_] only changes [xtzPool] in state *)
-  Lemma default_state_eq : forall prev_state new_state chain ctx new_acts,
-    receive chain ctx prev_state None = Some (new_state, new_acts) ->
-      prev_state<| xtzPool := prev_state.(xtzPool) + amount_to_N ctx.(ctx_amount) |> = new_state.
-=======
   Lemma default_correct : forall prev_state new_state chain ctx new_acts,
     receive chain ctx prev_state None = Some (new_state, new_acts) ->
       new_state.(xtzPool) = prev_state.(xtzPool) + amount_to_N ctx.(ctx_amount).
@@ -1080,27 +942,11 @@
   Lemma default_new_acts_correct : forall chain ctx prev_state new_state new_acts,
     receive chain ctx prev_state None = Some (new_state, new_acts) ->
       new_acts = [].
->>>>>>> 78357839
   Proof.
     intros * receive_some.
     receive_simpl.
   Qed.
 
-<<<<<<< HEAD
-  Lemma default_correct : forall prev_state new_state chain ctx new_acts,
-    receive chain ctx prev_state None = Some (new_state, new_acts) ->
-      new_state.(xtzPool) = prev_state.(xtzPool) + amount_to_N ctx.(ctx_amount).
-  Proof.
-    intros * receive_some.
-    apply default_state_eq in receive_some.
-    now subst.
-  Qed.
-
-  (** [default_] produces no new_acts *)
-  Lemma default_new_acts_correct : forall chain ctx prev_state new_state new_acts,
-    receive chain ctx prev_state None = Some (new_state, new_acts) ->
-      new_acts = [].
-=======
   (** If the requirements are met then then receive on None msg must succeed and
       if receive on None msg succeeds then requirements must hold *)
   Lemma default_entrypoint_is_some : forall prev_state chain ctx,
@@ -1126,45 +972,11 @@
   Lemma update_token_pool_state_eq : forall prev_state new_state chain ctx new_acts,
     receive chain ctx prev_state (Some (FA2Token.other_msg UpdateTokenPool)) = Some (new_state, new_acts) ->
       prev_state<| selfIsUpdatingTokenPool := true |> = new_state.
->>>>>>> 78357839
   Proof.
     intros * receive_some.
     receive_simpl.
   Qed.
 
-<<<<<<< HEAD
-  (** If the requirements are met then then receive on None msg must succeed and
-      if receive on None msg succeeds then requirements must hold *)
-  Lemma default_entrypoint_is_some : forall prev_state chain ctx,
-    prev_state.(selfIsUpdatingTokenPool) = false
-    <->
-    exists new_state new_acts, receive chain ctx prev_state None = Some (new_state, new_acts).
-  Proof.
-    split.
-    - intros not_updating.
-      do 2 eexists.
-      receive_simpl.
-      destruct_match eqn:updating_check.
-      + reflexivity.
-      + now rewrite not_updating in updating_check.
-    - intros (new_state & new_acts & receive_some).
-      receive_simpl.
-  Qed.
-
-
-
-  (** ** Update token pool correct *)
-  (** [update_token_pool] only changes [selfIsUpdatingTokenPool] in state *)
-  Lemma update_token_pool_state_eq : forall prev_state new_state chain ctx new_acts,
-    receive chain ctx prev_state (Some (FA2Token.other_msg UpdateTokenPool)) = Some (new_state, new_acts) ->
-      prev_state<| selfIsUpdatingTokenPool := true |> = new_state.
-  Proof.
-    intros * receive_some.
-    receive_simpl.
-  Qed.
-
-=======
->>>>>>> 78357839
   Lemma update_token_pool_correct : forall prev_state new_state chain ctx new_acts,
     receive chain ctx prev_state (Some (FA2Token.other_msg UpdateTokenPool)) = Some (new_state, new_acts) ->
       new_state.(selfIsUpdatingTokenPool) = true.
@@ -1217,7 +1029,6 @@
       now destruct_address_eq.
   Qed.
 
-<<<<<<< HEAD
   Tactic Notation "invert_responses_Some" :=
     match goal with
     | [H : match ?rs with
@@ -1230,20 +1041,7 @@
         | _ => fail "No match on list of balance_of_response"
         end
     end.
-=======
-    Tactic Notation "invert_responses_Some" :=
-      match goal with
-      | [H : match ?rs with
-             | [] => _
-             | _ => _
-             end = Some _ |- _] =>
-          match type of rs with
-          | list balance_of_response =>
-              destruct rs;inversion H;clear H
-          | _ => fail "No match on list of balance_of_response"
-          end
-      end.
->>>>>>> 78357839
+
 
 
   (** ** Update token pool internal correct *)
@@ -1251,11 +1049,7 @@
   Lemma update_token_pool_internal_state_eq : forall prev_state new_state chain ctx new_acts responses,
     receive chain ctx prev_state (Some (FA2Token.receive_balance_of_param responses)) = Some (new_state, new_acts) ->
       prev_state<| selfIsUpdatingTokenPool := false |>
-<<<<<<< HEAD
                 <| tokenPool := match responses with
-=======
-                <| tokenPool := match responses with 
->>>>>>> 78357839
                                 | [] => 0
                                 | response :: t => response.(balance)
                                 end |> = new_state.
@@ -1836,7 +1630,6 @@
     eauto.
   Qed.
 
-<<<<<<< HEAD
 
 
   (* begin hide *)
@@ -3130,6 +2923,4 @@
       now rewrite <- mintedOrBurnedTokens_call_eq_tx.
   Qed.
 
-=======
->>>>>>> 78357839
 End Theories.