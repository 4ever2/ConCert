(** * Dexter 2 CPMM contract *)
(** This file contains an implementation of the Dexter2 CPMM contract
    https://gitlab.com/dexter2tz/dexter2tz/-/blob/master/dexter.mligo
    In addition this file contains proof of functional correctness w.r.t the
    informal specification https://gitlab.com/dexter2tz/dexter2tz/-/blob/master/docs/informal-spec/dexter2-cpmm.md

    This contract is an implementation of a Constant Product Market Maker (CPMM).
    When paired with a FA1.2 or FA2 token contract and a Dexter2 liquidity contract,
    this contract serves as a decentralized exchange allowing users to trade between
    XTZ and tokens. Additionally users can also add or withdraw funds from the
    exchanges trading reserves. Traders pay a 0.3% fee, the fee goes to the owners
    of the trading reserves, this way user are incentivised to add funds to the reserves.
*)

From ConCert.Utils Require Import RecordUpdate.
From ConCert.Execution Require Import Automation.
From ConCert.Execution Require Import Blockchain.
From ConCert.Execution Require Import Extras.
From ConCert.Execution Require Import Monads.
From ConCert.Execution Require Import Serializable.
From ConCert.Execution.Examples Require Import Common.
From ConCert.Execution.Examples Require Import FA2Token.
From ConCert.Execution.Examples Require Import FA2Interface.
From ConCert.Execution.Examples Require Import Dexter2FA12.
From Coq Require Import ZArith.
From Coq Require Import List.
From Coq Require Import Lia.
Import ListNotations.


(** * Contract types *)
Section DexterTypes.
Context {BaseTypes : ChainBase}.
Set Primitive Projections.
Set Nonrecursive Elimination Schemes.
Open Scope N_scope.

(** ** Type synonyms *)

<<<<<<< HEAD
(* Null address that will newer contain contracts *)
Parameter null_address : Address.
Axiom null_address_not_contract : address_is_contract null_address = false.
Axiom deserialize_injctive : forall x y,
  @deserialize Dexter2FA12.Msg _ x = Some y ->
  x = serialize y.

=======
>>>>>>> f347a46c
Definition update_token_pool_internal_ := list FA2Interface.balance_of_response.
Definition token_id := FA2Interface.token_id.
Definition token_contract_transfer := FA2Interface.transfer.
Definition balance_of := FA2Interface.balance_of_response.
Definition mintOrBurn := Dexter2FA12.mintOrBurn_param.



(** ** Entrypoint types *)

Record add_liquidity_param :=
  build_add_liquidity_param{
    owner : Address;
    minLqtMinted : N;
    maxTokensDeposited : N;
    add_deadline : nat
}.

Record remove_liquidity_param :=
  build_remove_liquidity_param{
    liquidity_to : Address;
    lqtBurned : N;
    minXtzWithdrawn : N;
    minTokensWithdrawn : N;
    remove_deadline : nat
}.

Record xtz_to_token_param :=
  build_xtz_to_token_param{
    tokens_to : Address;
    minTokensBought : N;
    xtt_deadline : nat
}.

Record token_to_xtz_param :=
  build_token_to_xtz_param{
    xtz_to : Address;
    tokensSold : N;
    minXtzBought : N;
    ttx_deadline : nat
}.

Record token_to_token_param :=
  build_token_to_token_param{
    outputDexterContract : Address;
    to_ : Address;
    minTokensBought_ : N;
    tokensSold_ : N;
    ttt_deadline : nat
}.

Record set_baker_param :=
  build_set_baker_param{
    baker : option Address;
    freezeBaker_ : bool
}.

Inductive DexterMsg :=
| AddLiquidity : add_liquidity_param -> DexterMsg
| RemoveLiquidity : remove_liquidity_param -> DexterMsg
| XtzToToken : xtz_to_token_param -> DexterMsg
| TokenToXtz : token_to_xtz_param -> DexterMsg
| SetBaker : set_baker_param -> DexterMsg
| SetManager : Address -> DexterMsg
| SetLqtAddress : Address -> DexterMsg
| UpdateTokenPool : DexterMsg
| TokenToToken : token_to_token_param -> DexterMsg.

(** ** Storage types *)

Record State :=
  build_state {
    tokenPool : N;
    xtzPool : N;
    lqtTotal : N;
    selfIsUpdatingTokenPool : bool;
    freezeBaker : bool;
    manager : Address;
    tokenAddress : Address;
    tokenId : token_id;
    lqtAddress : Address
  }.

Record Setup :=
  build_setup {
    lqtTotal_ : N;
    manager_ : Address;
    tokenAddress_ : Address;
    tokenId_ : token_id
  }.

(* begin hide *)
MetaCoq Run (make_setters State).
MetaCoq Run (make_setters Setup).
(* end hide *)

End DexterTypes.

Module Type Dexter2Serializable.
  Section DS.
    Context `{ChainBase}.
    Axiom add_liquidity_param_serializable : Serializable add_liquidity_param.
    Existing Instance add_liquidity_param_serializable.

    Axiom remove_liquidity_param_serializable : Serializable remove_liquidity_param.
    Existing Instance remove_liquidity_param_serializable.

    Axiom xtz_to_token_param_serializable : Serializable xtz_to_token_param.
    Existing Instance xtz_to_token_param_serializable.


    Axiom token_to_xtz_param_serializable : Serializable token_to_xtz_param.
    Existing Instance token_to_xtz_param_serializable.

    Axiom set_baker_param_serializable : Serializable set_baker_param.
    Existing Instance set_baker_param_serializable.

    Axiom token_to_token_param_serializable : Serializable token_to_token_param.
    Existing Instance token_to_token_param_serializable.

    Axiom DexterMsg_serializable : Serializable DexterMsg.
    Existing Instance DexterMsg_serializable.

    Axiom Dexter2FA12_Msg_serialize : Serializable Dexter2FA12.Msg.
    Existing Instance Dexter2FA12_Msg_serialize.

    Axiom setup_serializable : Serializable Setup.
    Existing Instance setup_serializable.

    Axiom ClientMsg_serializable : Serializable (@FA2Token.FA2ReceiverMsg _ DexterMsg DexterMsg_serializable).
    Existing Instance ClientMsg_serializable.

    Axiom state_serializable : Serializable State.
    Existing Instance state_serializable.

    Axiom FA2Token_Msg_serializable : Serializable FA2Token.Msg.
    Existing Instance FA2Token_Msg_serializable.
    
  End DS.
End Dexter2Serializable.

Module Dexter2 (SI : Dexter2Serializable).

  Import SI.

  Existing Instance add_liquidity_param_serializable.
  Existing Instance remove_liquidity_param_serializable.
  Existing Instance xtz_to_token_param_serializable.
  Existing Instance token_to_xtz_param_serializable.
  Existing Instance set_baker_param_serializable.
  Existing Instance token_to_token_param_serializable.
  Existing Instance DexterMsg_serializable.
  Existing Instance Dexter2FA12_Msg_serialize.
  Existing Instance setup_serializable.
  Existing Instance ClientMsg_serializable.
  Existing Instance state_serializable.
  Existing Instance FA2Token_Msg_serializable.

  Section DexterDefs.
    Context `{BaseTypes : ChainBase}.
    Open Scope N_scope.

    (** * Contract functions *)

    (** ** Helper functions *)

    Definition result : Type := option (State * list ActionBody).
    Definition isNone {A : Type} (a : option A) := match a with | Some _ => false | None => true end.
    Definition isSome {A : Type} (a : option A) := negb (isNone a).
    Definition sub (n m : N) : option N := do _ <- throwIf (n <? m) ; Some (n - m).
    Definition div (n m : N) : option N := do _ <- throwIf (m =? 0) ; Some (n / m).
    Definition ceildiv (n m : N) : option N :=
      if N.modulo n m =? 0
      then div n m
      else do result <- div n m ; Some (result + 1).
    Definition ceildiv_ (n m : N) : N :=
      if N.modulo n m =? 0
      then n / m
      else (n / m) + 1.
    Opaque ceildiv.
    Opaque ceildiv_.
    Opaque div.
    Opaque sub.

    (** Place holder for tezos set delegate operation *)
    Definition set_delegate_call (addr : option Address) : list ActionBody := [].

    Definition non_zero_amount (amt : Z) : bool:= (0 <? amt)%Z.
    Global Arguments non_zero_amount _ /. (* always unfold, if applied *)

    (** Null address that will newer contain contracts *)
    Parameter null_address : Address.
    Axiom null_address_not_contract : address_is_contract null_address = false.

    Definition Msg := @FA2Token.FA2ReceiverMsg BaseTypes DexterMsg _.

  Definition call_liquidity_token (addr : Address) (amt : N) (msg : Dexter2FA12.Msg) :=
    act_call addr (Z.of_N amt) (serialize msg).

  Definition mint_or_burn (state : State) (target : Address) (quantitiy : Z) : option ActionBody :=
      do _ <- throwIf (address_eqb state.(lqtAddress) null_address) ; (* error lqtAddress not set *)
      Some (call_liquidity_token state.(lqtAddress)
                                 0
                                 (Dexter2FA12.msg_mint_or_burn
                                    (Dexter2FA12.build_mintOrBurn_param quantitiy target))).

  Definition call_to_token (token_addr : Address) (amt : N) (msg : FA2Token.Msg) :=
    act_call token_addr (Z.of_N amt) (serialize msg).
    
  Definition token_transfer (state : State) (from to : Address) (amount : N) : ActionBody :=
    call_to_token state.(tokenAddress)
                  0
                  (FA2Token.msg_transfer
                     [FA2Interface.build_transfer from to state.(tokenId) amount None]).

  Definition xtz_transfer (to : Address) (amount : N) : option ActionBody :=
    if address_is_contract to
    then None (* error_INVALID_TO_ADDRESS *)
    else Some (act_transfer to (Z.of_N amount)).


  (** ** Add liquidity *)
  Definition add_liquidity (chain : Chain) (ctx : ContractCallContext)
                           (state : State) (param : add_liquidity_param)
                           : result :=
    do _ <- throwIf state.(selfIsUpdatingTokenPool) ; (* error_SELF_IS_UPDATING_TOKEN_POOL_MUST_BE_FALSE *)
    do _ <- throwIf (param.(add_deadline) <=? chain.(current_slot))%nat ; (* error_THE_CURRENT_TIME_MUST_BE_LESS_THAN_THE_DEADLINE *)
    do lqt_minted <- div ((Z.to_N ctx.(ctx_amount)) * state.(lqtTotal)) state.(xtzPool) ; (* error_DIV_by_0 *)
    do tokens_deposited <- ceildiv ((Z.to_N ctx.(ctx_amount)) * state.(tokenPool)) state.(xtzPool) ; (* error_DIV_by_0 *)
    do _ <- throwIf (param.(maxTokensDeposited) <? tokens_deposited) ; (* error_MAX_TOKENS_DEPOSITED_MUST_BE_GREATER_THAN_OR_EQUAL_TO_TOKENS_DEPOSITED *)
    do _ <- throwIf (lqt_minted <? param.(minLqtMinted)) ; (* error_LQT_MINTED_MUST_BE_GREATER_THAN_MIN_LQT_MINTED *)
    let new_state := state<| lqtTotal := state.(lqtTotal) + lqt_minted |>
                          <| tokenPool := state.(tokenPool) + tokens_deposited |>
                          <| xtzPool := state.(xtzPool) + (Z.to_N ctx.(ctx_amount))|> in
    let op_token := token_transfer state ctx.(ctx_from) ctx.(ctx_contract_address) tokens_deposited in
    do op_lqt <- mint_or_burn state param.(owner) (Z.of_N lqt_minted) ;
    Some (new_state, [op_token; op_lqt]).

  (** ** Remove liquidity *)
  Definition remove_liquidity (chain : Chain) (ctx : ContractCallContext)
                              (state : State) (param : remove_liquidity_param)
                              : result :=
    do _ <- throwIf state.(selfIsUpdatingTokenPool) ; (* error_SELF_IS_UPDATING_TOKEN_POOL_MUST_BE_FALSE *)
    do _ <- throwIf (param.(remove_deadline) <=? chain.(current_slot))%nat ; (* error_THE_CURRENT_TIME_MUST_BE_LESS_THAN_THE_DEADLINE *)
    do _ <- throwIf (non_zero_amount ctx.(ctx_amount)) ; (* error_AMOUNT_MUST_BE_ZERO *)
    do xtz_withdrawn <-  div (param.(lqtBurned) * state.(xtzPool)) state.(lqtTotal) ; (* error_DIV_by_0 *)
    do tokens_withdrawn <- div (param.(lqtBurned) * state.(tokenPool)) state.(lqtTotal) ; (* error_DIV_by_0 *)
    do _ <- throwIf (xtz_withdrawn <? param.(minXtzWithdrawn)) ; (* error_THE_AMOUNT_OF_XTZ_WITHDRAWN_MUST_BE_GREATER_THAN_OR_EQUAL_TO_MIN_XTZ_WITHDRAWN *)
    do _ <- throwIf (tokens_withdrawn <? param.(minTokensWithdrawn)) ; (* error_THE_AMOUNT_OF_TOKENS_WITHDRAWN_MUST_BE_GREATER_THAN_OR_EQUAL_TO_MIN_TOKENS_WITHDRAWN *)
    do new_lqtPool <- sub state.(lqtTotal) param.(lqtBurned) ; (* error_CANNOT_BURN_MORE_THAN_THE_TOTAL_AMOUNT_OF_LQT *)
    do new_tokenPool <- sub state.(tokenPool) tokens_withdrawn ; (* error_TOKEN_POOL_MINUS_TOKENS_WITHDRAWN_IS_NEGATIVE *)
    do new_xtzPool <- sub state.(xtzPool) xtz_withdrawn ; (* mutez subtraction run time error *)
    do op_lqt <- mint_or_burn state ctx.(ctx_from) (0 - (Z.of_N param.(lqtBurned)))%Z ;
    let op_token := token_transfer state ctx.(ctx_contract_address) param.(liquidity_to) tokens_withdrawn in
    do opt_xtz <- xtz_transfer param.(liquidity_to) xtz_withdrawn ;
    let new_state :=
      {| tokenPool :=  new_tokenPool;
         xtzPool := new_xtzPool;
         lqtTotal := new_lqtPool;
         selfIsUpdatingTokenPool := state.(selfIsUpdatingTokenPool);
         freezeBaker := state.(freezeBaker);
         manager := state.(manager);
         tokenAddress := state.(tokenAddress);
         tokenId := state.(tokenId);
         lqtAddress := state.(lqtAddress) |} in
    Some (new_state, [op_lqt; op_token; opt_xtz]).

  (** ** XTZ to tokens *)
  Definition xtz_to_token (chain : Chain) (ctx : ContractCallContext)
                          (state : State) (param : xtz_to_token_param)
                          : result :=
    do _ <- throwIf state.(selfIsUpdatingTokenPool) ; (* error_SELF_IS_UPDATING_TOKEN_POOL_MUST_BE_FALSE *)
    do _ <- throwIf (param.(xtt_deadline) <=? chain.(current_slot))%nat ; (* error_THE_CURRENT_TIME_MUST_BE_LESS_THAN_THE_DEADLINE *)
    do tokens_bought <- div
      ((Z.to_N ctx.(ctx_amount)) * 997 * state.(tokenPool))
        (state.(xtzPool) * 1000 + ((Z.to_N ctx.(ctx_amount)) * 997)) ; (* error_DIV_by_0 *)
    do _ <- throwIf (tokens_bought <? param.(minTokensBought)) ; (* error_TOKENS_BOUGHT_MUST_BE_GREATER_THAN_OR_EQUAL_TO_MIN_TOKENS_BOUGHT *)
    do new_tokenPool <- sub state.(tokenPool) tokens_bought ; (* error_TOKEN_POOL_MINUS_TOKENS_BOUGHT_IS_NEGATIVE *)
    let new_state := state<| xtzPool := state.(xtzPool) + (Z.to_N ctx.(ctx_amount)) |>
                          <| tokenPool := new_tokenPool |> in
    let op := token_transfer state ctx.(ctx_contract_address) param.(tokens_to) tokens_bought in
    Some (new_state, [op]).

  (** ** Tokes to XTZ *)
  Definition token_to_xtz (chain : Chain) (ctx : ContractCallContext)
                          (state : State) (param : token_to_xtz_param)
                          : result :=
    do _ <- throwIf state.(selfIsUpdatingTokenPool) ; (* error_SELF_IS_UPDATING_TOKEN_POOL_MUST_BE_FALSE *)
    do _ <- throwIf (param.(ttx_deadline) <=? chain.(current_slot))%nat ; (* error_THE_CURRENT_TIME_MUST_BE_LESS_THAN_THE_DEADLINE *)
    do _ <- throwIf (non_zero_amount ctx.(ctx_amount)) ; (* error_AMOUNT_MUST_BE_ZERO *)
    do xtz_bought <- div
      (param.(tokensSold) * 997 * state.(xtzPool))
        (state.(tokenPool) * 1000 + (param.(tokensSold) * 997)) ; (* error_DIV_by_0 *)
    do _ <- throwIf (xtz_bought <? param.(minXtzBought)) ; (* error_XTZ_BOUGHT_MUST_BE_GREATER_THAN_OR_EQUAL_TO_MIN_XTZ_BOUGHT *)
    do new_xtzPool <- sub state.(xtzPool) xtz_bought ; (* mutez subtraction run time error *)
    let op_token := token_transfer state ctx.(ctx_from) ctx.(ctx_contract_address) param.(tokensSold) in
    do op_tez <- xtz_transfer param.(xtz_to) xtz_bought ;
    let new_state := state<| tokenPool := state.(tokenPool) + param.(tokensSold) |>
                          <| xtzPool := new_xtzPool |> in
    Some (new_state, [op_token; op_tez]).

  (** ** Default entrypoint *)
  Definition default_ (chain : Chain) (ctx : ContractCallContext)
                      (state : State) : result :=
    do _ <- throwIf state.(selfIsUpdatingTokenPool) ; (* error_SELF_IS_UPDATING_TOKEN_POOL_MUST_BE_FALSE *)
    let new_state := state<| xtzPool := state.(xtzPool) + Z.to_N ctx.(ctx_amount) |> in
      Some (new_state, []).

  (** ** Set baker *)
  Definition set_baker (chain : Chain) (ctx : ContractCallContext)
                       (state : State) (param : set_baker_param)
                       : result :=
    do _ <- throwIf state.(selfIsUpdatingTokenPool) ; (* error_SELF_IS_UPDATING_TOKEN_POOL_MUST_BE_FALSE *)
    do _ <- throwIf (non_zero_amount ctx.(ctx_amount)) ; (* error_AMOUNT_MUST_BE_ZERO *)
    do _ <- throwIf (negb (address_eqb ctx.(ctx_from) state.(manager))) ; (* error_ONLY_MANAGER_CAN_SET_BAKER *)
    do _ <- throwIf (state.(freezeBaker)) ; (* error_BAKER_PERMANENTLY_FROZEN *)
      Some (state<| freezeBaker := param.(freezeBaker_) |>, set_delegate_call param.(baker)).

  (** ** Set manager *)
  Definition set_manager (chain : Chain) (ctx : ContractCallContext)
                         (state : State) (new_manager : Address)
                         : result :=
    do _ <- throwIf state.(selfIsUpdatingTokenPool) ; (* error_SELF_IS_UPDATING_TOKEN_POOL_MUST_BE_FALSE *)
    do _ <- throwIf (non_zero_amount ctx.(ctx_amount)) ; (* error_AMOUNT_MUST_BE_ZERO *)
    do _ <- throwIf (negb (address_eqb ctx.(ctx_from) state.(manager))) ; (* error_ONLY_MANAGER_CAN_SET_MANAGER *)
      Some (state<| manager := new_manager |>, []).

  (** ** Set liquidity address *)
  Definition set_lqt_address (chain : Chain) (ctx : ContractCallContext)
                             (state : State) (new_lqt_address : Address)
                             : result :=
    do _ <- throwIf state.(selfIsUpdatingTokenPool) ; (* error_SELF_IS_UPDATING_TOKEN_POOL_MUST_BE_FALSE *)
    do _ <- throwIf (non_zero_amount ctx.(ctx_amount)) ; (* error_AMOUNT_MUST_BE_ZERO *)
    do _ <- throwIf (negb (address_eqb ctx.(ctx_from) state.(manager))) ; (* error_ONLY_MANAGER_CAN_SET_LQT_ADRESS *)
    do _ <- throwIf (negb (address_eqb state.(lqtAddress) null_address)) ; (* error_LQT_ADDRESS_ALREADY_SET *)
      Some (state<| lqtAddress := new_lqt_address |>, []).

  (** ** Update token pool *)
  Definition update_token_pool (chain : Chain) (ctx : ContractCallContext)
                               (state : State) : result :=
    do _ <- throwIf (negb (address_eqb ctx.(ctx_from) ctx.(ctx_origin))) ; (* error_CALL_NOT_FROM_AN_IMPLICIT_ACCOUNT *)
    do _ <- throwIf (non_zero_amount ctx.(ctx_amount)) ; (* error_AMOUNT_MUST_BE_ZERO *)
    do _ <- throwIf state.(selfIsUpdatingTokenPool) ; (* error_UNEXPECTED_REENTRANCE_IN_UPDATE_TOKEN_POOL *)
    let balance_of_request :=
      FA2Interface.Build_balance_of_request ctx.(ctx_contract_address) state.(tokenId) in
    let balance_of_param :=
      FA2Interface.Build_balance_of_param [balance_of_request] (FA2Interface.Build_callback _ None) in
    let op := call_to_token state.(tokenAddress) 0 (FA2Token.msg_balance_of balance_of_param) in
      Some (state<| selfIsUpdatingTokenPool := true |>, [op]).

  (** ** Update token pool internal *)
  Definition update_token_pool_internal (chain : Chain) (ctx : ContractCallContext)
                                        (state : State) (token_pool : update_token_pool_internal_)
                                        : result :=
    do _ <- throwIf ((negb state.(selfIsUpdatingTokenPool)) ||
                      (negb (address_eqb ctx.(ctx_from) state.(tokenAddress)))) ; (* error_THIS_ENTRYPOINT_MAY_ONLY_BE_CALLED_BY_GETBALANCE_OF_TOKENADDRESS *)
    do _ <- throwIf (non_zero_amount ctx.(ctx_amount)) ; (* error_AMOUNT_MUST_BE_ZERO *)
    do token_pool <-
      match token_pool with
      | [] => None (* error_INVALID_FA2_BALANCE_RESPONSE *)
      | x :: xs => Some x.(balance)
      end ;
    let new_state := state<| tokenPool := token_pool |><| selfIsUpdatingTokenPool := false |> in
    Some (new_state, []).

  Definition call_to_other_token (token_addr : Address) (amount : N)
             (msg : @FA2Token.FA2ReceiverMsg _ DexterMsg _) :=
    act_call token_addr (Z.of_N amount) (serialize msg).

  (** ** Tokens to tokens *)
  Definition token_to_token (chain : Chain) (ctx : ContractCallContext)
                            (state : State) (param : token_to_token_param)
                            : result :=
    do _ <- throwIf state.(selfIsUpdatingTokenPool) ; (* error_SELF_IS_UPDATING_TOKEN_POOL_MUST_BE_FALSE *)
    do _ <- throwIf (non_zero_amount ctx.(ctx_amount)) ; (* error_AMOUNT_MUST_BE_ZERO *)
    do _ <- throwIf (param.(ttt_deadline) <=? chain.(current_slot))%nat ; (* error_THE_CURRENT_TIME_MUST_BE_LESS_THAN_THE_DEADLINE *)
    do xtz_bought <- div
      (param.(tokensSold_) * 997 * state.(xtzPool))
        (state.(tokenPool) * 1000 + (param.(tokensSold_) * 997)) ; (* error_DIV_by_0 *)
    do new_xtzPool <- sub state.(xtzPool) xtz_bought ; (* mutez subtraction run time error *)
    let new_state := state<| tokenPool := state.(tokenPool) + param.(tokensSold_) |>
                          <| xtzPool := new_xtzPool |> in
    let op1 := token_transfer state ctx.(ctx_from) ctx.(ctx_contract_address) param.(tokensSold_) in
    let op2 := call_to_other_token
                 param.(outputDexterContract)
                 xtz_bought
                 (FA2Token.other_msg (XtzToToken {|
                                          tokens_to := param.(to_);
                                          minTokensBought := param.(minTokensBought_);
                                          xtt_deadline := param.(ttt_deadline)
                                        |})) in 
    Some (new_state, [op1; op2]).

  (** ** Receive *)
  Definition receive (chain : Chain)
                     (ctx : ContractCallContext)
                     (state : State)
                     (maybe_msg : option Msg)
                     : result :=
    match maybe_msg with
    | Some (FA2Token.other_msg (AddLiquidity param)) =>
        add_liquidity chain ctx state param
    | Some (FA2Token.other_msg (RemoveLiquidity param)) =>
        remove_liquidity chain ctx state param
    | Some (FA2Token.other_msg (SetBaker param)) =>
        set_baker chain ctx state param
    | Some (FA2Token.other_msg (SetManager param)) =>
        set_manager chain ctx state param
    | Some (FA2Token.other_msg (SetLqtAddress param)) =>
        set_lqt_address chain ctx state param
    | None =>
        default_ chain ctx state
    | Some (FA2Token.other_msg UpdateTokenPool) =>
        update_token_pool chain ctx state
    | Some (FA2Token.other_msg (XtzToToken param)) =>
        xtz_to_token chain ctx state param
    | Some (FA2Token.other_msg (TokenToXtz param)) =>
        token_to_xtz chain ctx state param
    | Some (FA2Token.other_msg (TokenToToken param)) =>
        token_to_token chain ctx state param
    | Some (FA2Token.receive_balance_of_param responses) =>
        update_token_pool_internal chain ctx state responses
    | _ => None
    end.

  (** ** Init *)
  Definition init (chain : Chain)
                  (ctx : ContractCallContext)
                  (setup : Setup) : option State :=
    Some {|
      tokenPool := 0;
      xtzPool := 0;
      lqtTotal := setup.(lqtTotal_);
      selfIsUpdatingTokenPool := false;
      freezeBaker := false;
      manager := setup.(manager_);
      tokenAddress := setup.(tokenAddress_);
      tokenId := setup.(tokenId_);
      lqtAddress := null_address
    |}.

  Definition contract : Contract Setup Msg State :=
    build_contract init receive.

  End DexterDefs.
End Dexter2.

Module DSInstances <: Dexter2Serializable.
    (* Serialisation instances (omitted).

       NOTE: we use [<:] to make the definitions transparent, so the
       implementation details can be revealed, if needed *)
    (* begin hide *)
    Global Instance add_liquidity_param_serializable `{ChainBase} : Serializable add_liquidity_param :=
      Derive Serializable add_liquidity_param_rect <build_add_liquidity_param>.

    Global Instance remove_liquidity_param_serializable `{ChainBase} : Serializable remove_liquidity_param :=
      Derive Serializable remove_liquidity_param_rect <build_remove_liquidity_param>.

    Global Instance xtz_to_token_param_serializable `{ChainBase} : Serializable xtz_to_token_param :=
      Derive Serializable xtz_to_token_param_rect <build_xtz_to_token_param>.

    Global Instance token_to_xtz_param_serializable `{ChainBase} : Serializable token_to_xtz_param :=
      Derive Serializable token_to_xtz_param_rect <build_token_to_xtz_param>.

    Global Instance set_baker_param_serializable `{ChainBase} : Serializable set_baker_param :=
      Derive Serializable set_baker_param_rect <build_set_baker_param>.

    Global Instance token_to_token_param_serializable `{ChainBase} : Serializable token_to_token_param :=
      Derive Serializable token_to_token_param_rect <build_token_to_token_param>.

    Global Instance DexterMsg_serializable `{ChainBase} : Serializable DexterMsg :=
        Derive Serializable DexterMsg_rect <AddLiquidity,
                                            RemoveLiquidity,
                                            XtzToToken,
                                            TokenToXtz,
                                            SetBaker,
                                            SetManager,
                                            SetLqtAddress,
                                            UpdateTokenPool,
                                            TokenToToken>.

    Global Instance Dexter2FA12_Msg_serialize `{ChainBase} : Serializable Dexter2FA12.Msg :=
      msg_serializable.

    Global Instance setup_serializable `{ChainBase} : Serializable Setup :=
      Derive Serializable Setup_rect <build_setup>.

    Global Instance ClientMsg_serializable : Serializable (@FA2Token.FA2ReceiverMsg BaseTypes DexterMsg _) :=
      fun _ => @FA2Token.FA2ReceiverMsg_serializable _ _ _.

    Global Instance state_serializable `{ChainBase} : Serializable State :=
      Derive Serializable State_rect <build_state>.

    Global Instance FA2Token_Msg_serializable `{ChainBase} : Serializable FA2Token.Msg :=
      FA2Token.msg_serializable.

End DSInstances.
  (* end hide *)

(** Instantiating the implementaion with required instances for serialisation/deserialisation *)
Module DEX2 := Dexter2 DSInstances.

Import DEX2.

<<<<<<< HEAD
(** ** Set baker *)
Definition set_baker (chain : Chain) (ctx : ContractCallContext)
                     (state : State) (param : set_baker_param)
                     : result :=
  do _ <- throwIf state.(selfIsUpdatingTokenPool) ; (* error_SELF_IS_UPDATING_TOKEN_POOL_MUST_BE_FALSE *)
  do _ <- throwIf (non_zero_amount ctx.(ctx_amount)) ; (* error_AMOUNT_MUST_BE_ZERO *)
  do _ <- throwIf (negb (address_eqb ctx.(ctx_from) state.(manager))) ; (* error_ONLY_MANAGER_CAN_SET_BAKER *)
  do _ <- throwIf (state.(freezeBaker)) ; (* error_BAKER_PERMANENTLY_FROZEN *)
    Some (state<| freezeBaker := param.(freezeBaker_) |>, set_delegate_call param.(baker)).

(** ** Set manager *)
Definition set_manager (chain : Chain) (ctx : ContractCallContext)
                       (state : State) (new_manager : Address)
                       : result :=
  do _ <- throwIf state.(selfIsUpdatingTokenPool) ; (* error_SELF_IS_UPDATING_TOKEN_POOL_MUST_BE_FALSE *)
  do _ <- throwIf (non_zero_amount ctx.(ctx_amount)) ; (* error_AMOUNT_MUST_BE_ZERO *)
  do _ <- throwIf (negb (address_eqb ctx.(ctx_from) state.(manager))) ; (* error_ONLY_MANAGER_CAN_SET_MANAGER *)
    Some (state<| manager := new_manager |>, []).

(** ** Set liquidity address *)
Definition set_lqt_address (chain : Chain) (ctx : ContractCallContext)
                           (state : State) (new_lqt_address : Address)
                           : result :=
  do _ <- throwIf state.(selfIsUpdatingTokenPool) ; (* error_SELF_IS_UPDATING_TOKEN_POOL_MUST_BE_FALSE *)
  do _ <- throwIf (non_zero_amount ctx.(ctx_amount)) ; (* error_AMOUNT_MUST_BE_ZERO *)
  do _ <- throwIf (negb (address_eqb ctx.(ctx_from) state.(manager))) ; (* error_ONLY_MANAGER_CAN_SET_LQT_ADRESS *)
  do _ <- throwIf (negb (address_eqb state.(lqtAddress) null_address)) ; (* error_LQT_ADDRESS_ALREADY_SET *)
  do _ <- throwIf (address_eqb new_lqt_address ctx.(ctx_contract_address)) ; (* lqt contract cannot be this contract *)
    Some (state<| lqtAddress := new_lqt_address |>, []).

(** ** Update token pool *)
Definition update_token_pool (chain : Chain) (ctx : ContractCallContext)
                             (state : State) : result :=
  do _ <- throwIf (negb (address_eqb ctx.(ctx_from) ctx.(ctx_origin))) ; (* error_CALL_NOT_FROM_AN_IMPLICIT_ACCOUNT *)
  do _ <- throwIf (non_zero_amount ctx.(ctx_amount)) ; (* error_AMOUNT_MUST_BE_ZERO *)
  do _ <- throwIf state.(selfIsUpdatingTokenPool) ; (* error_UNEXPECTED_REENTRANCE_IN_UPDATE_TOKEN_POOL *)
  let balance_of_request :=
    FA2Interface.Build_balance_of_request ctx.(ctx_contract_address) state.(tokenId) in
  let balance_of_param :=
    FA2Interface.Build_balance_of_param [balance_of_request] (FA2Interface.Build_callback _ None) in
  let op := call_to_token state.(tokenAddress) 0 (FA2Token.msg_balance_of balance_of_param) in
    Some (state<| selfIsUpdatingTokenPool := true |>, [op]).

(** ** Update token pool internal *)
Definition update_token_pool_internal (chain : Chain) (ctx : ContractCallContext)
                                      (state : State) (token_pool : update_token_pool_internal_)
                                      : result :=
  do _ <- throwIf ((negb state.(selfIsUpdatingTokenPool)) ||
                    (negb (address_eqb ctx.(ctx_from) state.(tokenAddress)))) ; (* error_THIS_ENTRYPOINT_MAY_ONLY_BE_CALLED_BY_GETBALANCE_OF_TOKENADDRESS *)
  do _ <- throwIf (non_zero_amount ctx.(ctx_amount)) ; (* error_AMOUNT_MUST_BE_ZERO *)
  do token_pool <-
    match token_pool with
    | [] => None (* error_INVALID_FA2_BALANCE_RESPONSE *)
    | x :: xs => Some x.(balance)
    end ;
  let new_state := state<| tokenPool := token_pool |><| selfIsUpdatingTokenPool := false |> in
  Some (new_state, []).

Definition call_to_other_token (token_addr : Address) (amount : N)
           (msg : @FA2Token.FA2ReceiverMsg _ DexterMsg _) :=
  act_call token_addr (Z.of_N amount) (serialize msg).

(** ** Tokens to tokens *)
Definition token_to_token (chain : Chain) (ctx : ContractCallContext)
                          (state : State) (param : token_to_token_param)
                          : result :=
  do _ <- throwIf state.(selfIsUpdatingTokenPool) ; (* error_SELF_IS_UPDATING_TOKEN_POOL_MUST_BE_FALSE *)
  do _ <- throwIf (non_zero_amount ctx.(ctx_amount)) ; (* error_AMOUNT_MUST_BE_ZERO *)
  do _ <- throwIf (param.(ttt_deadline) <=? chain.(current_slot))%nat ; (* error_THE_CURRENT_TIME_MUST_BE_LESS_THAN_THE_DEADLINE *)
  do xtz_bought <- div
    (param.(tokensSold_) * 997 * state.(xtzPool))
      (state.(tokenPool) * 1000 + (param.(tokensSold_) * 997)) ; (* error_DIV_by_0 *)
  do new_xtzPool <- sub state.(xtzPool) xtz_bought ; (* mutez subtraction run time error *)
  let new_state := state<| tokenPool := state.(tokenPool) + param.(tokensSold_) |>
                        <| xtzPool := new_xtzPool |> in
  let op1 := token_transfer state ctx.(ctx_from) ctx.(ctx_contract_address) param.(tokensSold_) in
  let op2 := call_to_other_token
               param.(outputDexterContract)
               xtz_bought
               (FA2Token.other_msg (XtzToToken {|
                                        tokens_to := param.(to_);
                                        minTokensBought := param.(minTokensBought_);
                                        xtt_deadline := param.(ttt_deadline)
                                      |})) in 
  Some (new_state, [op1; op2]).

(** ** Receive *)
Definition receive (chain : Chain)
                   (ctx : ContractCallContext)
                   (state : State)
                   (maybe_msg : option Msg)
                   : result :=
  match maybe_msg with
  | Some (FA2Token.other_msg (AddLiquidity param)) =>
      add_liquidity chain ctx state param
  | Some (FA2Token.other_msg (RemoveLiquidity param)) =>
      remove_liquidity chain ctx state param
  | Some (FA2Token.other_msg (SetBaker param)) =>
      set_baker chain ctx state param
  | Some (FA2Token.other_msg (SetManager param)) =>
      set_manager chain ctx state param
  | Some (FA2Token.other_msg (SetLqtAddress param)) =>
      set_lqt_address chain ctx state param
  | None =>
      default_ chain ctx state
  | Some (FA2Token.other_msg UpdateTokenPool) =>
      update_token_pool chain ctx state
  | Some (FA2Token.other_msg (XtzToToken param)) =>
      xtz_to_token chain ctx state param
  | Some (FA2Token.other_msg (TokenToXtz param)) =>
      token_to_xtz chain ctx state param
  | Some (FA2Token.other_msg (TokenToToken param)) =>
      token_to_token chain ctx state param
  | Some (FA2Token.receive_balance_of_param responses) =>
      update_token_pool_internal chain ctx state responses
  | _ => None
  end.

(** ** Init *)
Definition init (chain : Chain)
                (ctx : ContractCallContext)
                (setup : Setup) : option State :=
  Some {|
    tokenPool := 0;
    xtzPool := 0;
    lqtTotal := setup.(lqtTotal_);
    selfIsUpdatingTokenPool := false;
    freezeBaker := false;
    manager := setup.(manager_);
    tokenAddress := setup.(tokenAddress_);
    tokenId := setup.(tokenId_);
    lqtAddress := null_address
  |}.

Definition contract : Contract Setup Msg State :=
  build_contract init receive.



(** * Properties *)
=======
  (** * Properties *)
>>>>>>> f347a46c
Section Theories.
  Context `{ChainBase}.
  Open Scope N_scope.
  (* Tactics and facts about helper functions (omitted) *)
  (* begin hide *)
  Transparent div.
  Transparent ceildiv.
  Transparent ceildiv_.
  Lemma div_eq : forall n m p,
      div n m = Some p ->
      n / m = p /\ m <> 0.
  Proof.
    intros * div_some.
    unfold div in div_some.
    cbn in div_some.
    destruct_match eqn:m_not_zero in div_some;
      try congruence.
    destruct_throw_if m_not_zero.
    now apply N.eqb_neq in m_not_zero.
  Qed.

  Lemma div_zero : forall n m,
    div n m = None ->
    m = 0.
  Proof.
    intros * div_some.
    cbn in div_some.
    destruct_match eqn:m_zero in div_some;
      try congruence.
    destruct_throw_if m_zero.
    now apply N.eqb_eq in m_zero.
  Qed.
  Opaque div.

  Lemma ceildiv_eq : forall n m p,
    ceildiv n m = Some p ->
    ceildiv_ n m = p /\ m <> 0.
  Proof.
    intros * ceildiv_some.
    unfold ceildiv_.
    unfold ceildiv in ceildiv_some.
    destruct_match eqn:modulo_zero.
    - now apply div_eq in ceildiv_some.
    - cbn in ceildiv_some.
      destruct_match eqn:div_some in ceildiv_some;
        try congruence.
      apply div_eq in div_some.
      now inversion_clear ceildiv_some.
  Qed.

  Lemma ceildiv_zero : forall n m,
    ceildiv n m = None ->
    m = 0.
  Proof.
    intros * ceildiv_some.
    unfold ceildiv in ceildiv_some.
    destruct_match eqn:modulo_zero in ceildiv_some.
    - now apply div_zero in ceildiv_some.
    - cbn in ceildiv_some.
      destruct_match eqn:div_some in ceildiv_some;
        try congruence.
      now apply div_zero in div_some.
  Qed.
  Opaque ceildiv.
  Opaque ceildiv_.

  Transparent sub.
  Lemma sub_eq : forall n m p,
    sub n m = Some p ->
    n - m = p /\ m <= n.
  Proof.
    intros * sub_some.
    cbn in sub_some.
    destruct_match eqn:m_le_n in sub_some;
      try congruence.
    destruct_throw_if m_le_n.
    now rewrite <- N.ltb_ge.
  Qed.

  Lemma sub_fail : forall n m,
    sub n m = None ->
    n < m.
  Proof.
    intros * sub_some.
    cbn in sub_some.
    destruct_match eqn:n_lt_m in sub_some;
      try congruence.
    destruct_throw_if n_lt_m.
    now apply N.ltb_lt.
  Qed.
  Opaque sub.

  Lemma isSome_some : forall {A : Type} (x : option A) (y : A),
    x = Some y -> isSome x = true.
  Proof.
    intros.
    now subst.
  Qed.

  Lemma isSome_none : forall {A : Type} (x : option A),
    x = None -> isSome x = false.
  Proof.
    intros.
    now subst.
  Qed.

  Lemma isSome_exists : forall {A : Type} (x : option A),
    isSome x = true <-> exists y : A, x = Some y.
  Proof.
    split.
    - now destruct x eqn:x_eq.
    - intros (y & x_eq).
      now eapply isSome_some.
  Qed.

  Lemma isSome_not_exists : forall {A : Type} (x : option A),
    isSome x = false <-> forall y : A, x <> Some y.
  Proof.
    split.
    - now destruct x eqn:x_eq.
    - intros x_eq.
      eapply isSome_none.
      now destruct x.
  Qed.

  Ltac math_convert_step :=
    match goal with
    | H : sub _ _ = Some _ |- _ => apply sub_eq in H as [<- H]
    | H : sub _ _ = None |- _ => apply sub_fail in H
    | H : div _ _ = Some _ |- _ => apply div_eq in H as [<- H]
    | H : div _ _ = None |- _ => apply div_zero in H
    | H : ceildiv _ _ = Some _ |- _ => apply ceildiv_eq in H as [<- H]
    | H : ceildiv _ _ = None |- _ => apply ceildiv_zero in H
    end.

  Tactic Notation "math_convert" := repeat math_convert_step.

  Ltac receive_simpl_step :=
    match goal with
    | H : Blockchain.receive _ _ _ _ _ = Some (_, _) |- _ =>
        unfold Blockchain.receive in H; cbn in H
    | H : receive _ _ _ _ = Some (_, _) |- _ =>
        unfold receive in H;
        cbn in H
    | |- receive _ _ _ _ = _ =>
        unfold receive; cbn
    | H : Some _ = Some _ |- _ =>
        inversion_clear H
    | H : Some _ = None |- _ =>
        inversion H
    | H : None = Some _ |- _ =>
        inversion H
    | H : throwIf _ = None |- _ => destruct_throw_if H
    | H : throwIf _ = Some ?u |- _ => destruct_throw_if H
    | H : option_map (fun s : State => (s, _)) match ?m with | Some _ => _ | None => None end = Some _ |- _ =>
      let a := fresh "H" in
      destruct m eqn:a in H; try setoid_rewrite a; cbn in *; try congruence
    | H : match ?m with | Some _ => _ | None => None end = Some _ |- _ =>
      let a := fresh "H" in
      destruct m eqn:a in H; try setoid_rewrite a; cbn in *; try congruence
    | H : option_map (fun s : State => (s, _)) (if ?m then ?a else ?b) = Some _ |- _ =>
      match a with
      | None =>
        let a := fresh "H" in
        destruct m eqn:a in H; try setoid_rewrite a; cbn in *; try congruence
      | _ => match b with
             | None =>
               let a := fresh "H" in
               destruct m eqn:a in H; try setoid_rewrite a; cbn in *; try congruence
             | _ => idtac
      end end
    | H : (if ?m then ?a else ?b) = Some _ |- _ =>
      match a with
      | None =>
        let a := fresh "H" in
        destruct m eqn:a in H; try setoid_rewrite a; cbn in *; try congruence
      | _ => match b with
             | None =>
               let a := fresh "H" in
               destruct m eqn:a in H; try setoid_rewrite a; cbn in *; try congruence
             | _ => idtac
      end end
    end.

  Tactic Notation "receive_simpl" := repeat (unfold call_to_token,call_to_other_token;receive_simpl_step).
  (* end hide *)



  (** ** Set baker correct *)
  (** [set_baker] only changes [freezeBaker] in state *)
  Lemma set_baker_state_eq : forall prev_state new_state chain ctx new_acts param,
    receive chain ctx prev_state (Some (FA2Token.other_msg (SetBaker param))) = Some (new_state, new_acts) ->
      prev_state<| freezeBaker := param.(freezeBaker_) |> = new_state.
  Proof.
    intros * receive_some.
    receive_simpl.
  Qed.

  Lemma set_baker_freeze_baker_correct : forall prev_state new_state chain ctx new_acts param,
    receive chain ctx prev_state (Some (FA2Token.other_msg (SetBaker param))) = Some (new_state, new_acts) ->
      new_state.(freezeBaker) = param.(freezeBaker_).
  Proof.
    intros * receive_some.
    apply set_baker_state_eq in receive_some.
    now subst.
  Qed.

  (** [set_baker] produces no new_acts *)
  Lemma set_baker_new_acts_correct : forall chain ctx prev_state param new_state new_acts,
    receive chain ctx prev_state (Some (FA2Token.other_msg (SetBaker param))) = Some (new_state, new_acts) ->
      new_acts = set_delegate_call param.(baker).
  Proof.
    intros * receive_some.
    receive_simpl.
  Qed.

  (** If the requirements are met then then receive on set_baker msg must succeed and
      if receive on set_baker msg succeeds then requirements must hold *)
  Lemma set_baker_is_some : forall prev_state chain ctx param,
    (ctx_amount ctx <= 0)%Z /\
    prev_state.(selfIsUpdatingTokenPool) = false /\
    ctx.(ctx_from) = prev_state.(manager) /\
    prev_state.(freezeBaker) = false
    <->
    exists new_state new_acts, receive chain ctx prev_state (Some (FA2Token.other_msg (SetBaker param))) = Some (new_state, new_acts).
  Proof.
    split.
    - intros (amount_zero & not_updating & sender_is_manager & not_frozen).
      do 2 eexists.
      receive_simpl.
      destruct_match eqn:updating_check.
      destruct_match eqn:amount_check.
      destruct_match eqn:sender_check.
      destruct_match eqn:frozen_check.
      + reflexivity.
      + now rewrite not_frozen in frozen_check.
      + now rewrite sender_is_manager, address_eq_refl in sender_check.
      + receive_simpl.
        now apply Z.ltb_ge in amount_zero.
      + now rewrite not_updating in updating_check.
    - intros (new_state & new_acts & receive_some).
      receive_simpl.
      rewrite Z.ltb_ge in *.
      repeat split; auto.
      now destruct_address_eq.
  Qed.



  (** ** Set manager correct *)
  (** [set_manager] only changes [manager] in state *)
  Lemma set_manager_state_eq : forall prev_state new_state chain ctx new_acts new_manager,
    receive chain ctx prev_state (Some (FA2Token.other_msg (SetManager new_manager))) = Some (new_state, new_acts) ->
      prev_state<| manager := new_manager |> = new_state.
  Proof.
    intros * receive_some.
    receive_simpl.
  Qed.

  Lemma set_manager_manager_correct : forall prev_state new_state chain ctx new_acts new_manager,
    receive chain ctx prev_state (Some (FA2Token.other_msg (SetManager new_manager))) = Some (new_state, new_acts) ->
      new_state.(manager) = new_manager.
  Proof.
    intros * receive_some.
    apply set_manager_state_eq in receive_some.
    now subst.
  Qed.

  (** [set_manager] produces no new_acts *)
  Lemma set_manager_new_acts_correct : forall chain ctx prev_state new_manager new_state new_acts,
    receive chain ctx prev_state (Some (FA2Token.other_msg (SetManager new_manager))) = Some (new_state, new_acts) ->
      new_acts = [].
  Proof.
    intros * receive_some.
    receive_simpl.
  Qed.

  (** If the requirements are met then then receive on set_manager msg must succeed and
      if receive on set_manager msg succeeds then requirements must hold *)
  Lemma set_manager_is_some : forall prev_state chain ctx new_manager,
    (ctx_amount ctx <= 0)%Z /\
    prev_state.(selfIsUpdatingTokenPool) = false /\
    ctx.(ctx_from) = prev_state.(manager)
    <->
    exists new_state new_acts, receive chain ctx prev_state (Some (FA2Token.other_msg (SetManager new_manager))) = Some (new_state, new_acts).
  Proof.
    split.
    - intros (amount_zero & not_updating & sender_is_manager).
      do 2 eexists.
      receive_simpl.
      destruct_match eqn:updating_check.
      destruct_match eqn:amount_check.
      destruct_match eqn:sender_check.
      + reflexivity.
      + now rewrite sender_is_manager, address_eq_refl in sender_check.
      + receive_simpl.
        now apply Z.ltb_ge in amount_zero.
      + now rewrite not_updating in updating_check.
    - intros (new_state & new_acts & receive_some).
      receive_simpl.
      rewrite Z.ltb_ge in *.
      repeat split; auto.
      now destruct_address_eq.
  Qed.



  (** ** Set liquidity address correct *)
  (** [set_lqt_address] only changes [lqtAddress] in state *)
  Lemma set_lqt_address_state_eq : forall prev_state new_state chain ctx new_acts new_lqt_address,
    receive chain ctx prev_state (Some (FA2Token.other_msg (SetLqtAddress new_lqt_address))) = Some (new_state, new_acts) ->
      prev_state<| lqtAddress := new_lqt_address |> = new_state.
  Proof.
    intros * receive_some.
    receive_simpl.
  Qed.

  Lemma set_lqt_address_correct : forall prev_state new_state chain ctx new_acts new_lqt_address,
    receive chain ctx prev_state (Some (FA2Token.other_msg (SetLqtAddress new_lqt_address))) = Some (new_state, new_acts) ->
      new_state.(lqtAddress) = new_lqt_address.
  Proof.
    intros * receive_some.
    apply set_lqt_address_state_eq in receive_some.
    now subst.
  Qed.

  (** [set_lqt_address] produces no new_acts *)
  Lemma set_lqt_address_new_acts_correct : forall chain ctx prev_state new_lqt_address new_state new_acts,
    receive chain ctx prev_state (Some (FA2Token.other_msg (SetLqtAddress new_lqt_address))) = Some (new_state, new_acts) ->
      new_acts = [].
  Proof.
    intros * receive_some.
    receive_simpl.
  Qed.

  (** If the requirements are met then then receive on set_lqt_address msg must succeed and
      if receive on set_lqt_address msg succeeds then requirements must hold *)
  Lemma set_lqt_address_is_some : forall prev_state chain ctx new_lqt_address,
    (ctx_amount ctx <= 0)%Z /\
    prev_state.(selfIsUpdatingTokenPool) = false /\
    ctx.(ctx_from) = prev_state.(manager) /\
    prev_state.(lqtAddress) = null_address
    <->
    exists new_state new_acts, receive chain ctx prev_state (Some (FA2Token.other_msg (SetLqtAddress new_lqt_address))) = Some (new_state, new_acts).
  Proof.
    split.
    - intros (amount_zero & not_updating & sender_is_manager & lqt_address_not_set).
      do 2 eexists.
      receive_simpl.
      destruct_match eqn:updating_check.
      destruct_match eqn:amount_check.
      destruct_match eqn:sender_check.
      destruct_match eqn:lqt_check.
      + reflexivity.
      + now rewrite lqt_address_not_set, address_eq_refl in lqt_check.
      + now rewrite sender_is_manager, address_eq_refl in sender_check.
      + receive_simpl.
        now apply Z.ltb_ge in amount_zero.
      + now rewrite not_updating in updating_check.
    - intros (new_state & new_acts & receive_some).
      receive_simpl.
      rewrite Z.ltb_ge in *.
      repeat split; auto;
        now destruct_address_eq.
  Qed.


  (** ** Default entrypoint correct *)
  (** [default_] only changes [xtzPool] in state *)
  Lemma default_state_eq : forall prev_state new_state chain ctx new_acts,
    receive chain ctx prev_state None = Some (new_state, new_acts) ->
      prev_state<| xtzPool := prev_state.(xtzPool) + Z.to_N (ctx.(ctx_amount)) |> = new_state.
  Proof.
    intros * receive_some.
    receive_simpl.
<<<<<<< HEAD
    rename H0 into ctx_amount_zero.
    apply Z.ltb_ge in ctx_amount_zero.
    repeat split; auto.
    now destruct_address_eq.
Qed.



(** ** Set liquidity address correct *)
(** [set_lqt_address] only changes [lqtAddress] in state *)
Lemma set_lqt_address_state_eq : forall prev_state new_state chain ctx new_acts new_lqt_address,
  receive chain ctx prev_state (Some (FA2Token.other_msg (SetLqtAddress new_lqt_address))) = Some (new_state, new_acts) ->
    prev_state<| lqtAddress := new_lqt_address |> = new_state.
Proof.
  intros * receive_some.
  receive_simpl.
Qed.

Lemma set_lqt_address_correct : forall prev_state new_state chain ctx new_acts new_lqt_address,
  receive chain ctx prev_state (Some (FA2Token.other_msg (SetLqtAddress new_lqt_address))) = Some (new_state, new_acts) ->
    new_state.(lqtAddress) = new_lqt_address.
Proof.
  intros * receive_some.
  apply set_lqt_address_state_eq in receive_some.
  now subst.
Qed.

(** [set_lqt_address] produces no new_acts *)
Lemma set_lqt_address_new_acts_correct : forall chain ctx prev_state new_lqt_address new_state new_acts,
  receive chain ctx prev_state (Some (FA2Token.other_msg (SetLqtAddress new_lqt_address))) = Some (new_state, new_acts) ->
    new_acts = [].
Proof.
  intros * receive_some.
  receive_simpl.
Qed.

(** If the requirements are met then then receive on set_lqt_address msg must succeed and
    if receive on set_lqt_address msg succeeds then requirements must hold *)
Lemma set_lqt_address_is_some : forall prev_state chain ctx new_lqt_address,
  (ctx_amount ctx <= 0)%Z /\
  prev_state.(selfIsUpdatingTokenPool) = false /\
  ctx.(ctx_from) = prev_state.(manager) /\
  prev_state.(lqtAddress) = null_address /\
  new_lqt_address <> ctx.(ctx_contract_address)
  <->
  exists new_state new_acts, receive chain ctx prev_state (Some (FA2Token.other_msg (SetLqtAddress new_lqt_address))) = Some (new_state, new_acts).
Proof.
  split.
  - intros (amount_zero & not_updating & sender_is_manager & lqt_address_not_set & not_self).
    do 2 eexists.
    receive_simpl.
    destruct_match eqn:updating_check.
    destruct_match eqn:amount_check.
    destruct_match eqn:sender_check.
    destruct_match eqn:lqt_check.
    destruct_match eqn:self_check.
    + reflexivity.
    + now destruct_address_eq.
    + now rewrite lqt_address_not_set, address_eq_refl in lqt_check.
    + now rewrite sender_is_manager, address_eq_refl in sender_check.
    + receive_simpl.
      now apply Z.ltb_ge in amount_zero.
    + now rewrite not_updating in updating_check.
  - intros (new_state & new_acts & receive_some).
=======
  Qed.

  Lemma default_correct : forall prev_state new_state chain ctx new_acts,
    receive chain ctx prev_state None = Some (new_state, new_acts) ->
      new_state.(xtzPool) = prev_state.(xtzPool) + Z.to_N (ctx.(ctx_amount)).
  Proof.
    intros * receive_some.
    apply default_state_eq in receive_some.
    now subst.
  Qed.

  (** [default_] produces no new_acts *)
  Lemma default_new_acts_correct : forall chain ctx prev_state new_state new_acts,
    receive chain ctx prev_state None = Some (new_state, new_acts) ->
      new_acts = [].
  Proof.
    intros * receive_some.
    receive_simpl.
  Qed.

  (** If the requirements are met then then receive on None msg must succeed and
      if receive on None msg succeeds then requirements must hold *)
  Lemma default_entrypoint_is_some : forall prev_state chain ctx,
    prev_state.(selfIsUpdatingTokenPool) = false
    <->
    exists new_state new_acts, receive chain ctx prev_state None = Some (new_state, new_acts).
  Proof.
    split.
    - intros not_updating.
      do 2 eexists.
      receive_simpl.
      destruct_match eqn:updating_check.
      + reflexivity.
      + now rewrite not_updating in updating_check.
    - intros (new_state & new_acts & receive_some).
      receive_simpl.
  Qed.



  (** ** Update token pool correct *)
  (** [update_token_pool] only changes [selfIsUpdatingTokenPool] in state *)
  Lemma update_token_pool_state_eq : forall prev_state new_state chain ctx new_acts,
    receive chain ctx prev_state (Some (FA2Token.other_msg UpdateTokenPool)) = Some (new_state, new_acts) ->
      prev_state<| selfIsUpdatingTokenPool := true |> = new_state.
  Proof.
    intros * receive_some.
>>>>>>> f347a46c
    receive_simpl.
  Qed.

  Lemma update_token_pool_correct : forall prev_state new_state chain ctx new_acts,
    receive chain ctx prev_state (Some (FA2Token.other_msg UpdateTokenPool)) = Some (new_state, new_acts) ->
      new_state.(selfIsUpdatingTokenPool) = true.
  Proof.
    intros * receive_some.
    apply update_token_pool_state_eq in receive_some.
    now subst.
  Qed.

  (** [update_token_pool] produces an call act with amount = 0, calling
      the token contract with a balance of request *)
  Lemma update_token_pool_new_acts_correct : forall chain ctx prev_state new_state new_acts,
    receive chain ctx prev_state (Some (FA2Token.other_msg UpdateTokenPool)) = Some (new_state, new_acts) ->
      new_acts = [
        act_call prev_state.(tokenAddress) 0%Z (serialize
          (msg_balance_of (Build_balance_of_param 
            ([Build_balance_of_request ctx.(ctx_contract_address) prev_state.(tokenId)])
            (FA2Interface.Build_callback _ None))))
      ].
  Proof.
    intros * receive_some.
    now receive_simpl.
  Qed.

  (** If the requirements are met then then receive on update_token_pool msg must succeed and
      if receive on update_token_pool msg succeeds then requirements must hold *)
  Lemma update_token_pool_is_some : forall prev_state chain ctx,
    (ctx_amount ctx <= 0)%Z /\
    prev_state.(selfIsUpdatingTokenPool) = false /\
    ctx.(ctx_from) = ctx.(ctx_origin)
    <->
    exists new_state new_acts, receive chain ctx prev_state (Some (FA2Token.other_msg UpdateTokenPool)) = Some (new_state, new_acts).
  Proof.
    split.
    - intros (amount_zero & not_updating & sender_eq_origin).
      do 2 eexists.
      receive_simpl.
      destruct_match eqn:sender_check.
      destruct_match eqn:amount_check.
      destruct_match eqn:updating_check.
      + reflexivity.
      + now rewrite not_updating in updating_check.
      + receive_simpl.
        now apply Z.ltb_ge in amount_zero.
      + now rewrite sender_eq_origin, address_eq_refl in sender_check.
    - intros (new_state & new_acts & receive_some).
      receive_simpl.
      rewrite Z.ltb_ge in *.
      rewrite Bool.negb_false_iff in *.
      now destruct_address_eq.
  Qed.

    Tactic Notation "invert_responses_Some" :=
      match goal with
      | [H : match ?rs with
             | [] => _
             | _ => _
             end = Some _ |- _] =>
          match type of rs with
          | list balance_of_response =>
              destruct rs;inversion H;clear H
          | _ => fail "No match on list of balance_of_response"
          end
      end.


  (** ** Update token pool internal correct *)
  (** [update_token_pool_internal] only changes [selfIsUpdatingTokenPool] and [tokenPool] in state *)
  Lemma update_token_pool_internal_state_eq : forall prev_state new_state chain ctx new_acts responses,
    receive chain ctx prev_state (Some (FA2Token.receive_balance_of_param responses)) = Some (new_state, new_acts) ->
      prev_state<| selfIsUpdatingTokenPool := false |>
                <| tokenPool := match responses with 
                                | [] => 0
                                | response :: t => response.(balance)
                                end |> = new_state.
  Proof.
    intros * receive_some.
    receive_simpl.
    now invert_responses_Some.
  Qed.

  Lemma update_token_pool_internal_update_correct : forall prev_state new_state chain ctx new_acts responses,
    receive chain ctx prev_state (Some (FA2Token.receive_balance_of_param responses)) = Some (new_state, new_acts) ->
      new_state.(selfIsUpdatingTokenPool) = false.
  Proof.
    intros * receive_some.
    apply update_token_pool_internal_state_eq in receive_some.
    now subst.
  Qed.

  (** [update_token_pool_internal] produces no new actions *)
  Lemma update_token_pool_internal_new_acts_correct : forall chain ctx prev_state new_state new_acts responses,
    receive chain ctx prev_state (Some (FA2Token.receive_balance_of_param responses)) = Some (new_state, new_acts) ->
      new_acts = [].
  Proof.
    intros * receive_some.
    receive_simpl.
<<<<<<< HEAD
Qed.



(** ** Update token pool correct *)
(** [update_token_pool] only changes [selfIsUpdatingTokenPool] in state *)
Lemma update_token_pool_state_eq : forall prev_state new_state chain ctx new_acts,
  receive chain ctx prev_state (Some (FA2Token.other_msg UpdateTokenPool)) = Some (new_state, new_acts) ->
    prev_state<| selfIsUpdatingTokenPool := true |> = new_state.
Proof.
  intros * receive_some.
  receive_simpl.
Qed.

Lemma update_token_pool_correct : forall prev_state new_state chain ctx new_acts,
  receive chain ctx prev_state (Some (FA2Token.other_msg UpdateTokenPool)) = Some (new_state, new_acts) ->
    new_state.(selfIsUpdatingTokenPool) = true.
Proof.
  intros * receive_some.
  apply update_token_pool_state_eq in receive_some.
  now subst.
Qed.

(** [update_token_pool] produces an call act with amount = 0, calling
    the token contract with a balance of request *)
Lemma update_token_pool_new_acts_correct : forall chain ctx prev_state new_state new_acts,
  receive chain ctx prev_state (Some (FA2Token.other_msg UpdateTokenPool)) = Some (new_state, new_acts) ->
    new_acts = [
      act_call prev_state.(tokenAddress) 0%Z (serialize
        (FA2Token.msg_balance_of (Build_balance_of_param 
          ([Build_balance_of_request ctx.(ctx_contract_address) prev_state.(tokenId)])
          (FA2Interface.Build_callback _ None))))
    ].
Proof.
  intros * receive_some.
  now receive_simpl.
Qed.

(** If the requirements are met then then receive on update_token_pool msg must succeed and
    if receive on update_token_pool msg succeeds then requirements must hold *)
Lemma update_token_pool_is_some : forall prev_state chain ctx,
  (ctx_amount ctx <= 0)%Z /\
  prev_state.(selfIsUpdatingTokenPool) = false /\
  ctx.(ctx_from) = ctx.(ctx_origin)
  <->
  exists new_state new_acts, receive chain ctx prev_state (Some (FA2Token.other_msg UpdateTokenPool)) = Some (new_state, new_acts).
Proof.
  split.
  - intros (amount_zero & not_updating & sender_eq_origin).
    do 2 eexists.
=======
  Qed.

  (** If the requirements are met then then receive on update_token_pool_internal msg must succeed and
      if receive on update_token_pool_internal msg succeeds then requirements must hold *)
  Lemma update_token_pool_internal_is_some : forall prev_state chain ctx responses,
    (ctx_amount ctx <= 0)%Z /\
    prev_state.(selfIsUpdatingTokenPool) = true /\
    ctx.(ctx_from) = prev_state.(tokenAddress) /\
    responses <> []
    <->
    exists new_state new_acts, receive chain ctx prev_state (Some (FA2Token.receive_balance_of_param responses)) = Some (new_state, new_acts).
  Proof.
    split.
    - intros (amount_zero & updating & sender_is_token_contract & responses_not_empty).
      unfold receive. cbn.
      destruct_match eqn:sender_check.
      destruct_match eqn:amount_check.
      destruct_match eqn:response.
      destruct_match eqn:response_check in response.
      + congruence.
      + eauto.
      + now destruct_match in response.
      + receive_simpl.
        now apply Z.ltb_ge in amount_zero.
      + now rewrite updating, sender_is_token_contract, address_eq_refl in sender_check.
    - intros (new_state & new_acts & receive_some).
      receive_simpl.
      rewrite Bool.orb_false_iff in *.
      rewrite Bool.negb_false_iff in *.
      rewrite Z.ltb_ge in *.
      invert_responses_Some;subst.
      repeat split;auto.
      + easy.
      + now destruct_address_eq.
  Qed.



  (** ** Add liquidity correct *)
  (** [add_liquidity] only changes [lqtTotal], [tokenPool] and [xtzPool] in state *)
  Lemma add_liquidity_state_eq : forall prev_state new_state chain ctx new_acts param,
    let lqt_minted := Z.to_N ctx.(ctx_amount) * prev_state.(lqtTotal) / prev_state.(xtzPool) in
    let tokens_deposited := ceildiv_ (Z.to_N ctx.(ctx_amount) * prev_state.(tokenPool)) prev_state.(xtzPool) in
    receive chain ctx prev_state (Some (FA2Token.other_msg (AddLiquidity param))) = Some (new_state, new_acts) ->
      prev_state<| lqtTotal := prev_state.(lqtTotal) +  lqt_minted |>
                <| tokenPool := prev_state.(tokenPool) + tokens_deposited |>
                <| xtzPool := prev_state.(xtzPool) + Z.to_N ctx.(ctx_amount) |> = new_state.
  Proof.
    intros * receive_some.
>>>>>>> f347a46c
    receive_simpl.
    now math_convert.
  Qed.

  Lemma add_liquidity_correct : forall prev_state new_state chain ctx new_acts param,
    receive chain ctx prev_state (Some (FA2Token.other_msg (AddLiquidity param))) = Some (new_state, new_acts) ->
      new_state.(lqtTotal) = prev_state.(lqtTotal) + Z.to_N ctx.(ctx_amount) * prev_state.(lqtTotal) / prev_state.(xtzPool) /\
      new_state.(tokenPool) = prev_state.(tokenPool) + ceildiv_ (Z.to_N ctx.(ctx_amount) * prev_state.(tokenPool)) prev_state.(xtzPool) /\
      new_state.(xtzPool) = prev_state.(xtzPool) + Z.to_N ctx.(ctx_amount).
  Proof.
    intros * receive_some.
    apply add_liquidity_state_eq in receive_some.
    now subst.
  Qed.

  (** In the informal specification it is stated that tokens should be trasnfered from owner,
      but in the implementation it is trasnfered from the sender.
      For this we assume that the implementation is correct over the informal specification since
      that is what other formalizations seem to have assumed *)
  Lemma add_liquidity_new_acts_correct : forall chain ctx prev_state new_state new_acts param,
    let lqt_minted := Z.to_N ctx.(ctx_amount) * prev_state.(lqtTotal) / prev_state.(xtzPool) in
    let tokens_deposited := ceildiv_ (Z.to_N ctx.(ctx_amount) * prev_state.(tokenPool)) prev_state.(xtzPool) in
    receive chain ctx prev_state (Some (FA2Token.other_msg (AddLiquidity param))) = Some (new_state, new_acts) ->
      new_acts =
      [
        (act_call prev_state.(tokenAddress) 0%Z
          (serialize (FA2Token.msg_transfer
          [build_transfer ctx.(ctx_from) ctx.(ctx_contract_address) prev_state.(tokenId) tokens_deposited None])));
        (act_call prev_state.(lqtAddress) 0%Z
          (serialize (Dexter2FA12.msg_mint_or_burn {| target := param.(owner); quantity := Z.of_N lqt_minted|})))
      ].
  Proof.
    intros * receive_some.
    receive_simpl.
    now math_convert.
  Qed.

  (** If the requirements are met then then receive on add_liquidity msg must succeed and
      if receive on add_liquidity msg succeeds then requirements must hold *)
  Lemma add_liquidity_is_some : forall prev_state chain ctx param,
    let lqt_minted := Z.to_N ctx.(ctx_amount) * prev_state.(lqtTotal) / prev_state.(xtzPool) in
    let tokens_deposited := ceildiv_ (Z.to_N ctx.(ctx_amount) * prev_state.(tokenPool)) prev_state.(xtzPool) in
    prev_state.(selfIsUpdatingTokenPool) = false /\
    (current_slot chain < param.(add_deadline))%nat /\
    tokens_deposited <= param.(maxTokensDeposited)  /\
    param.(minLqtMinted) <= lqt_minted /\
    prev_state.(xtzPool) <> 0 /\
    prev_state.(lqtAddress) <> null_address
    <->
    exists new_state new_acts, receive chain ctx prev_state (Some (FA2Token.other_msg (AddLiquidity param))) = Some (new_state, new_acts).
  Proof.
    split.
    - intros (not_updating & deadline_not_hit & max_tokens_not_hit &
              enough_minted & xtzPool_not_zero & lqt_addr_set).
      unfold receive.
      cbn.
      destruct_match eqn:updating_check.
      destruct_match eqn:deadline_check.
      destruct_match eqn:div_check; math_convert.
      destruct_match eqn:ceildiv_check; math_convert.
      destruct_match eqn:max_tokens_check.
      destruct_match eqn:min_lqt_check.
      destruct_match eqn:mint_act; try congruence;
      destruct_match eqn:lqt_addr_set_check in mint_act; try congruence.
      + eauto.
      + now apply address_eq_ne in lqt_addr_set.
      + now apply N.ltb_ge in enough_minted.
      + now apply N.ltb_ge in max_tokens_not_hit.
      + congruence.
      + congruence.
      + apply leb_correct_conv in deadline_not_hit.
        now rewrite deadline_not_hit in deadline_check.
      + now rewrite not_updating in updating_check.
    - intros (new_state & new_acts & receive_some).
      receive_simpl.
      math_convert.
      rewrite leb_iff_conv,N.ltb_ge in *.
      repeat split; auto.
      now destruct_address_eq.
  Qed.



  (** ** Remove liquidity correct *)
  (** [remove_liquidity] only changes [lqtTotal], [tokenPool] and [xtzPool] in state *)
  Lemma remove_liquidity_state_eq : forall prev_state new_state chain ctx new_acts param,
    let xtz_withdrawn := (param.(lqtBurned) * prev_state.(xtzPool)) / prev_state.(lqtTotal) in
    let tokens_withdrawn := (param.(lqtBurned) * prev_state.(tokenPool)) / prev_state.(lqtTotal) in
    receive chain ctx prev_state (Some (FA2Token.other_msg (RemoveLiquidity param))) = Some (new_state, new_acts) ->
      prev_state<| lqtTotal := prev_state.(lqtTotal) - param.(lqtBurned) |>
                <| tokenPool := prev_state.(tokenPool) - tokens_withdrawn |>
                <| xtzPool := prev_state.(xtzPool) - xtz_withdrawn |> = new_state.
  Proof.
    intros * receive_some.
    receive_simpl.
    now math_convert;cbv.
  Qed.

  Lemma remove_liquidity_correct : forall prev_state new_state chain ctx new_acts param,
    receive chain ctx prev_state (Some (FA2Token.other_msg (RemoveLiquidity param))) = Some (new_state, new_acts) ->
      new_state.(lqtTotal) = prev_state.(lqtTotal) - param.(lqtBurned) /\
      new_state.(tokenPool) = prev_state.(tokenPool) -  (param.(lqtBurned) * prev_state.(tokenPool)) / prev_state.(lqtTotal) /\
      new_state.(xtzPool) = prev_state.(xtzPool) - (param.(lqtBurned) * prev_state.(xtzPool)) / prev_state.(lqtTotal).
  Proof.
    intros * receive_some.
    apply remove_liquidity_state_eq in receive_some.
    now subst.
  Qed.

  (** [remove_liquidity] should produce three acts
  - A call action to LQT contract burning [lqtBurned] from [sender]
  - A call action to token contract transferring [tokens_withdrawn] from this contract to [liquidity_to]
  - A transfer action transferring [xtz_withdrawn] from this contract to [liquidity_to]
   *)
  Lemma remove_liquidity_new_acts_correct : forall chain ctx prev_state new_state new_acts param,
    let xtz_withdrawn := (param.(lqtBurned) * prev_state.(xtzPool)) / prev_state.(lqtTotal) in
    let tokens_withdrawn := (param.(lqtBurned) * prev_state.(tokenPool)) / prev_state.(lqtTotal) in
    receive chain ctx prev_state (Some (FA2Token.other_msg (RemoveLiquidity param))) = Some (new_state, new_acts) ->
      new_acts =
      [
        (act_call prev_state.(lqtAddress) 0%Z
          (serialize (Dexter2FA12.msg_mint_or_burn {| target := ctx.(ctx_from); quantity := - Z.of_N param.(lqtBurned)|})));
        (act_call prev_state.(tokenAddress) 0%Z
          (serialize (FA2Token.msg_transfer
          [build_transfer ctx.(ctx_contract_address) param.(liquidity_to) prev_state.(tokenId) tokens_withdrawn None])));
        (act_transfer param.(liquidity_to) (Z.of_N xtz_withdrawn))
      ].
  Proof.
    intros * receive_some.
    receive_simpl.
    math_convert.
    unfold xtz_transfer in *.
    destruct_match in *; try congruence.
    match goal with
      [ H : Some _ = Some _ |- _ ] => now inversion H
    end.
  Qed.

  (** If the requirements are met then then receive on remove_liquidity msg must succeed and
      if receive on remove_liquidity msg succeeds then requirements must hold *)
  Lemma remove_liquidity_is_some : forall prev_state chain ctx param,
    let xtz_withdrawn := (param.(lqtBurned) * prev_state.(xtzPool)) / prev_state.(lqtTotal) in
    let tokens_withdrawn := (param.(lqtBurned) * prev_state.(tokenPool)) / prev_state.(lqtTotal) in
    prev_state.(selfIsUpdatingTokenPool) = false /\
    (current_slot chain < param.(remove_deadline))%nat /\
    (ctx.(ctx_amount) <= 0)%Z /\
    prev_state.(lqtTotal) <> 0 /\
    param.(minXtzWithdrawn) <= xtz_withdrawn /\
    param.(minTokensWithdrawn) <= tokens_withdrawn /\
    tokens_withdrawn <= prev_state.(tokenPool) /\
    xtz_withdrawn <= prev_state.(xtzPool) /\
    param.(lqtBurned) <= prev_state.(lqtTotal) /\
    address_is_contract param.(liquidity_to) = false /\
    prev_state.(lqtAddress) <> null_address
    <->
    exists new_state new_acts, receive chain ctx prev_state (Some (FA2Token.other_msg (RemoveLiquidity param))) = Some (new_state, new_acts).
  Proof.
    split.
    - intros (not_updating & deadline_not_hit & ctx_amount_zero &
              lqtPool_not_zero & enough_xtz_withdrawn & enough_tokens_withdrawn &
              tokens_withdrawn_le_total & xtz_withdrawn_le_total & lqt_burned_le_total &
              to_not_contract & lqt_addr_set).
      unfold receive.
      cbn.
      destruct_match eqn:updating_check.
      destruct_match eqn:deadline_check.
      destruct_match eqn:ctx_amount_check.
      destruct_match eqn:xtz_div_check; math_convert; try easy.
      destruct_match eqn:tokens_div_check; math_convert; try easy.
      destruct_match eqn:min_xtz_check.
      destruct_match eqn:min_tokens_check.
      destruct_match eqn:burned_check; math_convert; try easy.
      destruct_match eqn:token_pool_check; math_convert; try easy.
      destruct_match eqn:xtz_pool_check; math_convert; try easy.
      destruct_match eqn:mint_act; try congruence;
      destruct_match eqn:lqt_addr_set_check in mint_act; try congruence.
      destruct_match eqn:transfer_act.
      + eauto.
      + unfold xtz_transfer in transfer_act.
        now rewrite to_not_contract in transfer_act.
      + now apply address_eq_ne in lqt_addr_set.
      + now apply N.ltb_ge in enough_tokens_withdrawn.
      + now apply N.ltb_ge in enough_xtz_withdrawn.
      + now apply Z.ltb_ge in ctx_amount_zero.
      + apply leb_correct_conv in deadline_not_hit.
        now rewrite deadline_not_hit in deadline_check.
      + now rewrite not_updating in updating_check.
    - intros (new_state & new_acts & receive_some).
      receive_simpl.
      math_convert.
      rewrite leb_iff_conv,N.ltb_ge,Z.ltb_ge in *.
      unfold xtz_transfer in *.
      destruct_match in *; try congruence.
      repeat split; auto.
      now destruct_address_eq.
  Qed.


  (** ** XTZ to token correct *)
  (** [xtz_to_token] only changes [tokenPool] and [xtzPool] in state *)
  Lemma xtz_to_token_state_eq : forall prev_state new_state chain ctx new_acts param,
    let tokens_bought := ((Z.to_N ctx.(ctx_amount)) * 997 * prev_state.(tokenPool)) /
                            (prev_state.(xtzPool) * 1000 + ((Z.to_N ctx.(ctx_amount)) * 997)) in
    receive chain ctx prev_state (Some (FA2Token.other_msg (XtzToToken param))) = Some (new_state, new_acts) ->
      prev_state<| tokenPool := prev_state.(tokenPool) - tokens_bought |>
                <| xtzPool := prev_state.(xtzPool) + Z.to_N ctx.(ctx_amount) |> = new_state.
  Proof.
    intros * receive_some.
    receive_simpl.
    now math_convert.
  Qed.

  Lemma xtz_to_token_correct : forall prev_state new_state chain ctx new_acts param,
    receive chain ctx prev_state (Some (FA2Token.other_msg (XtzToToken param))) = Some (new_state, new_acts) ->
      new_state.(tokenPool) = prev_state.(tokenPool) -  (((Z.to_N ctx.(ctx_amount)) * 997 * prev_state.(tokenPool)) /
                            (prev_state.(xtzPool) * 1000 + ((Z.to_N ctx.(ctx_amount)) * 997)) ) /\
      new_state.(xtzPool) = prev_state.(xtzPool) + Z.to_N ctx.(ctx_amount).
  Proof.
    intros * receive_some.
    apply xtz_to_token_state_eq in receive_some.
    now subst.
  Qed.

  (** [xtz_to_token] should produce one action
  - A call action to token contract transferring [tokens_bought] from this contract to [tokens_to]
  *)
  Lemma xtz_to_token_new_acts_correct : forall chain ctx prev_state new_state new_acts param,
    let tokens_bought := ((Z.to_N ctx.(ctx_amount)) * 997 * prev_state.(tokenPool)) /
                            (prev_state.(xtzPool) * 1000 + ((Z.to_N ctx.(ctx_amount)) * 997)) in
    receive chain ctx prev_state (Some (FA2Token.other_msg (XtzToToken param))) = Some (new_state, new_acts) ->
      new_acts =
      [
        (act_call prev_state.(tokenAddress) 0%Z
          (serialize (FA2Token.msg_transfer
          [build_transfer ctx.(ctx_contract_address) param.(tokens_to) prev_state.(tokenId) tokens_bought None])))
      ].
  Proof.
    intros * receive_some.
    receive_simpl.
    now math_convert.
  Qed.

  (** If the requirements are met then then receive on xtz_to_token msg must succeed and
      if receive on xtz_to_token msg succeeds then requirements must hold *)
  Lemma xtz_to_token_is_some : forall prev_state chain ctx param,
    let tokens_bought := ((Z.to_N ctx.(ctx_amount)) * 997 * prev_state.(tokenPool)) /
                            (prev_state.(xtzPool) * 1000 + ((Z.to_N ctx.(ctx_amount)) * 997)) in
    prev_state.(selfIsUpdatingTokenPool) = false /\
    (current_slot chain < param.(xtt_deadline))%nat /\
    (prev_state.(xtzPool) <> 0 \/ (0 < ctx.(ctx_amount))%Z) /\
    param.(minTokensBought) <= tokens_bought /\
    tokens_bought <= prev_state.(tokenPool)
    <->
    exists new_state new_acts, receive chain ctx prev_state (Some (FA2Token.other_msg (XtzToToken param))) = Some (new_state, new_acts).
  Proof.
    split.
    - intros (not_updating & deadline_not_hit & not_zero &
              enough_tokens_bought & tokens_bought_le_total).
      unfold receive.
      cbn.
      destruct_match eqn:updating_check.
      destruct_match eqn:deadline_check.
      destruct_match eqn:xtz_div_check; math_convert; try easy.
      destruct_match eqn:min_tokens_check.
      destruct_match eqn:token_pool_check; math_convert; try easy.
      + now apply N.ltb_ge in enough_tokens_bought.
      + apply leb_correct_conv in deadline_not_hit.
        now rewrite deadline_not_hit in deadline_check.
      + now rewrite not_updating in updating_check.
    - intros (new_state & new_acts & receive_some).
      receive_simpl.
      math_convert.
      rewrite leb_iff_conv,N.ltb_ge in *.
      now repeat split.
  Qed.


  (** ** Token to xtz correct *)
  (** [token_to_xtz] only changes [tokenPool] and [xtzPool] in state *)
  Lemma token_to_xtz_state_eq : forall prev_state new_state chain ctx new_acts param,
    let xtz_bought := (param.(tokensSold) * 997 * prev_state.(xtzPool)) /
                            (prev_state.(tokenPool) * 1000 + (param.(tokensSold) * 997)) in
    receive chain ctx prev_state (Some (FA2Token.other_msg (TokenToXtz param))) = Some (new_state, new_acts) ->
      prev_state<| tokenPool := prev_state.(tokenPool) + param.(tokensSold) |>
                <| xtzPool := prev_state.(xtzPool) - xtz_bought |> = new_state.
  Proof.
    intros * receive_some.
    receive_simpl.
    now math_convert.
  Qed.

  Lemma token_to_xtz_correct : forall prev_state new_state chain ctx new_acts param,
    receive chain ctx prev_state (Some (FA2Token.other_msg (TokenToXtz param))) = Some (new_state, new_acts) ->
      new_state.(tokenPool) = prev_state.(tokenPool) + param.(tokensSold) /\
      new_state.(xtzPool) = prev_state.(xtzPool) - ((param.(tokensSold) * 997 * prev_state.(xtzPool)) /
                            (prev_state.(tokenPool) * 1000 + (param.(tokensSold) * 997))).
  Proof.
    intros * receive_some.
    apply token_to_xtz_state_eq in receive_some.
    now subst.
  Qed.

  (** token_to_xtz should produce two actions
  - A call action to token contract transferring [tokens_sold] from [sender] to this contract
  - A transfer action transferring [xtz_bought] from this contract to [xtz_to]
   *)
  Lemma token_to_xtz_new_acts_correct : forall chain ctx prev_state new_state new_acts param,
    let xtz_bought := (param.(tokensSold) * 997 * prev_state.(xtzPool)) /
                            (prev_state.(tokenPool) * 1000 + (param.(tokensSold) * 997)) in
    receive chain ctx prev_state (Some (FA2Token.other_msg (TokenToXtz param))) = Some (new_state, new_acts) ->
      new_acts =
      [
        (act_call prev_state.(tokenAddress) 0%Z
          (serialize (FA2Token.msg_transfer
          [build_transfer ctx.(ctx_from) ctx.(ctx_contract_address) prev_state.(tokenId) param.(tokensSold) None])));
        (act_transfer param.(xtz_to) (Z.of_N xtz_bought))
      ].
  Proof.
    intros * receive_some.
    receive_simpl.
    math_convert.
<<<<<<< HEAD
    rename H1 into deadline_not_hit.
    rename H0 into ctx_amount_zero.
    apply leb_complete_conv in deadline_not_hit.
    apply Z.ltb_ge in ctx_amount_zero.
    now repeat split.
Qed.



(** ** Init correct *)
Lemma init_state_eq : forall chain ctx setup state,
  init chain ctx setup = Some state ->
    state = {|
      tokenPool := 0;
      xtzPool := 0;
      lqtTotal := setup.(lqtTotal_);
      selfIsUpdatingTokenPool := false;
      freezeBaker := false;
      manager := setup.(manager_);
      tokenAddress := setup.(tokenAddress_);
      lqtAddress := null_address;
      tokenId := setup.(tokenId_)
    |}.
Proof.
  intros * init_some.
  now inversion init_some.
Qed.

Lemma init_correct : forall chain ctx setup state,
  init chain ctx setup = Some state ->
    tokenPool state = 0 /\
    xtzPool state = 0 /\
    lqtTotal state = setup.(lqtTotal_) /\
    selfIsUpdatingTokenPool state = false /\
    freezeBaker state = false /\
    manager state = setup.(manager_) /\
    tokenAddress state = setup.(tokenAddress_) /\
    lqtAddress state = null_address /\
    tokenId state = setup.(tokenId_).
Proof.
  intros * init_some.
  apply init_state_eq in init_some.
  now subst.
Qed.

(** Initialization should always succeed *)
Lemma init_is_some : forall chain ctx setup,
  exists state, init chain ctx setup = state.
Proof.
  intros.
  eauto.
Qed.



(* begin hide *)
Ltac split_hypotheses :=
  match goal with
  | [ H : _ /\ _ |- _ ] => destruct H as []
  end.

Ltac rewrite_acts_correct :=
  match goal with
  | [ H : receive _ _ _ _ = Some _ |- _ ] =>
    first [apply set_baker_new_acts_correct in H as new_acts_eq
          |apply set_manager_new_acts_correct in H as new_acts_eq
          |apply set_lqt_address_new_acts_correct in H as new_acts_eq
          |apply default_new_acts_correct in H as new_acts_eq
          |apply update_token_pool_new_acts_correct in H as new_acts_eq
          |apply update_token_pool_internal_new_acts_correct in H as new_acts_eq
          |apply add_liquidity_new_acts_correct in H as new_acts_eq
          |apply remove_liquidity_new_acts_correct in H as new_acts_eq
          |apply xtz_to_token_new_acts_correct in H as new_acts_eq
          |apply token_to_xtz_new_acts_correct in H as new_acts_eq
          |apply token_to_token_new_acts_correct in H as new_acts_eq ];
    subst
  end.

Ltac rewrite_state_eq :=
  match goal with
  | [ H : receive _ _ _ _ = Some _ |- _ ] =>
    first [apply set_baker_state_eq in H as new_acts_eq
          |apply set_manager_state_eq in H as new_acts_eq
          |apply set_lqt_address_state_eq in H as new_acts_eq
          |apply default_state_eq in H as new_acts_eq
          |apply update_token_pool_state_eq in H as new_acts_eq
          |apply update_token_pool_internal_state_eq in H as new_acts_eq
          |apply add_liquidity_state_eq in H as new_acts_eq
          |apply remove_liquidity_state_eq in H as new_acts_eq
          |apply xtz_to_token_state_eq in H as new_acts_eq
          |apply token_to_xtz_state_eq in H as new_acts_eq
          |apply token_to_token_state_eq in H as new_acts_eq ];
    subst
  end.

Ltac rewrite_receive_is_some :=
  match goal with
  | [ H : receive _ _ _ _ = Some _ |- _ ] =>
    first [specialize set_baker_is_some as (_ & []); [now (do 2 eexists; apply H) |]
          |specialize set_manager_is_some as (_ & []); [now (do 2 eexists; apply H) |]
          |specialize set_lqt_address_is_some as (_ & []); [now (do 2 eexists; apply H) |]
          |specialize default_entrypoint_is_some as (_ & []); [now (do 2 eexists; apply H) |]
          |specialize update_token_pool_is_some as (_ & []); [now (do 2 eexists; apply H) |]
          |specialize update_token_pool_internal_is_some as (_ & []); [now (do 2 eexists; apply H) |]
          |specialize add_liquidity_is_some as (_ & []); [now (do 2 eexists; apply H) |]
          |specialize remove_liquidity_is_some as (_ & []); [now (do 2 eexists; apply H) |]
          |specialize xtz_to_token_is_some as (_ & []); [now (do 2 eexists; apply H) |]
          |specialize token_to_xtz_is_some as (_ & []); [now (do 2 eexists; apply H) |]
          |specialize token_to_token_is_some as (_ & []); [now (do 2 eexists; apply H) |] ];
    repeat split_hypotheses; subst
  end.
(* end hide *)



(** [lqtAddress] must point to another contract *)
Lemma lqt_addr_not_caddr bstate caddr :
  reachable bstate ->
  env_contracts bstate caddr = Some (contract : WeakContract) ->
  exists cstate,
    contract_state bstate caddr = Some cstate /\
    lqtAddress cstate <> caddr.
Proof.
  contract_induction; intros; cbn in *; auto.
  - instantiate (DeployFacts := fun _ ctx =>
      address_is_contract ctx.(ctx_contract_address) = true).
    unfold DeployFacts in facts.
    apply init_correct in init_some as (? & ? & ? & ? & ? & ? & ? & -> & _).
    intro.
    now rewrite <- H6, null_address_not_contract in facts.
  - cbn in *.
    destruct msg; try destruct m; try destruct d;
      try (now receive_simpl);
      rewrite_state_eq;
      auto.
    now rewrite_receive_is_some.
  - cbn in *.
    destruct msg; try destruct m; try destruct d;
      try (now receive_simpl);
      rewrite_state_eq;
      auto.
    now rewrite_receive_is_some.
  - instantiate (AddBlockFacts := fun _ _ _ _ _ _ => True).
    instantiate (CallFacts := fun _ _ _ _ => True).
    unset_all; subst;cbn in *.
    destruct_chain_step; auto.
    destruct_action_eval; auto.
Qed.



(** ** Outgoing acts facts *)
(** If contract emits self calls then they are for the XtzToToken entrypoint or default entrypoint *)
Lemma self_calls bstate caddr :
  reachable bstate ->
  env_contracts bstate caddr = Some (contract : WeakContract) ->
  exists cstate,
    contract_state bstate caddr = Some cstate /\
    (tokenAddress cstate <> caddr ->
    lqtAddress cstate <> caddr ->
    Forall (fun act_body =>
      match act_body with
      | act_transfer to _ => True
      | act_call to _ msg => to = caddr ->
          exists p, msg = serialize (FA2Token.other_msg (XtzToToken p))
      | _ => False
      end) (outgoing_acts bstate caddr)).
Proof.
  contract_induction; intros; cbn in *; auto.
  - now apply list.Forall_cons in IH as [_ IH].
  - instantiate (CallFacts := fun _ ctx state _ =>
      lqtAddress state <> ctx_contract_address ctx).
    destruct msg; try destruct m; try destruct d;
      try (now receive_simpl);
      rewrite_acts_correct;
      rewrite_state_eq;
      try (apply Forall_app; split);
      try apply IH; auto;
      rewrite ?list.Forall_cons, ?list.Forall_nil;
      try easy.
  - destruct msg; try destruct m; try destruct d;
      try (now receive_simpl);
      rewrite_acts_correct;
      rewrite_state_eq;
      try (apply Forall_app; split);
      apply list.Forall_cons in IH as [? IH];
      try apply IH; auto;
      rewrite ?list.Forall_cons, ?list.Forall_nil;
      try easy.
  - now rewrite <- perm.
  - instantiate (AddBlockFacts := fun _ _ _ _ _ _ => True).
    instantiate (DeployFacts := fun _ _ => True).
    unset_all; subst;cbn in *.
    destruct_chain_step; auto.
    destruct_action_eval; auto.
    intros.
    subst.
    specialize lqt_addr_not_caddr as (? & deployed_state' & ?); eauto.
    cbn in *.
    rewrite deployed_state in H0.
    rewrite deployed_state in deployed_state'.
    rewrite H0 in deployed_state'.
    now inversion deployed_state'.
Qed.

Local Open Scope Z_scope.
Lemma call_amount_zero bstate caddr :
  reachable bstate ->
  env_contracts bstate caddr = Some (contract : WeakContract) ->
    Forall (fun act_body =>
      match act_body with
      | act_transfer _ amount => True
      | act_call _ amount msg => amount = 0 \/ exists p, msg = serialize (FA2Token.other_msg (XtzToToken p))
      | act_deploy amount _ _ => amount = 0
      end) (outgoing_acts bstate caddr).
Proof.
  intros.
  apply (lift_outgoing_acts_prop contract); auto.
  intros * receive_some.
  cbn in receive_some.
    destruct msg.
    + destruct m; try destruct d;
        try (now receive_simpl);
        rewrite_acts_correct;
        rewrite ?list.Forall_cons, list.Forall_nil;
        intuition.
        now right.
    + now receive_simpl.
Qed.

Lemma no_contract_deployment bstate caddr :
  reachable bstate ->
  env_contracts bstate caddr = Some (contract : WeakContract) ->
    Forall (fun act_body =>
      match act_body with
      | act_deploy amount _ _ => False
      | _ => True
      end) (outgoing_acts bstate caddr).
Proof.
  intros.
  apply (lift_outgoing_acts_prop contract); auto.
  intros * receive_some.
  cbn in receive_some.
  destruct msg; try destruct m; try destruct d;
    try (now receive_simpl);
    rewrite_acts_correct; auto.
  now cbv.
Qed.



(** ** Contract balance facts *)
Lemma contract_balance_correct' : forall bstate caddr (trace : ChainTrace empty_state bstate),
  let effective_balance := (env_account_balances bstate caddr - (sumZ (fun act => act_body_amount act) (outgoing_acts bstate caddr)))%Z in
  env_contracts bstate caddr = Some (contract : WeakContract) ->
  exists cstate deploy_info,
    contract_state bstate caddr = Some cstate /\
    deployment_info Setup trace caddr = Some deploy_info /\
     (deploy_info.(deployment_amount) = 0%Z -> Z.of_N (xtzPool cstate) = effective_balance).
Proof.
  intros.
  subst effective_balance.
  contract_induction; intros; auto.
  - cbn in *.
    apply init_correct in init_some as (_ & ? & _).
    lia.
  - cbn in IH.
    lia.
  - instantiate (CallFacts := fun _ ctx _ _ =>
      (0 <= ctx_amount ctx)%Z).
    unfold CallFacts in facts.
    cbn in receive_some.
    destruct msg; try destruct m; try destruct d;
      try (now receive_simpl);
      try rewrite_acts_correct;
      try rewrite_state_eq;
      try rewrite_receive_is_some;
      try match goal with
      | H : (?x <= ?y)%Z, G : (?y <= ?x)%Z |- _ => apply Z.le_antisymm in H; auto; rewrite H in *
      end;
      cbn;
      try lia.
  - unfold CallFacts in facts.
    cbn in receive_some.
    destruct head;
      auto;
      cbn in IH;
      destruct action_facts as (? & ? & ?);
      subst;
    try destruct msg; try destruct m; try destruct d;
      try (now receive_simpl);
      try rewrite_acts_correct;
      try rewrite_state_eq;
      try rewrite_receive_is_some;
      try match goal with
      | H : (?x <= ?y)%Z, G : (?y <= ?x)%Z |- _ => apply Z.le_antisymm in H; auto; rewrite H in *
      end;
      cbn;
      try lia.
  - now erewrite sumZ_permutation in IH by eauto.
  - instantiate (AddBlockFacts := fun _ _ _ _ _ _ => True).
    instantiate (DeployFacts := fun _ _ => True).
    unset_all; subst.
    destruct_chain_step; auto.
    destruct_action_eval; auto.
    intros.
    subst. cbn.
    now apply Z.ge_le.
Qed.

Definition no_transfers (queue : list ActionBody) :=
  Forall (fun act_body =>
    match act_body with
    | act_transfer to _ => False
    | act_call to _ msg => forall p, msg <> serialize (FA2Token.other_msg (XtzToToken p))
    | _ => True
    end) queue.

Lemma contract_balance_correct : forall bstate caddr (trace : ChainTrace empty_state bstate),
  env_contracts bstate caddr = Some (contract : WeakContract) ->
  exists cstate deploy_info,
    contract_state bstate caddr = Some cstate /\
    deployment_info Setup trace caddr = Some deploy_info /\
     (deploy_info.(deployment_amount) = 0%Z ->
      no_transfers (outgoing_acts bstate caddr) ->
        Z.of_N (xtzPool cstate) = env_account_balances bstate caddr).
Proof.
  intros * deployed.
  eapply contract_balance_correct' in deployed as balance_correct.
  destruct balance_correct as (cstate & deploy_info & deployed_state & ? & balance_correct).
  eapply call_amount_zero in deployed as amount_zero; try now constructor.
  do 2 eexists.
  intuition.
  rewrite balance_correct by auto.
  clear balance_correct.
  rename H1 into no_transfer.
  unfold no_transfers in no_transfer.
  assert (sum_zero : sumZ (fun act : ActionBody => act_body_amount act) (outgoing_acts bstate caddr) = 0%Z).
  - induction outgoing_acts; auto.
    apply list.Forall_cons in no_transfer as (no_transfer & no_transfers).
    apply list.Forall_cons in amount_zero as (amount_zero & amounts_zero).
    destruct a; auto; cbn; rewrite IHl by auto;
      clear IHl no_transfers amounts_zero.
    + now destruct amount_zero as [-> | []].
    + now subst.
  - lia.
Qed.

Lemma xtz_pool_bound : forall bstate caddr (trace : ChainTrace empty_state bstate),
  let effective_balance := (env_account_balances bstate caddr - (sumZ (fun act => act_body_amount act) (outgoing_acts bstate caddr)))%Z in
  env_contracts bstate caddr = Some (contract : WeakContract) ->
  exists cstate,
    contract_state bstate caddr = Some cstate /\
     Z.of_N (xtzPool cstate) <= effective_balance.
Proof.
  intros.
  subst effective_balance.
  contract_induction; intros; auto.
  - instantiate (DeployFacts := fun _ ctx =>
      (0 <= ctx_amount ctx)%Z).
    unfold DeployFacts in facts.
    cbn in *.
    apply init_correct in init_some as (_ & -> & _).
    lia.
  - cbn in IH.
    lia.
  - instantiate (CallFacts := fun _ ctx _ _ =>
      (0 <= ctx_amount ctx)%Z).
    unfold CallFacts in facts.
    cbn in receive_some.
    destruct msg; try destruct m; try destruct d;
      try (now receive_simpl);
      try rewrite_acts_correct;
      try rewrite_state_eq;
      try rewrite_receive_is_some;
      try match goal with
      | H : (?x <= ?y)%Z, G : (?y <= ?x)%Z |- _ => apply Z.le_antisymm in H; auto; rewrite H in *
      end;
      cbn;
      try lia.
  - unfold CallFacts in facts.
    cbn in receive_some.
    destruct head;
      auto;
      cbn in IH;
      destruct action_facts as (? & ? & ?);
      subst;
    try destruct msg; try destruct m; try destruct d;
      try (now receive_simpl);
      try rewrite_acts_correct;
      try rewrite_state_eq;
      try rewrite_receive_is_some;
      try match goal with
      | H : (?x <= ?y)%Z, G : (?y <= ?x)%Z |- _ => apply Z.le_antisymm in H; auto; rewrite H in *
      end;
      cbn;
      try lia.
  - now erewrite sumZ_permutation in IH by eauto.
  - instantiate (AddBlockFacts := fun _ _ _ _ _ _ => True).
    unset_all; subst.
    destruct_chain_step; auto.
    destruct_action_eval; auto.
    + cbn.
      lia.
    + intros.
      subst. cbn.
      now apply Z.ge_le.
Qed.

Lemma transfer_bound bstate caddr :
  let transfered_balance := sumZ (fun act => act_body_amount act) (outgoing_acts bstate caddr) in
  reachable bstate ->
  env_contracts bstate caddr = Some (contract : WeakContract) ->
  exists cstate,
    contract_state bstate caddr = Some cstate /\
    transfered_balance <= env_account_balances bstate caddr.
Proof.
  intros.
  subst transfered_balance.
  contract_induction; intros; cbn in *; auto.
  - instantiate (DeployFacts := fun _ ctx =>
      (0 <= ctx_amount ctx)%Z).
    auto.
  - lia.
  - instantiate (CallFacts := fun _ ctx state out_acts =>
      (0 <= ctx_amount ctx)%Z /\
      Z.of_N (xtzPool state) <= ctx_contract_balance ctx- sumZ (fun act => act_body_amount act) out_acts).
    destruct facts.
    destruct msg; try destruct m; try destruct d;
      try (now receive_simpl);
      rewrite_acts_correct;
      try rewrite_receive_is_some;
      try match goal with
      | H : (?x <= ?y)%Z, G : (?y <= ?x)%Z |- _ => apply Z.le_antisymm in H; auto; rewrite H in *
      end;
      cbn;
      try lia.
  - destruct facts.
    destruct head;
      auto;
      cbn in IH;
      destruct action_facts as (? & ? & ?);
      subst.
    + receive_simpl.
      cbn in *.
      lia.
    + try destruct msg; try destruct m; try destruct d;
        try (now receive_simpl);
        rewrite_acts_correct;
        try rewrite_receive_is_some;
        try match goal with
        | H : (?x <= ?y)%Z, G : (?y <= ?x)%Z |- _ => apply Z.le_antisymm in H; auto; rewrite H in *
        end;
        cbn in *;
        try lia.
  - now rewrite <- perm.
  - instantiate (AddBlockFacts := fun _ _ _ _ _ _ => True).
    unset_all; subst.
    destruct_chain_step; auto.
    destruct_action_eval; auto.
    + cbn.
      lia.
    + intros.
      subst. cbn.
      split.
      * now apply Z.ge_le.
      * apply (account_balance_nonnegative _ to_addr) in from_reachable as ?H.
        destruct from_reachable.
        specialize xtz_pool_bound as (? & deployed_state' & ?); eauto.
        cbn in *.
        rewrite deployed_state in deployed_state'.
        rewrite deployed_state in H0.
        rewrite H0 in deployed_state'.
        inversion deployed_state'.
        subst.
        destruct_address_eq; try easy; lia.
Qed.



(** ** Total supply correct *)
Definition mintedOrBurnedTokens_acts (act_body : ActionBody) : Z :=
  match act_body with
  | act_call _ _ msg_serialized =>
    match @deserialize Dexter2FA12.Msg msg_serializable msg_serialized with
    | Some msg => mintedOrBurnedTokens (Some msg)
    | _ => 0
    end
  | _ => 0
  end.

Definition mintedOrBurnedTokens_tx (tx : Tx) : Z :=
  match tx.(tx_body) with
  | tx_call (Some msg_serialized) =>
    match @deserialize Dexter2FA12.Msg msg_serializable msg_serialized with
    | Some msg => mintedOrBurnedTokens (Some msg)
    | _ => 0
    end
  | _ => 0
  end.

Definition txCallTo (addr : Address) (tx : Tx) : bool :=
  match tx.(tx_body) with
  | tx_call _ => (tx.(tx_to) =? addr)%address
  | _ => false
  end.

Definition actTo (addr : Address) (act : ActionBody) : bool :=
  match act with
  | act_transfer to _ => (to =? addr)%address
  | act_call to _ _ => (to =? addr)%address
  | _ => false
  end.

Lemma deserialize_balance_of_ne_mint_or_burn : forall n m,
  @deserialize Dexter2FA12.Msg msg_serializable (serialize (FA2Token.msg_balance_of n)) <>
  Some (Dexter2FA12.msg_mint_or_burn m).
Proof.
  intros.
  Transparent serialize deserialize.
  cbn.
  rewrite !Nat2Z.id.
  destruct (Z.of_nat 3 <? 0); auto.
  now destruct_match.
  Opaque serialize deserialize.
Qed.

Lemma outgoing_acts_no_mint_before_set_lqt_addr : forall bstate caddr (trace : ChainTrace empty_state bstate),
  env_contracts bstate caddr = Some (contract : WeakContract) ->
  exists cstate,
    contract_state bstate caddr = Some cstate /\
      (cstate.(lqtAddress) = null_address ->
        Forall (fun act_body =>
          match act_body with
          | act_call _ _ msg =>
            match @deserialize Dexter2FA12.Msg msg_serializable msg with
            | Some (msg_mint_or_burn _) => False
            | _ => True
            end
          | _ => True
          end) (outgoing_acts bstate caddr)).
Proof.
  intros * trace deployed.
  remember empty_state.
  induction trace.
  - now subst.
  - subst.
    apply deployed_contract_state_typed in deployed as deployed_state.
    + destruct deployed_state as (state & deployed_state).
      exists state.
      split; auto.
      assert (reach : reachable to) by (constructor; now econstructor).
      destruct_chain_step.
      * (* Step block *)
        intros.
        cbn in *.
        rewrite outgoing_acts_after_block_nil; auto.
        eapply contract_addr_format; eauto.
      * destruct_action_eval.
       -- (* Action transfer *)
          destruct IHtrace as (state' & deployed_state' & sum_eq);
            try rewrite_environment_equiv; auto.
          cbn in *.
          rewrite deployed_state in deployed_state'.
          inversion deployed_state'.
          intros lqtAddr.
          subst.
          unfold outgoing_acts in *.
          rewrite queue_prev, queue_new in *.
          cbn in *.
          destruct_address_eq; auto.
          apply sum_eq in lqtAddr.
          now inversion lqtAddr.
       -- (* Action deploy *)
          rewrite_environment_equiv.
          cbn in *.
          intros lqtAddr.
          destruct (address_eqb_spec caddr to_addr) as [<-|]; auto.
        --- (* Deploy contract *)
            rewrite outgoing_acts_after_deploy_nil; auto.
            rewrite queue_new.
            subst.
            apply undeployed_contract_no_out_queue in not_deployed; auto.
         ---- rewrite queue_prev in not_deployed.
              now apply list.Forall_cons in not_deployed as [].
         ---- now constructor.
        --- (* Deploy other contract *)
            destruct IHtrace as (state' & deployed_state' & sum_eq); auto.
            rewrite deployed_state in deployed_state'.
            inversion deployed_state'.
            subst.
            unfold outgoing_acts in *.
            rewrite queue_prev, queue_new in *.
            cbn in *.
            destruct_address_eq; auto.
            apply sum_eq in lqtAddr.
            now inversion lqtAddr.
       -- (* Action call *)
          destruct IHtrace as (state' & deployed_state' & sum_eq);
            try rewrite_environment_equiv; auto.
          cbn in *.
          intros lqtAddr.
          destruct (address_eqb_spec caddr to_addr) as [<-|]; auto.
        --- (* Call contract *)
            assert (forall_filter_cons : forall P (Q : Action -> ActionBody) R x l, Forall P (map Q (filter R (x :: l))) -> Forall P (map Q (filter R l))).
            { intros. cbn in H.
              destruct_match in H; auto.
              now eapply Forall_inv_tail.
            }
            rewrite deployed in deployed0.
            inversion deployed0.
            rewrite deployed_state0 in deployed_state'.
            subst.
            apply wc_receive_strong in receive_some as
              (prev_state' & msg' & new_state' & serialize_prev_state & _ & serialize_new_state & receive_some).
            cbn in receive_some.
            rewrite <- serialize_new_state, deserialize_serialize in deployed_state.
            inversion deployed_state.
            rewrite serialize_prev_state in deployed_state'.
            inversion deployed_state'.
            subst.
            clear deployed_state deployed_state' deployed_state0 deployed0 serialize_prev_state.
            destruct msg'; try destruct m; try destruct d;
              try (now receive_simpl);
              rewrite_acts_correct;
              rewrite_state_eq;
              try (apply sum_eq in lqtAddr as lqtAddr'; clear sum_eq);
              unfold outgoing_acts in *;
              rewrite queue_prev, queue_new in *;
              try apply forall_filter_cons in lqtAddr';
              auto;
              cbn;
              rewrite ?address_eq_refl;
              cbn;
              rewrite ?list.Forall_cons;
              repeat split; try easy;
              try now rewrite_receive_is_some.
            destruct_match eqn:H; auto.
            destruct m; auto.
            now apply deserialize_balance_of_ne_mint_or_burn in H.
        --- (* Call other contract *)
            rewrite deployed_state in deployed_state'.
            inversion deployed_state'.
            subst.
            unfold outgoing_acts in *.
            rewrite queue_prev, queue_new in *.
            cbn in *.
            apply sum_eq in lqtAddr.
            clear sum_eq.
            rewrite filter_app, map_app, <- Forall_app.
            split; auto.
            rewrite Extras.filter_map.
            cbn.
            rewrite address_eq_ne, filter_false by auto.
            now cbn.
            destruct (address_eqb_spec caddr from_addr) as [<-|]; auto.
         ---- rewrite address_eq_refl in lqtAddr.
              now inversion lqtAddr.
         ---- now rewrite address_eq_ne in lqtAddr by auto.
      * (* Invalid action *)
        intros lqtAddr.
        destruct IHtrace as (state' & deployed_state' & sum_eq);
          try rewrite_environment_equiv; auto.
        cbn in *.
        rewrite deployed_state in deployed_state'.
        inversion deployed_state'.
        subst.
        unfold outgoing_acts in *.
        rewrite queue_prev in *.
        apply sum_eq in lqtAddr.
        clear sum_eq.
        cbn in *.
        destruct_address_eq; auto.
        now inversion lqtAddr.
      * (* Permutation *)
        intros lqtAddr.
        inversion prev_next.
        destruct IHtrace as (state' & deployed_state' & sum_eq);
          rewrite prev_next in *; auto.
        cbn in *.
        rewrite deployed_state in deployed_state'.
        inversion deployed_state'.
        subst.
        apply sum_eq in lqtAddr.
        clear sum_eq.
        unfold outgoing_acts in *.
        eapply Permutation_filter in perm.
        eapply Permutation.Permutation_map in perm.
        eapply forall_respects_permutation; eauto.
  + constructor.
    now econstructor.
Qed.

Lemma outgoing_acts_all_mint_same_dest : forall bstate caddr (trace : ChainTrace empty_state bstate),
  env_contracts bstate caddr = Some (contract : WeakContract) ->
  exists cstate,
    contract_state bstate caddr = Some cstate /\
      Forall (fun act_body =>
        match act_body with
        | act_call to _ msg_serialized =>
          match @deserialize Dexter2FA12.Msg msg_serializable msg_serialized with
          | Some (msg_mint_or_burn _) => to = lqtAddress cstate
          | _ => True
          end
        | _ => True
        end
      ) (outgoing_acts bstate caddr).
Proof.
  contract_induction;
    intros; auto.
  - cbn.
    now apply list.Forall_cons in IH as [].
  - instantiate (CallFacts := fun _ _ state out_acts =>
      state.(lqtAddress) = null_address ->
        Forall (fun act_body =>
          match act_body with
          | act_call _ _ msg =>
            match @deserialize Dexter2FA12.Msg msg_serializable msg with
            | Some (msg_mint_or_burn _) => False
            | _ => True
            end
          | _ => True
          end) out_acts).
    unfold CallFacts in facts.
    cbn in receive_some.
    destruct msg; try destruct m; try destruct d;
      try (now receive_simpl);
      rewrite_acts_correct;
      rewrite_state_eq;
      apply Forall_app;
      split; auto;
      rewrite ?list.Forall_cons, ?list.Forall_nil;
      try easy.
    + cbn.
      repeat split; auto.
      now rewrite deserialize_serialize.
    + cbn.
      repeat split; auto.
      now rewrite deserialize_serialize.
    + rewrite_receive_is_some.
      apply facts in H2.
      apply All_Forall.In_Forall.
      intros act act_in.
      eapply Forall_forall in H2; eauto.
      destruct act; auto.
      destruct_match; auto.
      destruct m; auto.
    + cbn.
      destruct_match eqn:contradiction; auto.
      destruct m; auto.
      now apply deserialize_balance_of_ne_mint_or_burn in contradiction.
  - apply list.Forall_cons in IH as [].
    unfold CallFacts in facts.
    cbn in receive_some.
    destruct msg; try destruct m; try destruct d;
      try (now receive_simpl);
      rewrite_acts_correct;
      rewrite_state_eq;
      apply Forall_app;
      split; auto;
      rewrite ?list.Forall_cons, ?list.Forall_nil;
      try easy.
    + cbn.
      repeat split; auto.
      now rewrite deserialize_serialize.
    + cbn.
      repeat split; auto.
      now rewrite deserialize_serialize.
    + rewrite_receive_is_some.
      apply facts, Forall_inv_tail in H4.
      apply All_Forall.In_Forall.
      intros act act_in.
      eapply Forall_forall in H4; eauto.
      destruct act; auto.
      destruct_match; auto.
      destruct m; auto.
    + cbn.
      destruct_match eqn:contradiction; auto.
      destruct m; auto.
      now apply deserialize_balance_of_ne_mint_or_burn in contradiction.
  - now rewrite <- perm.
  - instantiate (AddBlockFacts := fun _ _ _ _ _ _ => True).
    instantiate (DeployFacts := fun _ _ => True).
    unset_all; subst.
    destruct_chain_step; auto.
    destruct_action_eval; auto.
    intros state' deployed' deployed_state'. cbn.
    rewrite deployed in deployed'.
    inversion deployed'.
    subst.
    destruct from_reachable as [trace].
    clear deployed'.
    specialize outgoing_acts_no_mint_before_set_lqt_addr as (state & state_deployed & ?); eauto.
    rewrite deployed_state' in state_deployed.
    now inversion state_deployed.
Qed.

Lemma outgoing_acts_sum_filter_eq : forall bstate caddr,
  reachable bstate ->
  env_contracts bstate caddr = Some (contract : WeakContract) ->
  exists cstate,
    contract_state bstate caddr = Some cstate /\
      sumZ mintedOrBurnedTokens_acts (filter (actTo cstate.(lqtAddress)) (outgoing_acts bstate caddr)) =
      sumZ mintedOrBurnedTokens_acts (outgoing_acts bstate caddr).
Proof. 
  intros * [trace] deployed.
  apply outgoing_acts_all_mint_same_dest in deployed as mint_or_burn_to_lqt_addr; auto.
  destruct mint_or_burn_to_lqt_addr as (cstate & deployed_state & mint_or_burn_to_lqt_addr).
  exists cstate.
  split; auto.
  clear trace deployed deployed_state.
  induction outgoing_acts.
  - reflexivity.
  - apply list.Forall_cons in mint_or_burn_to_lqt_addr as [mint_or_burn_to_lqt_addr IH%IHl].
    clear IHl.
    cbn.
    rewrite <- IH. clear IH.
    destruct a eqn:H; cbn; destruct_address_eq; auto.
    destruct_match; auto.
    now destruct_match.
Qed.

Lemma outgoing_txs_no_mint_before_set_lqt_addr : forall bstate caddr (trace : ChainTrace empty_state bstate),
  env_contracts bstate caddr = Some (contract : WeakContract) ->
  exists cstate,
    contract_state bstate caddr = Some cstate /\
      (cstate.(lqtAddress) = null_address ->
        Forall (fun tx =>
          match tx.(tx_body) with
          | tx_call (Some msg) =>
            match @deserialize Dexter2FA12.Msg msg_serializable msg with
            | Some (msg_mint_or_burn _) => False
            | _ => True
            end
          | _ => True
          end) (outgoing_txs trace caddr)).
Proof.
  intros * deployed.
  remember empty_state.
  induction trace.
  - now subst.
  - subst.
    apply deployed_contract_state_typed in deployed as deployed_state.
    + destruct deployed_state as (state & deployed_state).
      exists state.
      split; auto.
      assert (reach : reachable to) by (constructor; now econstructor).
      destruct_chain_step.
      * (* Step block *)
        intros.
        destruct IHtrace as (state' & deployed_state' & sum_eq);
            try rewrite_environment_equiv; auto.
        cbn in *.
        rewrite deployed_state in deployed_state'.
        inversion deployed_state'.
        now subst.
      * destruct_action_eval.
       -- (* Action transfer *)
          destruct IHtrace as (state' & deployed_state' & sum_eq);
            try rewrite_environment_equiv; auto.
          cbn in *.
          rewrite deployed_state in deployed_state'.
          inversion deployed_state'.
          intros lqtAddr.
          subst.
          destruct_address_eq; auto.
          apply sum_eq in lqtAddr.
          apply Forall_cons; auto.
          now inversion lqtAddr.
       -- (* Action deploy *)
          rewrite_environment_equiv.
          cbn in *.
          intros lqtAddr.
          destruct (address_eqb_spec caddr to_addr) as [<-|]; auto.
        --- (* Deploy contract *)
            specialize undeployed_contract_no_out_txs as H; auto.
            unfold outgoing_txs in H.
            destruct_address_eq;
              try apply Forall_cons; cbn; auto;
              rewrite H; auto.
        --- (* Deploy other contract *)
            destruct IHtrace as (state' & deployed_state' & sum_eq); auto.
            rewrite deployed_state in deployed_state'.
            inversion deployed_state'.
            subst.
            destruct_address_eq; auto.
            apply sum_eq in lqtAddr.
            apply Forall_cons; auto.
            now inversion lqtAddr.
       -- (* Action call *)
          destruct IHtrace as (state' & deployed_state' & sum_eq);
            try rewrite_environment_equiv; auto.
          cbn in *.
          intros lqtAddr.
          destruct (address_eqb_spec caddr to_addr) as [<-|]; auto.
        --- (* Call contract *)
            rewrite deployed in deployed0.
            inversion deployed0.
            subst.
            apply wc_receive_strong in receive_some as
              (prev_state' & msg' & new_state' & serialize_prev_state & msg_ser & serialize_new_state & receive_some).
            cbn in receive_some.
            rewrite <- serialize_new_state, deserialize_serialize in deployed_state.
            inversion deployed_state.
            rewrite deployed_state0, serialize_prev_state in deployed_state'.
            inversion deployed_state'.
            subst.
            clear deployed0 deployed_state deployed_state'.
            assert (lqt_addr_preserved : lqtAddress state' = lqtAddress state \/ exists a, msg' = Some (FA2Token.other_msg (SetLqtAddress a))).
            { destruct msg'; try destruct m; try destruct d;
                try (now receive_simpl);
                rewrite_state_eq.
            }
            destruct (address_eqb_spec caddr from_addr) as [<-|]; auto.
        ---- (* Self call *)
              rewrite address_eq_refl.
              edestruct outgoing_acts_no_mint_before_set_lqt_addr as (cstate & deployed_state' & out_acts_forall); eauto.
              cbn in deployed_state'.
              rewrite deployed_state0, serialize_prev_state in deployed_state'.
              inversion deployed_state'.
              subst. clear deployed_state'.
              unfold outgoing_acts in out_acts_forall.
              rewrite queue_prev in out_acts_forall.
              cbn in out_acts_forall.
              rewrite address_eq_refl in out_acts_forall.
              cbn in out_acts_forall.
              apply Forall_cons. cbn.
              { destruct lqt_addr_preserved as [lqt_addr_preserved | lqt_addr_preserved]; auto.
                - rewrite <- lqt_addr_preserved in lqtAddr.
                  apply Forall_inv in out_acts_forall; auto.
                  destruct msg; auto.
                - destruct lqt_addr_preserved as [? lqt_addr_preserved].
                  rewrite lqt_addr_preserved in receive_some.
                  rewrite_receive_is_some.
                  apply Forall_inv in out_acts_forall; auto.
                  destruct msg; auto.
              }
              destruct lqt_addr_preserved as [lqt_addr_preserved | lqt_addr_preserved];
                try now rewrite <- lqt_addr_preserved in lqtAddr.
              destruct lqt_addr_preserved as [? lqt_addr_preserved].
              rewrite lqt_addr_preserved in receive_some.
              now rewrite_receive_is_some.
        ---- (* Call by other contract *)
            rewrite address_eq_ne by auto.
            destruct lqt_addr_preserved as [lqt_addr_preserved | lqt_addr_preserved];
              try now rewrite <- lqt_addr_preserved in lqtAddr.
            destruct lqt_addr_preserved as [? lqt_addr_preserved].
            rewrite lqt_addr_preserved in receive_some.
            now rewrite_receive_is_some.
        --- (* Call other contract *)
            rewrite deployed_state in deployed_state'.
            inversion deployed_state'.
            subst. clear deployed_state'.
            destruct_address_eq; auto.
            subst.
            apply Forall_cons; auto.
            edestruct outgoing_acts_no_mint_before_set_lqt_addr as (cstate & deployed_state' & out_acts_forall); eauto.
            cbn in deployed_state'.
            rewrite deployed_state in deployed_state'.
            inversion deployed_state'.
            subst. clear deployed_state'.
            unfold outgoing_acts in out_acts_forall.
            rewrite queue_prev in out_acts_forall.
            cbn in out_acts_forall.
            rewrite address_eq_refl in out_acts_forall.
            cbn in out_acts_forall.
            apply Forall_inv in out_acts_forall; auto.
            destruct msg; auto.
      * (* Invalid action *)
        intros lqtAddr.
        destruct IHtrace as (state' & deployed_state' & sum_eq);
          try rewrite_environment_equiv; auto.
        cbn in *.
        rewrite deployed_state in deployed_state'.
        inversion deployed_state'.
        now subst.
      * (* Permutation *)
        intros lqtAddr.
        inversion prev_next.
        destruct IHtrace as (state' & deployed_state' & sum_eq);
          rewrite prev_next in *; auto.
        cbn in *.
        rewrite deployed_state in deployed_state'.
        inversion deployed_state'.
        now subst.
  + constructor.
    now econstructor.
Qed.

Lemma outgoing_txs_all_mint_same_dest : forall bstate caddr (trace : ChainTrace empty_state bstate),
  env_contracts bstate caddr = Some (contract : WeakContract) ->
  exists cstate,
    contract_state bstate caddr = Some cstate /\
      Forall (fun tx =>
        match tx.(tx_body) with
        | tx_call (Some msg) =>
          match @deserialize Dexter2FA12.Msg msg_serializable msg with
          | Some (msg_mint_or_burn _) => tx.(tx_to) = lqtAddress cstate
          | _ => True
          end
        | _ => True
        end
      ) (outgoing_txs trace caddr).
Proof.
  intros * deployed.
  remember empty_state.
  induction trace.
  - now subst.
  - subst.
    apply deployed_contract_state_typed in deployed as deployed_state.
    + destruct deployed_state as (state & deployed_state).
      exists state.
      split; auto.
      destruct_chain_step.
      * (* Step block *)
        rewrite_environment_equiv.
        destruct IHtrace as (state' & deployed_state' & sum_eq); auto.
        cbn in *.
        rewrite deployed_state in deployed_state'.
        now inversion deployed_state'.
      * destruct_action_eval.
       -- (* Action transfer *)
          destruct IHtrace as (state' & deployed_state' & sum_eq);
            try rewrite_environment_equiv; auto.
          cbn in *.
          rewrite deployed_state in deployed_state'.
          inversion deployed_state'.
          clear deployed_state'.
          subst.
          destruct_address_eq; auto.
          apply list.Forall_cons.
          now split.
       -- (* Action deploy *)
          rewrite_environment_equiv.
          cbn in *.
          destruct (address_eqb_spec caddr to_addr) as [<-|]; auto.
        --- (* Deploy contract *)
            eapply undeployed_contract_no_out_txs in not_deployed; auto.
            unfold outgoing_txs in not_deployed.
            rewrite not_deployed.
            destruct_address_eq; auto.
            now apply list.Forall_cons.
        --- (* Deploy other contract *)
            destruct IHtrace as (state' & deployed_state' & sum_eq); auto.
            rewrite deployed_state in deployed_state'.
            inversion deployed_state'.
            clear deployed_state'.
            subst.
            destruct_address_eq; auto.
            now apply list.Forall_cons.
       -- (* Action call *)
          destruct IHtrace as (state' & deployed_state' & sum_eq);
            try rewrite_environment_equiv; auto.
          cbn in *.
          destruct (address_eqb_spec caddr to_addr) as [<-|]; auto.
        --- (* Call contract *)
            rewrite deployed in deployed0.
            inversion deployed0.
            (*rewrite deployed_state0 in deployed_state'.*)
            subst.
            apply wc_receive_strong in receive_some as
              (prev_state' & msg' & new_state' & serialize_prev_state & msg_ser & serialize_new_state & receive_some).
            cbn in receive_some.
            rewrite <- serialize_new_state, deserialize_serialize in deployed_state.
            inversion deployed_state.
            rewrite deployed_state0, serialize_prev_state in deployed_state'.
            inversion deployed_state'.
            subst.
            clear deployed0 deployed_state deployed_state'.
            assert (lqt_addr_preserved : lqtAddress state' = lqtAddress state \/ exists a, msg' = Some (FA2Token.other_msg (SetLqtAddress a))).
            { destruct msg'; try destruct m; try destruct d;
                try (now receive_simpl);
                rewrite_state_eq.
            }
            destruct (address_eqb_spec caddr from_addr) as [<-|]; auto.
        ---- (* Self call *)
              rewrite address_eq_refl.
              apply Forall_cons. cbn.
              { destruct lqt_addr_preserved as [<- | lqt_addr_preserved]; auto.
                - edestruct outgoing_acts_all_mint_same_dest as (cstate & deployed_state' & out_acts_forall); eauto.
                  cbn in deployed_state'.
                  rewrite deployed_state0, serialize_prev_state in deployed_state'.
                  inversion deployed_state'.
                  subst. clear deployed_state'.
                  unfold outgoing_acts in out_acts_forall.
                  rewrite queue_prev in out_acts_forall.
                  cbn in out_acts_forall.
                  rewrite address_eq_refl in out_acts_forall.
                  cbn in out_acts_forall.
                  apply Forall_inv in out_acts_forall.
                  now destruct msg.
                - edestruct outgoing_acts_no_mint_before_set_lqt_addr as (cstate & deployed_state' & out_acts_forall); eauto.
                  cbn in deployed_state'.
                  rewrite deployed_state0, serialize_prev_state in deployed_state'.
                  inversion deployed_state'.
                  subst. clear deployed_state'.
                  unfold outgoing_acts in out_acts_forall.
                  rewrite queue_prev in out_acts_forall.
                  cbn in out_acts_forall.
                  rewrite address_eq_refl in out_acts_forall.
                  cbn in out_acts_forall.
                  destruct lqt_addr_preserved as [? lqt_addr_preserved].
                  rewrite lqt_addr_preserved in receive_some.
                  rewrite_receive_is_some.
                  apply Forall_inv in out_acts_forall; auto.
                  destruct msg; auto.
                  destruct_match; auto.
                  now destruct m.
              }
              destruct lqt_addr_preserved as [<- | lqt_addr_preserved]; auto.
              destruct lqt_addr_preserved as [? lqt_addr_preserved].
              rewrite lqt_addr_preserved in receive_some.
              rewrite_receive_is_some.
              edestruct outgoing_txs_no_mint_before_set_lqt_addr as (cstate & deployed_state' & out_acts_forall); eauto.
              cbn in deployed_state'.
              rewrite deployed_state0, serialize_prev_state in deployed_state'.
              inversion deployed_state'.
              subst. clear deployed_state'.
              apply out_acts_forall in H2.
              clear out_acts_forall.
              apply All_Forall.In_Forall.
              intros act act_in.
              eapply Forall_forall in H2; eauto.
              destruct_match; auto.
              destruct msg0; auto.
              destruct_match; auto.
              now destruct_match.
        ---- (* Call by other contract *)
            rewrite address_eq_ne by auto.
            destruct lqt_addr_preserved as [<- | lqt_addr_preserved]; auto.
            destruct lqt_addr_preserved as [? lqt_addr_preserved].
            rewrite lqt_addr_preserved in receive_some.
            rewrite_receive_is_some.
            edestruct outgoing_txs_no_mint_before_set_lqt_addr as (cstate & deployed_state' & out_acts_forall); eauto.
            cbn in deployed_state'.
            rewrite deployed_state0, serialize_prev_state in deployed_state'.
            inversion deployed_state'.
            subst. clear deployed_state'.
            apply out_acts_forall in H2.
            clear out_acts_forall.
            apply All_Forall.In_Forall.
            intros act act_in.
            eapply Forall_forall in H2; eauto.
            destruct_match; auto.
            destruct msg0; auto.
            destruct_match; auto.
            now destruct_match.
        --- (* Call other contract *)
            rewrite deployed_state in deployed_state'.
            inversion deployed_state'.
            clear deployed_state'.
            subst.
            destruct_address_eq; auto.
            apply list.Forall_cons.
            split; auto.
            cbn.
            edestruct outgoing_acts_all_mint_same_dest as (cstate & deployed_state' & out_acts_forall); eauto.
            cbn in deployed_state'.
            rewrite deployed_state in deployed_state'.
            inversion deployed_state'.
            subst. clear deployed_state'.
            unfold outgoing_acts in out_acts_forall.
            rewrite queue_prev in out_acts_forall.
            cbn in out_acts_forall.
            rewrite address_eq_refl in out_acts_forall.
            cbn in out_acts_forall.
            apply Forall_inv in out_acts_forall.
            now destruct msg.
      * (* Invalid action *)
        destruct IHtrace as (state' & deployed_state' & sum_eq);
          try rewrite_environment_equiv; auto.
        cbn in *.
        rewrite deployed_state in deployed_state'.
        now inversion deployed_state'.
      * (* Permutation *)
        inversion prev_next.
        destruct IHtrace as (state' & deployed_state' & sum_eq);
          rewrite prev_next in *; auto.
        cbn in *.
        rewrite deployed_state in deployed_state'.
        now inversion deployed_state'.
  + constructor.
    now econstructor.
Qed.

Lemma outgoing_txs_sum_filter_eq : forall bstate caddr (trace : ChainTrace empty_state bstate),
  env_contracts bstate caddr = Some (contract : WeakContract) ->
  exists cstate,
    contract_state bstate caddr = Some cstate /\
      sumZ mintedOrBurnedTokens_tx (filter (txCallTo cstate.(lqtAddress)) (outgoing_txs trace caddr)) =
      sumZ mintedOrBurnedTokens_tx (outgoing_txs trace caddr).
Proof. 
  intros * deployed.
  apply (outgoing_txs_all_mint_same_dest _ _ trace) in deployed as mint_or_burn_to_lqt_addr; auto.
  destruct mint_or_burn_to_lqt_addr as (cstate & deployed_state & mint_or_burn_to_lqt_addr).
  exists cstate.
  split; auto.
  clear deployed deployed_state.
  induction (outgoing_txs trace caddr).
  - reflexivity.
  - apply list.Forall_cons in mint_or_burn_to_lqt_addr as [mint_or_burn_to_lqt_addr IH%IHl].
    clear IHl.
    cbn.
    rewrite <- IH. clear IH.
    destruct a eqn:H.
    destruct tx_body eqn:H1;
      auto.
    destruct_match eqn:H2; auto.
    cbn in *.
    do 3 (destruct_match; auto).
    now destruct_address_eq.
Qed.

(** [lqtTotal] is equal to the initial tokens + minted tokens - burned tokens *)
Lemma lqt_total_correct' : forall bstate caddr (trace : ChainTrace empty_state bstate),
  env_contracts bstate caddr = Some (contract : WeakContract) ->
  exists cstate depinfo,
    contract_state bstate caddr = Some cstate /\
    deployment_info Setup trace caddr = Some depinfo /\
    let initial_tokens := lqtTotal_ (deployment_setup depinfo) in
    Z.of_N cstate.(lqtTotal) = (Z.of_N initial_tokens) + sumZ mintedOrBurnedTokens_acts (outgoing_acts bstate caddr)
      + sumZ mintedOrBurnedTokens_tx (outgoing_txs trace caddr).
Proof.
  contract_induction;
    intros; auto.
  - cbn in *.
    now apply init_correct in init_some.
  - rewrite IH.
    cbn.
    rewrite <- 3!Z.add_assoc.
    rewrite Z.add_cancel_l.
    rewrite Z.add_shuffle3.
    rewrite Z.add_cancel_l.
    rewrite Z.add_cancel_r.
    unfold mintedOrBurnedTokens_tx.
    destruct out_act.
    + now destruct tx_act_match as [_ [_ [-> | ->]]].
    + now destruct tx_act_match as [_ [_ ->]].
    + now destruct tx_act_match as [_ ->].
  - cbn in receive_some.
    destruct msg; try destruct m; try destruct d;
      try (now receive_simpl);
      rewrite_acts_correct;
      rewrite_state_eq;
      rewrite_receive_is_some;
      cbn;
      try rewrite deserialize_serialize;
      destruct_match eqn:msg_deserialized;
        try now inversion msg_deserialized;
        cbn;
        try lia.
    destruct_match; try lia.
    now apply deserialize_balance_of_ne_mint_or_burn in msg_deserialized.
  - destruct head;
      auto;
      cbn in IH;
      destruct action_facts as (? & ? & ?);
      subst.
    + now receive_simpl.
    + cbn in receive_some.
      destruct msg; try destruct m; try destruct d;
        try (now receive_simpl);
        rewrite_acts_correct;
        rewrite_state_eq;
        rewrite_receive_is_some;
        cbn;
        try rewrite deserialize_serialize;
        destruct_match eqn:msg_deserialized;
          try now inversion msg_deserialized;
          cbn;
          try lia.
      * destruct_match; try lia.
        now apply deserialize_balance_of_ne_mint_or_burn in msg_deserialized.
      * destruct_match eqn:msg_deserialized0;
          try now inversion msg_deserialized0.
  - now rewrite <- perm.
  - instantiate (AddBlockFacts := fun _ _ _ _ _ _ => True).
    instantiate (DeployFacts := fun _ _ => True).
    instantiate (CallFacts := fun _ _ _ _ => True).
    unset_all; subst;cbn in *.
    destruct_chain_step; auto.
    destruct_action_eval; auto.
Qed.

(** [lqtTotal] is equal to the initial tokens + minted tokens - burned tokens *)
Lemma lqt_total_correct : forall bstate caddr (trace : ChainTrace empty_state bstate),
  env_contracts bstate caddr = Some (contract : WeakContract) ->
  exists cstate depinfo,
    contract_state bstate caddr = Some cstate /\
    deployment_info Setup trace caddr = Some depinfo /\
    let initial_tokens := lqtTotal_ (deployment_setup depinfo) in
    Z.of_N cstate.(lqtTotal) = (Z.of_N initial_tokens) + sumZ mintedOrBurnedTokens_acts (filter (actTo cstate.(lqtAddress)) (outgoing_acts bstate caddr))
      + sumZ mintedOrBurnedTokens_tx (filter (txCallTo cstate.(lqtAddress)) (outgoing_txs trace caddr)).
Proof.
  intros * deployed.
  eapply lqt_total_correct' in deployed as lqt_correct.
  apply outgoing_acts_sum_filter_eq in deployed as act_filter_eq; try easy.
  destruct lqt_correct as (cstate & depinfo & deployed_state & deployment_info & lqt_correct).
  destruct act_filter_eq as (cstate' & deployed_state' & act_filter_eq).
  rewrite deployed_state in deployed_state'.
  inversion deployed_state'.
  clear deployed_state'. subst.
  do 2 eexists.
  intuition.
  rewrite act_filter_eq.
  apply (outgoing_txs_sum_filter_eq _ _ trace) in deployed as tx_filter_eq.
  destruct tx_filter_eq as (cstate & deployed_state' & tx_filter_eq).
  rewrite deployed_state in deployed_state'.
  inversion deployed_state'.
  clear deployed_state'. subst.
  rewrite tx_filter_eq.
  apply lqt_correct.
Qed.
Local Close Scope Z_scope.

Lemma deployed_incoming_calls_typed : forall bstate caddr {Setup Msg State : Type}
          `{Serializable Setup}
          `{Serializable Msg}
          `{Serializable State}
          {contract : Contract Setup Msg State}
          (trace : ChainTrace empty_state bstate),
  env_contracts bstate caddr = Some (contract : WeakContract) ->
  exists inc_calls, 
    incoming_calls Msg trace caddr = Some inc_calls.
Proof.
  intros * deployed.
  remember empty_state.
  induction trace; eauto; subst.
  destruct_chain_step; try destruct_action_eval; try rewrite_environment_equiv; auto.
  - cbn in *.
    destruct_address_eq; eauto.
    now rewrite undeployed_contract_no_in_calls.
  - cbn in *.
    destruct IHtrace as [? IH]; auto.
    rewrite IH.
    clear IH.
    destruct_address_eq; eauto.
    subst.
    rewrite deployed in deployed0.
    inversion deployed0.
    subst. clear deployed0.
    apply wc_receive_strong in receive_some as
      (prev_state' & msg' & new_state' & serialize_prev_state & msg_ser & serialize_new_state & receive_some).
    cbn in receive_some.
    destruct msg';
      try rewrite msg_ser; eauto.
    cbn in msg_ser.
    destruct msg; eauto.
    now rewrite msg_ser.
  - now rewrite prev_next in *.
Qed.

Lemma undeployed_contract_no_state : forall bstate caddr (trace : ChainTrace empty_state bstate),
  env_contracts bstate caddr = None ->
  env_contract_states bstate caddr = None.
Proof.
  intros * trace not_deployed.
  remember empty_state.
  induction trace; subst; auto.
  destruct_chain_step; try destruct_action_eval;
    try rewrite_environment_equiv; auto;
    cbn in *;
    try now destruct_address_eq;
    try now rewrite prev_next in *.
Qed.

Lemma no_outgoing_txs_to_undeployed_contract : forall bstate caddr_main caddr_lqt (trace : ChainTrace empty_state bstate),
  env_contracts bstate caddr_main = Some (contract : WeakContract) ->
  env_contracts bstate caddr_lqt = None ->
    filter (txCallTo caddr_lqt) (outgoing_txs trace caddr_main) = [].
Proof.
  intros * deployed_main not_deployed_lqt.
  remember empty_state.
  induction trace; subst; try discriminate.
  destruct_chain_step; try destruct_action_eval; try rewrite_environment_equiv; auto; cbn in *.
  - now destruct_address_eq.
  - destruct_address_eq; try easy; subst; cbn;
      eapply undeployed_contract_no_out_txs in not_deployed; auto;
      unfold outgoing_txs in not_deployed;
      now rewrite not_deployed.
  - destruct_address_eq; auto.
    cbn.
    now destruct_address_eq.
  - now rewrite prev_next in *.
Qed.

Lemma no_incoming_calls_from_undeployed_contract : forall bstate caddr_main caddr_lqt (trace : ChainTrace empty_state bstate),
  env_contracts bstate caddr_main = None ->
  address_is_contract caddr_main = true ->
  env_contracts bstate caddr_lqt = Some (Dexter2FA12.contract : WeakContract) ->
  exists inc_calls,
    incoming_calls Dexter2FA12.Msg trace caddr_lqt = Some inc_calls /\
    filter (callFrom caddr_main) inc_calls = [].
Proof.
  intros * not_deployed_main main_contract deployed_lqt.
  remember empty_state.
  induction trace; subst; try discriminate.
  destruct_chain_step; try destruct_action_eval; try rewrite_environment_equiv; auto; cbn in *.
  - destruct_address_eq; try easy; subst; cbn.
    now rewrite undeployed_contract_no_in_calls by auto.
  - destruct_address_eq; auto.
    subst.
    rewrite deployed_lqt in deployed.
    inversion deployed.
    subst. clear deployed.
    apply wc_receive_strong in receive_some as
      (prev_state' & msg' & new_state' & serialize_prev_state & msg_ser & serialize_new_state & receive_some).
    cbn in receive_some.
    destruct IHtrace as (? & calls & ?); auto.
    apply undeployed_contract_no_out_queue in not_deployed_main; try easy.
    rewrite queue_prev in not_deployed_main.
    destruct msg';
      [cbn in msg_ser; destruct msg; try easy|];
      rewrite msg_ser;
      rewrite calls;
      eexists;
      split; eauto;
      unfold callFrom; cbn;
      destruct_address_eq; auto;
      subst;
      apply Forall_inv in not_deployed_main;
      now rewrite address_eq_refl in not_deployed_main.
  - now rewrite prev_next in *.
Qed.

Definition contract_call_info_to_tx `{X : Type} `{Serializable X} (caddr : Address) (call_info : ContractCallInfo X) : Tx :=
  let body :=
    match call_info.(call_msg) with
    | Some (msg) => tx_call (Some (serialize msg))
    | None => tx_call None
    end in
  {|
    tx_origin := call_info.(call_origin);
    tx_from := call_info.(call_from);
    tx_to := caddr;
    tx_amount := call_info.(call_amount);
    tx_body := body
  |}.

Definition tx_to_contract_call_info `{X : Type} `{Serializable X} (tx : Tx) : option (ContractCallInfo X) :=
  match tx.(tx_body) with
  | tx_call None => Some
    {|
      call_origin := tx.(tx_origin);
      call_from := tx.(tx_from);
      call_amount := tx.(tx_amount);
      call_msg := None
    |}
  | tx_call (Some m) => Some
    {|
      call_origin := tx.(tx_origin);
      call_from := tx.(tx_from);
      call_amount := tx.(tx_amount);
      call_msg := @deserialize X _ m
    |}
  | _ => None
  end.

Lemma incomming_eq_outgoing : forall bstate caddr_main caddr_lqt (trace : ChainTrace empty_state bstate),
  env_contracts bstate caddr_main = Some (contract : WeakContract) ->
  env_contracts bstate caddr_lqt = Some (Dexter2FA12.contract : WeakContract) ->
  exists inc_calls,
    incoming_calls Dexter2FA12.Msg trace caddr_lqt = Some inc_calls /\
    (filter (txCallTo caddr_lqt) (outgoing_txs trace caddr_main)) =
    map (contract_call_info_to_tx caddr_lqt) (filter (callFrom caddr_main) inc_calls).
Proof.
  intros * deployed_main deployed_lqt.
  remember empty_state.
  induction trace; subst; try discriminate.
  destruct_chain_step; try destruct_action_eval; try rewrite_environment_equiv; auto.
  - cbn in *.
    destruct_address_eq; auto.
  - cbn in *.
    destruct_address_eq; auto; subst;
      try (apply MCOption.some_inj in deployed_main; subst);
      try (apply MCOption.some_inj in deployed_lqt; rewrite deployed_lqt in *; clear deployed_lqt);
      try (rewrite undeployed_contract_no_in_calls by auto);
      try (eapply undeployed_contract_no_out_txs in not_deployed as no_txs; eauto;
            unfold outgoing_txs in no_txs; rewrite no_txs); cbn;
      try (eapply no_outgoing_txs_to_undeployed_contract in not_deployed as no_txs; eauto;
            unfold outgoing_txs in no_txs; rewrite no_txs);
      try (eapply no_incoming_calls_from_undeployed_contract in not_deployed as (calls & inc_calls_eq & calls_eq); eauto;
        exists calls; now rewrite inc_calls_eq, calls_eq);
      try now exists [].
  - cbn in *.
    destruct_address_eq; subst; auto.
    + rewrite deployed_lqt in deployed.
      inversion deployed.
      subst. clear deployed.
      apply wc_receive_strong in receive_some as
        (prev_state' & msg' & new_state' & serialize_prev_state & msg_ser & serialize_new_state & receive_some).
      cbn in receive_some.
      destruct IHtrace as (? & calls & IH); auto.
      destruct msg' eqn:H;
        [cbn in msg_ser; destruct msg eqn:H1; try easy|];
        rewrite msg_ser;
        rewrite calls;
        eexists;
        split; eauto.
      * unfold callFrom in *; cbn.
        rewrite !address_eq_refl.
        cbn.
        rewrite <- IH.
        unfold contract_call_info_to_tx. cbn.
        do 4 f_equal.
        now apply deserialize_injctive.
      * unfold callFrom in *; cbn.
        rewrite !address_eq_refl.
        cbn.
        now rewrite <- IH.
    + rewrite deployed_lqt in deployed.
      inversion deployed.
      subst. clear deployed.
      apply wc_receive_strong in receive_some as
        (prev_state' & msg' & new_state' & serialize_prev_state & msg_ser & serialize_new_state & receive_some).
      cbn in receive_some.
      destruct IHtrace as (? & calls & ?); auto.
      destruct msg';
        [cbn in msg_ser; destruct msg; try easy|];
        rewrite msg_ser;
        rewrite calls;
        eexists;
        split; eauto;
        unfold callFrom; cbn;
        now destruct_address_eq.
    + cbn.
      now rewrite address_eq_ne.
  - cbn in *.
    now rewrite prev_next in *.
Qed.

Lemma mintedOrBurnedTokens_call_eq_tx : forall call_info addr,
  (fun callInfo => mintedOrBurnedTokens callInfo.(call_msg)) call_info =
  (fun callInfo => mintedOrBurnedTokens_tx (contract_call_info_to_tx addr callInfo)) call_info.
Proof.
  intros.
  destruct call_info.
  destruct call_msg.
  - cbn.
    now rewrite deserialize_serialize.
  - reflexivity.
Qed.

(** [lqtTotal] is equal to the initial tokens + minted tokens - burned tokens *)
Lemma lqt_pool_correct : forall bstate caddr_main caddr_lqt (trace : ChainTrace empty_state bstate),
  env_contracts bstate caddr_main = Some (contract : WeakContract) ->
  env_contracts bstate caddr_lqt = Some (Dexter2FA12.contract : WeakContract) ->
  exists state_main state_lqt depinfo_main depinfo_lqt,
    contract_state bstate caddr_main = Some state_main /\
    contract_state bstate caddr_lqt = Some state_lqt /\
    deployment_info Setup trace caddr_main = Some depinfo_main /\
    deployment_info Dexter2FA12.Setup trace caddr_lqt = Some depinfo_lqt /\
    let initial_tokens_main := lqtTotal_ (deployment_setup depinfo_main) in
    let initial_tokens_lqt := initial_pool (deployment_setup depinfo_lqt) in
    (state_main.(lqtAddress) = caddr_lqt ->
     state_lqt.(admin) = caddr_main ->
    initial_tokens_main = initial_tokens_lqt ->
    filter (actTo state_main.(lqtAddress)) (outgoing_acts bstate caddr_main) = [] ->
      state_main.(lqtTotal) = state_lqt.(total_supply)).
Proof.
  intros * deployed_main deployed_lqt.
  apply (lqt_total_correct _ _ trace) in deployed_main as main_correct.
  destruct main_correct as (state_main & depinfo_main & deployed_state_main & deploy_info_main & main_correct).
  apply (total_supply_correct _ _ trace) in deployed_lqt as lqt_correct.
  destruct lqt_correct as (state_lqt & depinfo_lqt & inc_calls_lqt & deployed_state_lqt & deploy_info_lqt & inc_acts_lqt & lqt_correct).
  specialize (incomming_eq_outgoing) as (? & inc_acts_lqt' & calls_eq); eauto.
  rewrite inc_acts_lqt in inc_acts_lqt'.
  inversion inc_acts_lqt'.
  subst. clear inc_acts_lqt'.
  do 4 eexists.
  repeat split; eauto.
  cbn.
  intros addr_main_eq addr_lqt_eq init_pool_eq no_waiting_mint_acts.
  apply N2Z.inj.
  rewrite main_correct, lqt_correct, init_pool_eq, no_waiting_mint_acts, addr_main_eq, addr_lqt_eq.
  rewrite Z.add_0_r, Z.add_cancel_l.
  rewrite calls_eq, sumZ_map.
  apply sumZ_eq.
  intros.
  now rewrite <- mintedOrBurnedTokens_call_eq_tx.
Qed.

End Theories.
End Dexter.
=======
    unfold xtz_transfer in *. 
    destruct_match in *; try congruence.
    match goal with
      [H : Some _ = Some _ |- _] => now inversion H
    end.
  Qed.

  (** If the requirements are met then then receive on token_to_xtz msg must succeed and
      if receive on token_to_xtz msg succeeds then requirements must hold *)
  Lemma token_to_xtz_is_some : forall prev_state chain ctx param,
    let xtz_bought := (param.(tokensSold) * 997 * prev_state.(xtzPool)) /
                            (prev_state.(tokenPool) * 1000 + (param.(tokensSold) * 997)) in
    prev_state.(selfIsUpdatingTokenPool) = false /\
    (current_slot chain < param.(ttx_deadline))%nat /\
    (ctx.(ctx_amount) <= 0)%Z /\
    param.(minXtzBought) <= xtz_bought /\
    (prev_state.(tokenPool) <> 0 \/ param.(tokensSold) <> 0) /\
    address_is_contract param.(xtz_to) = false /\
    xtz_bought <= prev_state.(xtzPool)
    <->
    exists new_state new_acts, receive chain ctx prev_state (Some (FA2Token.other_msg (TokenToXtz param))) = Some (new_state, new_acts).
  Proof.
    split.
    - intros (not_updating & deadline_not_hit & ctx_amount_zero &
              enough_xtz_bought & not_zero & to_not_contract &
              xtz_bought_le_total).
      unfold receive.
      cbn.
      destruct_match eqn:updating_check.
      destruct_match eqn:deadline_check.
      destruct_match eqn:amount_check.
      destruct_match eqn:div_check; math_convert; try easy.
      destruct_match eqn:min_xtz_check.
      destruct_match eqn:xtz_pool_check; math_convert; try easy.
      destruct_match eqn:transfer_act.
      + eauto.
      + unfold xtz_transfer in transfer_act.
        now rewrite to_not_contract in transfer_act.
      + now apply N.ltb_ge in enough_xtz_bought.
      + now apply Z.ltb_ge in ctx_amount_zero.
      + apply leb_correct_conv in deadline_not_hit.
        now rewrite deadline_not_hit in deadline_check.
      + now rewrite not_updating in updating_check.
    - intros (new_state & new_acts & receive_some).
      receive_simpl.
      math_convert.
      rewrite leb_iff_conv,N.ltb_ge,Z.ltb_ge in *.
      unfold xtz_transfer in *.
      destruct_match in *;
        try congruence.
      now repeat split.
  Qed.



  (** ** Token to token correct *)
  (** [token_to_token] only changes [tokenPool] and [xtzPool] in state *)
  Lemma token_to_token_state_eq : forall prev_state new_state chain ctx new_acts param,
    let xtz_bought := (param.(tokensSold_) * 997 * prev_state.(xtzPool)) /
                            (prev_state.(tokenPool) * 1000 + (param.(tokensSold_) * 997)) in
    receive chain ctx prev_state (Some (FA2Token.other_msg (TokenToToken param))) = Some (new_state, new_acts) ->
      prev_state<| tokenPool := prev_state.(tokenPool) + param.(tokensSold_) |>
                <| xtzPool := prev_state.(xtzPool) - xtz_bought |> = new_state.
  Proof.
    intros * receive_some.
    receive_simpl.
    now math_convert.
  Qed.

  Lemma token_to_token_correct : forall prev_state new_state chain ctx new_acts param,
    receive chain ctx prev_state (Some (FA2Token.other_msg (TokenToToken param))) = Some (new_state, new_acts) ->
      new_state.(tokenPool) = prev_state.(tokenPool) + param.(tokensSold_) /\
      new_state.(xtzPool) = prev_state.(xtzPool) - ((param.(tokensSold_) * 997 * prev_state.(xtzPool)) /
                            (prev_state.(tokenPool) * 1000 + (param.(tokensSold_) * 997))).
  Proof.
    intros * receive_some.
    apply token_to_token_state_eq in receive_some.
    now subst.
  Qed.

  (** token_to_token should produce two actions
  - A call action to token contract transferring [tokens_sold] from [sender] to this contract
  - A call action to [outputDexterContract] [xtz_to_token] entrypoint with [xtz_bought] amount attached
   *)
  Lemma token_to_token_new_acts_correct : forall chain ctx prev_state new_state new_acts param,
    let xtz_bought := (param.(tokensSold_) * 997 * prev_state.(xtzPool)) /
                            (prev_state.(tokenPool) * 1000 + (param.(tokensSold_) * 997)) in
    receive chain ctx prev_state (Some (FA2Token.other_msg (TokenToToken param))) = Some (new_state, new_acts) ->
      new_acts =
      [
        (act_call prev_state.(tokenAddress) 0%Z
          (serialize (FA2Token.msg_transfer
          [build_transfer ctx.(ctx_from) ctx.(ctx_contract_address) prev_state.(tokenId) param.(tokensSold_) None])));
        (act_call param.(outputDexterContract) (Z.of_N xtz_bought)
          (serialize ((FA2Token.other_msg (XtzToToken
          {| tokens_to := param.(to_);
             minTokensBought := param.(minTokensBought_);
             xtt_deadline := param.(ttt_deadline) |})))))
      ].
  Proof.
    intros * receive_some.
    receive_simpl.
    now math_convert.
  Qed.

  (** If the requirements are met then then receive on token_to_token msg must succeed and
      if receive on token_to_token msg succeeds then requirements must hold *)
  Lemma token_to_token_is_some : forall prev_state chain ctx param,
    let xtz_bought := (param.(tokensSold_) * 997 * prev_state.(xtzPool)) /
                            (prev_state.(tokenPool) * 1000 + (param.(tokensSold_) * 997)) in
    prev_state.(selfIsUpdatingTokenPool) = false /\
    (current_slot chain < param.(ttt_deadline))%nat /\
    (ctx.(ctx_amount) <= 0)%Z /\
    xtz_bought <= prev_state.(xtzPool) /\
    (prev_state.(tokenPool) <> 0 \/ param.(tokensSold_) <> 0)
    <->
    exists new_state new_acts, receive chain ctx prev_state (Some (FA2Token.other_msg (TokenToToken param))) = Some (new_state, new_acts).
  Proof.
    split.
    - intros (not_updating & deadline_not_hit & ctx_amount_zero &
              xtz_bought_le_total & not_zero).
      unfold receive.
      cbn.
      destruct_match eqn:updating_check.
      destruct_match eqn:amount_check.
      destruct_match eqn:deadline_check.
      destruct_match eqn:div_check; math_convert; try easy.
      destruct_match eqn:xtz_pool_check; math_convert; try easy.
      + apply leb_correct_conv in deadline_not_hit.
        now rewrite deadline_not_hit in deadline_check.
      + now apply Z.ltb_ge in ctx_amount_zero.
      + now rewrite not_updating in updating_check.
    - intros (new_state & new_acts & receive_some).
      receive_simpl.
      math_convert.
      rewrite leb_iff_conv,Z.ltb_ge in *.
      now repeat split.
  Qed.



  (** ** Init correct *)
  Lemma init_state_eq : forall chain ctx setup state,
    init chain ctx setup = Some state ->
      state = {|
        tokenPool := 0;
        xtzPool := 0;
        lqtTotal := setup.(lqtTotal_);
        selfIsUpdatingTokenPool := false;
        freezeBaker := false;
        manager := setup.(manager_);
        tokenAddress := setup.(tokenAddress_);
        lqtAddress := null_address;
        tokenId := setup.(tokenId_)
      |}.
  Proof.
    intros * init_some.
    now inversion init_some.
  Qed.

  Lemma init_correct : forall chain ctx setup state,
    init chain ctx setup = Some state ->
      tokenPool state = 0 /\
      xtzPool state = 0 /\
      lqtTotal state = setup.(lqtTotal_) /\
      selfIsUpdatingTokenPool state = false /\
      freezeBaker state = false /\
      manager state = setup.(manager_) /\
      tokenAddress state = setup.(tokenAddress_) /\
      lqtAddress state = null_address /\
      tokenId state = setup.(tokenId_).
  Proof.
    intros * init_some.
    apply init_state_eq in init_some.
    now subst.
  Qed.

  (** Initialization should always succeed *)
  Lemma init_is_some : forall chain ctx setup,
    exists state, init chain ctx setup = state.
  Proof.
    intros.
    eauto.
  Qed.

End Theories.
>>>>>>> f347a46c
<|MERGE_RESOLUTION|>--- conflicted
+++ resolved
@@ -37,23 +37,11 @@
 
 (** ** Type synonyms *)
 
-<<<<<<< HEAD
-(* Null address that will newer contain contracts *)
-Parameter null_address : Address.
-Axiom null_address_not_contract : address_is_contract null_address = false.
-Axiom deserialize_injctive : forall x y,
-  @deserialize Dexter2FA12.Msg _ x = Some y ->
-  x = serialize y.
-
-=======
->>>>>>> f347a46c
 Definition update_token_pool_internal_ := list FA2Interface.balance_of_response.
 Definition token_id := FA2Interface.token_id.
 Definition token_contract_transfer := FA2Interface.transfer.
 Definition balance_of := FA2Interface.balance_of_response.
 Definition mintOrBurn := Dexter2FA12.mintOrBurn_param.
-
-
 
 (** ** Entrypoint types *)
 
@@ -184,7 +172,7 @@
 
     Axiom FA2Token_Msg_serializable : Serializable FA2Token.Msg.
     Existing Instance FA2Token_Msg_serializable.
-    
+
   End DS.
 End Dexter2Serializable.
 
@@ -255,7 +243,7 @@
 
   Definition call_to_token (token_addr : Address) (amt : N) (msg : FA2Token.Msg) :=
     act_call token_addr (Z.of_N amt) (serialize msg).
-    
+
   Definition token_transfer (state : State) (from to : Address) (amount : N) : ActionBody :=
     call_to_token state.(tokenAddress)
                   0
@@ -382,6 +370,7 @@
     do _ <- throwIf (non_zero_amount ctx.(ctx_amount)) ; (* error_AMOUNT_MUST_BE_ZERO *)
     do _ <- throwIf (negb (address_eqb ctx.(ctx_from) state.(manager))) ; (* error_ONLY_MANAGER_CAN_SET_LQT_ADRESS *)
     do _ <- throwIf (negb (address_eqb state.(lqtAddress) null_address)) ; (* error_LQT_ADDRESS_ALREADY_SET *)
+    do _ <- throwIf (address_eqb new_lqt_address ctx.(ctx_contract_address)) ; (* lqt contract cannot be this contract *)
       Some (state<| lqtAddress := new_lqt_address |>, []).
 
   (** ** Update token pool *)
@@ -552,152 +541,9 @@
 
 Import DEX2.
 
-<<<<<<< HEAD
-(** ** Set baker *)
-Definition set_baker (chain : Chain) (ctx : ContractCallContext)
-                     (state : State) (param : set_baker_param)
-                     : result :=
-  do _ <- throwIf state.(selfIsUpdatingTokenPool) ; (* error_SELF_IS_UPDATING_TOKEN_POOL_MUST_BE_FALSE *)
-  do _ <- throwIf (non_zero_amount ctx.(ctx_amount)) ; (* error_AMOUNT_MUST_BE_ZERO *)
-  do _ <- throwIf (negb (address_eqb ctx.(ctx_from) state.(manager))) ; (* error_ONLY_MANAGER_CAN_SET_BAKER *)
-  do _ <- throwIf (state.(freezeBaker)) ; (* error_BAKER_PERMANENTLY_FROZEN *)
-    Some (state<| freezeBaker := param.(freezeBaker_) |>, set_delegate_call param.(baker)).
-
-(** ** Set manager *)
-Definition set_manager (chain : Chain) (ctx : ContractCallContext)
-                       (state : State) (new_manager : Address)
-                       : result :=
-  do _ <- throwIf state.(selfIsUpdatingTokenPool) ; (* error_SELF_IS_UPDATING_TOKEN_POOL_MUST_BE_FALSE *)
-  do _ <- throwIf (non_zero_amount ctx.(ctx_amount)) ; (* error_AMOUNT_MUST_BE_ZERO *)
-  do _ <- throwIf (negb (address_eqb ctx.(ctx_from) state.(manager))) ; (* error_ONLY_MANAGER_CAN_SET_MANAGER *)
-    Some (state<| manager := new_manager |>, []).
-
-(** ** Set liquidity address *)
-Definition set_lqt_address (chain : Chain) (ctx : ContractCallContext)
-                           (state : State) (new_lqt_address : Address)
-                           : result :=
-  do _ <- throwIf state.(selfIsUpdatingTokenPool) ; (* error_SELF_IS_UPDATING_TOKEN_POOL_MUST_BE_FALSE *)
-  do _ <- throwIf (non_zero_amount ctx.(ctx_amount)) ; (* error_AMOUNT_MUST_BE_ZERO *)
-  do _ <- throwIf (negb (address_eqb ctx.(ctx_from) state.(manager))) ; (* error_ONLY_MANAGER_CAN_SET_LQT_ADRESS *)
-  do _ <- throwIf (negb (address_eqb state.(lqtAddress) null_address)) ; (* error_LQT_ADDRESS_ALREADY_SET *)
-  do _ <- throwIf (address_eqb new_lqt_address ctx.(ctx_contract_address)) ; (* lqt contract cannot be this contract *)
-    Some (state<| lqtAddress := new_lqt_address |>, []).
-
-(** ** Update token pool *)
-Definition update_token_pool (chain : Chain) (ctx : ContractCallContext)
-                             (state : State) : result :=
-  do _ <- throwIf (negb (address_eqb ctx.(ctx_from) ctx.(ctx_origin))) ; (* error_CALL_NOT_FROM_AN_IMPLICIT_ACCOUNT *)
-  do _ <- throwIf (non_zero_amount ctx.(ctx_amount)) ; (* error_AMOUNT_MUST_BE_ZERO *)
-  do _ <- throwIf state.(selfIsUpdatingTokenPool) ; (* error_UNEXPECTED_REENTRANCE_IN_UPDATE_TOKEN_POOL *)
-  let balance_of_request :=
-    FA2Interface.Build_balance_of_request ctx.(ctx_contract_address) state.(tokenId) in
-  let balance_of_param :=
-    FA2Interface.Build_balance_of_param [balance_of_request] (FA2Interface.Build_callback _ None) in
-  let op := call_to_token state.(tokenAddress) 0 (FA2Token.msg_balance_of balance_of_param) in
-    Some (state<| selfIsUpdatingTokenPool := true |>, [op]).
-
-(** ** Update token pool internal *)
-Definition update_token_pool_internal (chain : Chain) (ctx : ContractCallContext)
-                                      (state : State) (token_pool : update_token_pool_internal_)
-                                      : result :=
-  do _ <- throwIf ((negb state.(selfIsUpdatingTokenPool)) ||
-                    (negb (address_eqb ctx.(ctx_from) state.(tokenAddress)))) ; (* error_THIS_ENTRYPOINT_MAY_ONLY_BE_CALLED_BY_GETBALANCE_OF_TOKENADDRESS *)
-  do _ <- throwIf (non_zero_amount ctx.(ctx_amount)) ; (* error_AMOUNT_MUST_BE_ZERO *)
-  do token_pool <-
-    match token_pool with
-    | [] => None (* error_INVALID_FA2_BALANCE_RESPONSE *)
-    | x :: xs => Some x.(balance)
-    end ;
-  let new_state := state<| tokenPool := token_pool |><| selfIsUpdatingTokenPool := false |> in
-  Some (new_state, []).
-
-Definition call_to_other_token (token_addr : Address) (amount : N)
-           (msg : @FA2Token.FA2ReceiverMsg _ DexterMsg _) :=
-  act_call token_addr (Z.of_N amount) (serialize msg).
-
-(** ** Tokens to tokens *)
-Definition token_to_token (chain : Chain) (ctx : ContractCallContext)
-                          (state : State) (param : token_to_token_param)
-                          : result :=
-  do _ <- throwIf state.(selfIsUpdatingTokenPool) ; (* error_SELF_IS_UPDATING_TOKEN_POOL_MUST_BE_FALSE *)
-  do _ <- throwIf (non_zero_amount ctx.(ctx_amount)) ; (* error_AMOUNT_MUST_BE_ZERO *)
-  do _ <- throwIf (param.(ttt_deadline) <=? chain.(current_slot))%nat ; (* error_THE_CURRENT_TIME_MUST_BE_LESS_THAN_THE_DEADLINE *)
-  do xtz_bought <- div
-    (param.(tokensSold_) * 997 * state.(xtzPool))
-      (state.(tokenPool) * 1000 + (param.(tokensSold_) * 997)) ; (* error_DIV_by_0 *)
-  do new_xtzPool <- sub state.(xtzPool) xtz_bought ; (* mutez subtraction run time error *)
-  let new_state := state<| tokenPool := state.(tokenPool) + param.(tokensSold_) |>
-                        <| xtzPool := new_xtzPool |> in
-  let op1 := token_transfer state ctx.(ctx_from) ctx.(ctx_contract_address) param.(tokensSold_) in
-  let op2 := call_to_other_token
-               param.(outputDexterContract)
-               xtz_bought
-               (FA2Token.other_msg (XtzToToken {|
-                                        tokens_to := param.(to_);
-                                        minTokensBought := param.(minTokensBought_);
-                                        xtt_deadline := param.(ttt_deadline)
-                                      |})) in 
-  Some (new_state, [op1; op2]).
-
-(** ** Receive *)
-Definition receive (chain : Chain)
-                   (ctx : ContractCallContext)
-                   (state : State)
-                   (maybe_msg : option Msg)
-                   : result :=
-  match maybe_msg with
-  | Some (FA2Token.other_msg (AddLiquidity param)) =>
-      add_liquidity chain ctx state param
-  | Some (FA2Token.other_msg (RemoveLiquidity param)) =>
-      remove_liquidity chain ctx state param
-  | Some (FA2Token.other_msg (SetBaker param)) =>
-      set_baker chain ctx state param
-  | Some (FA2Token.other_msg (SetManager param)) =>
-      set_manager chain ctx state param
-  | Some (FA2Token.other_msg (SetLqtAddress param)) =>
-      set_lqt_address chain ctx state param
-  | None =>
-      default_ chain ctx state
-  | Some (FA2Token.other_msg UpdateTokenPool) =>
-      update_token_pool chain ctx state
-  | Some (FA2Token.other_msg (XtzToToken param)) =>
-      xtz_to_token chain ctx state param
-  | Some (FA2Token.other_msg (TokenToXtz param)) =>
-      token_to_xtz chain ctx state param
-  | Some (FA2Token.other_msg (TokenToToken param)) =>
-      token_to_token chain ctx state param
-  | Some (FA2Token.receive_balance_of_param responses) =>
-      update_token_pool_internal chain ctx state responses
-  | _ => None
-  end.
-
-(** ** Init *)
-Definition init (chain : Chain)
-                (ctx : ContractCallContext)
-                (setup : Setup) : option State :=
-  Some {|
-    tokenPool := 0;
-    xtzPool := 0;
-    lqtTotal := setup.(lqtTotal_);
-    selfIsUpdatingTokenPool := false;
-    freezeBaker := false;
-    manager := setup.(manager_);
-    tokenAddress := setup.(tokenAddress_);
-    tokenId := setup.(tokenId_);
-    lqtAddress := null_address
-  |}.
-
-Definition contract : Contract Setup Msg State :=
-  build_contract init receive.
-
-
-
-(** * Properties *)
-=======
   (** * Properties *)
->>>>>>> f347a46c
 Section Theories.
-  Context `{ChainBase}.
+  Context {BaseTypes : ChainBase}.
   Open Scope N_scope.
   (* Tactics and facts about helper functions (omitted) *)
   (* begin hide *)
@@ -1038,19 +884,22 @@
     (ctx_amount ctx <= 0)%Z /\
     prev_state.(selfIsUpdatingTokenPool) = false /\
     ctx.(ctx_from) = prev_state.(manager) /\
-    prev_state.(lqtAddress) = null_address
+    prev_state.(lqtAddress) = null_address /\
+    new_lqt_address <> ctx.(ctx_contract_address)
     <->
     exists new_state new_acts, receive chain ctx prev_state (Some (FA2Token.other_msg (SetLqtAddress new_lqt_address))) = Some (new_state, new_acts).
   Proof.
     split.
-    - intros (amount_zero & not_updating & sender_is_manager & lqt_address_not_set).
+    - intros (amount_zero & not_updating & sender_is_manager & lqt_address_not_set & not_self).
       do 2 eexists.
       receive_simpl.
       destruct_match eqn:updating_check.
       destruct_match eqn:amount_check.
       destruct_match eqn:sender_check.
       destruct_match eqn:lqt_check.
+      destruct_match eqn:self_check.
       + reflexivity.
+      + now destruct_address_eq.
       + now rewrite lqt_address_not_set, address_eq_refl in lqt_check.
       + now rewrite sender_is_manager, address_eq_refl in sender_check.
       + receive_simpl.
@@ -1058,10 +907,13 @@
       + now rewrite not_updating in updating_check.
     - intros (new_state & new_acts & receive_some).
       receive_simpl.
-      rewrite Z.ltb_ge in *.
+      rename H0 into ctx_amount_zero.
+      rename H2 into lqt_address_not_set.
+      apply Z.ltb_ge in ctx_amount_zero.
       repeat split; auto;
         now destruct_address_eq.
   Qed.
+
 
 
   (** ** Default entrypoint correct *)
@@ -1072,72 +924,6 @@
   Proof.
     intros * receive_some.
     receive_simpl.
-<<<<<<< HEAD
-    rename H0 into ctx_amount_zero.
-    apply Z.ltb_ge in ctx_amount_zero.
-    repeat split; auto.
-    now destruct_address_eq.
-Qed.
-
-
-
-(** ** Set liquidity address correct *)
-(** [set_lqt_address] only changes [lqtAddress] in state *)
-Lemma set_lqt_address_state_eq : forall prev_state new_state chain ctx new_acts new_lqt_address,
-  receive chain ctx prev_state (Some (FA2Token.other_msg (SetLqtAddress new_lqt_address))) = Some (new_state, new_acts) ->
-    prev_state<| lqtAddress := new_lqt_address |> = new_state.
-Proof.
-  intros * receive_some.
-  receive_simpl.
-Qed.
-
-Lemma set_lqt_address_correct : forall prev_state new_state chain ctx new_acts new_lqt_address,
-  receive chain ctx prev_state (Some (FA2Token.other_msg (SetLqtAddress new_lqt_address))) = Some (new_state, new_acts) ->
-    new_state.(lqtAddress) = new_lqt_address.
-Proof.
-  intros * receive_some.
-  apply set_lqt_address_state_eq in receive_some.
-  now subst.
-Qed.
-
-(** [set_lqt_address] produces no new_acts *)
-Lemma set_lqt_address_new_acts_correct : forall chain ctx prev_state new_lqt_address new_state new_acts,
-  receive chain ctx prev_state (Some (FA2Token.other_msg (SetLqtAddress new_lqt_address))) = Some (new_state, new_acts) ->
-    new_acts = [].
-Proof.
-  intros * receive_some.
-  receive_simpl.
-Qed.
-
-(** If the requirements are met then then receive on set_lqt_address msg must succeed and
-    if receive on set_lqt_address msg succeeds then requirements must hold *)
-Lemma set_lqt_address_is_some : forall prev_state chain ctx new_lqt_address,
-  (ctx_amount ctx <= 0)%Z /\
-  prev_state.(selfIsUpdatingTokenPool) = false /\
-  ctx.(ctx_from) = prev_state.(manager) /\
-  prev_state.(lqtAddress) = null_address /\
-  new_lqt_address <> ctx.(ctx_contract_address)
-  <->
-  exists new_state new_acts, receive chain ctx prev_state (Some (FA2Token.other_msg (SetLqtAddress new_lqt_address))) = Some (new_state, new_acts).
-Proof.
-  split.
-  - intros (amount_zero & not_updating & sender_is_manager & lqt_address_not_set & not_self).
-    do 2 eexists.
-    receive_simpl.
-    destruct_match eqn:updating_check.
-    destruct_match eqn:amount_check.
-    destruct_match eqn:sender_check.
-    destruct_match eqn:lqt_check.
-    destruct_match eqn:self_check.
-    + reflexivity.
-    + now destruct_address_eq.
-    + now rewrite lqt_address_not_set, address_eq_refl in lqt_check.
-    + now rewrite sender_is_manager, address_eq_refl in sender_check.
-    + receive_simpl.
-      now apply Z.ltb_ge in amount_zero.
-    + now rewrite not_updating in updating_check.
-  - intros (new_state & new_acts & receive_some).
-=======
   Qed.
 
   Lemma default_correct : forall prev_state new_state chain ctx new_acts,
@@ -1185,7 +971,6 @@
       prev_state<| selfIsUpdatingTokenPool := true |> = new_state.
   Proof.
     intros * receive_some.
->>>>>>> f347a46c
     receive_simpl.
   Qed.
 
@@ -1241,18 +1026,18 @@
       now destruct_address_eq.
   Qed.
 
-    Tactic Notation "invert_responses_Some" :=
-      match goal with
-      | [H : match ?rs with
-             | [] => _
-             | _ => _
-             end = Some _ |- _] =>
-          match type of rs with
-          | list balance_of_response =>
-              destruct rs;inversion H;clear H
-          | _ => fail "No match on list of balance_of_response"
-          end
-      end.
+  Tactic Notation "invert_responses_Some" :=
+    match goal with
+    | [H : match ?rs with
+           | [] => _
+           | _ => _
+           end = Some _ |- _] =>
+        match type of rs with
+        | list balance_of_response =>
+            destruct rs;inversion H;clear H
+        | _ => fail "No match on list of balance_of_response"
+        end
+    end.
 
 
   (** ** Update token pool internal correct *)
@@ -1260,7 +1045,7 @@
   Lemma update_token_pool_internal_state_eq : forall prev_state new_state chain ctx new_acts responses,
     receive chain ctx prev_state (Some (FA2Token.receive_balance_of_param responses)) = Some (new_state, new_acts) ->
       prev_state<| selfIsUpdatingTokenPool := false |>
-                <| tokenPool := match responses with 
+                <| tokenPool := match responses with
                                 | [] => 0
                                 | response :: t => response.(balance)
                                 end |> = new_state.
@@ -1286,58 +1071,6 @@
   Proof.
     intros * receive_some.
     receive_simpl.
-<<<<<<< HEAD
-Qed.
-
-
-
-(** ** Update token pool correct *)
-(** [update_token_pool] only changes [selfIsUpdatingTokenPool] in state *)
-Lemma update_token_pool_state_eq : forall prev_state new_state chain ctx new_acts,
-  receive chain ctx prev_state (Some (FA2Token.other_msg UpdateTokenPool)) = Some (new_state, new_acts) ->
-    prev_state<| selfIsUpdatingTokenPool := true |> = new_state.
-Proof.
-  intros * receive_some.
-  receive_simpl.
-Qed.
-
-Lemma update_token_pool_correct : forall prev_state new_state chain ctx new_acts,
-  receive chain ctx prev_state (Some (FA2Token.other_msg UpdateTokenPool)) = Some (new_state, new_acts) ->
-    new_state.(selfIsUpdatingTokenPool) = true.
-Proof.
-  intros * receive_some.
-  apply update_token_pool_state_eq in receive_some.
-  now subst.
-Qed.
-
-(** [update_token_pool] produces an call act with amount = 0, calling
-    the token contract with a balance of request *)
-Lemma update_token_pool_new_acts_correct : forall chain ctx prev_state new_state new_acts,
-  receive chain ctx prev_state (Some (FA2Token.other_msg UpdateTokenPool)) = Some (new_state, new_acts) ->
-    new_acts = [
-      act_call prev_state.(tokenAddress) 0%Z (serialize
-        (FA2Token.msg_balance_of (Build_balance_of_param 
-          ([Build_balance_of_request ctx.(ctx_contract_address) prev_state.(tokenId)])
-          (FA2Interface.Build_callback _ None))))
-    ].
-Proof.
-  intros * receive_some.
-  now receive_simpl.
-Qed.
-
-(** If the requirements are met then then receive on update_token_pool msg must succeed and
-    if receive on update_token_pool msg succeeds then requirements must hold *)
-Lemma update_token_pool_is_some : forall prev_state chain ctx,
-  (ctx_amount ctx <= 0)%Z /\
-  prev_state.(selfIsUpdatingTokenPool) = false /\
-  ctx.(ctx_from) = ctx.(ctx_origin)
-  <->
-  exists new_state new_acts, receive chain ctx prev_state (Some (FA2Token.other_msg UpdateTokenPool)) = Some (new_state, new_acts).
-Proof.
-  split.
-  - intros (amount_zero & not_updating & sender_eq_origin).
-    do 2 eexists.
-=======
   Qed.
 
   (** If the requirements are met then then receive on update_token_pool_internal msg must succeed and
@@ -1387,7 +1120,6 @@
                 <| xtzPool := prev_state.(xtzPool) + Z.to_N ctx.(ctx_amount) |> = new_state.
   Proof.
     intros * receive_some.
->>>>>>> f347a46c
     receive_simpl.
     now math_convert.
   Qed.
@@ -1709,1592 +1441,6 @@
     intros * receive_some.
     receive_simpl.
     math_convert.
-<<<<<<< HEAD
-    rename H1 into deadline_not_hit.
-    rename H0 into ctx_amount_zero.
-    apply leb_complete_conv in deadline_not_hit.
-    apply Z.ltb_ge in ctx_amount_zero.
-    now repeat split.
-Qed.
-
-
-
-(** ** Init correct *)
-Lemma init_state_eq : forall chain ctx setup state,
-  init chain ctx setup = Some state ->
-    state = {|
-      tokenPool := 0;
-      xtzPool := 0;
-      lqtTotal := setup.(lqtTotal_);
-      selfIsUpdatingTokenPool := false;
-      freezeBaker := false;
-      manager := setup.(manager_);
-      tokenAddress := setup.(tokenAddress_);
-      lqtAddress := null_address;
-      tokenId := setup.(tokenId_)
-    |}.
-Proof.
-  intros * init_some.
-  now inversion init_some.
-Qed.
-
-Lemma init_correct : forall chain ctx setup state,
-  init chain ctx setup = Some state ->
-    tokenPool state = 0 /\
-    xtzPool state = 0 /\
-    lqtTotal state = setup.(lqtTotal_) /\
-    selfIsUpdatingTokenPool state = false /\
-    freezeBaker state = false /\
-    manager state = setup.(manager_) /\
-    tokenAddress state = setup.(tokenAddress_) /\
-    lqtAddress state = null_address /\
-    tokenId state = setup.(tokenId_).
-Proof.
-  intros * init_some.
-  apply init_state_eq in init_some.
-  now subst.
-Qed.
-
-(** Initialization should always succeed *)
-Lemma init_is_some : forall chain ctx setup,
-  exists state, init chain ctx setup = state.
-Proof.
-  intros.
-  eauto.
-Qed.
-
-
-
-(* begin hide *)
-Ltac split_hypotheses :=
-  match goal with
-  | [ H : _ /\ _ |- _ ] => destruct H as []
-  end.
-
-Ltac rewrite_acts_correct :=
-  match goal with
-  | [ H : receive _ _ _ _ = Some _ |- _ ] =>
-    first [apply set_baker_new_acts_correct in H as new_acts_eq
-          |apply set_manager_new_acts_correct in H as new_acts_eq
-          |apply set_lqt_address_new_acts_correct in H as new_acts_eq
-          |apply default_new_acts_correct in H as new_acts_eq
-          |apply update_token_pool_new_acts_correct in H as new_acts_eq
-          |apply update_token_pool_internal_new_acts_correct in H as new_acts_eq
-          |apply add_liquidity_new_acts_correct in H as new_acts_eq
-          |apply remove_liquidity_new_acts_correct in H as new_acts_eq
-          |apply xtz_to_token_new_acts_correct in H as new_acts_eq
-          |apply token_to_xtz_new_acts_correct in H as new_acts_eq
-          |apply token_to_token_new_acts_correct in H as new_acts_eq ];
-    subst
-  end.
-
-Ltac rewrite_state_eq :=
-  match goal with
-  | [ H : receive _ _ _ _ = Some _ |- _ ] =>
-    first [apply set_baker_state_eq in H as new_acts_eq
-          |apply set_manager_state_eq in H as new_acts_eq
-          |apply set_lqt_address_state_eq in H as new_acts_eq
-          |apply default_state_eq in H as new_acts_eq
-          |apply update_token_pool_state_eq in H as new_acts_eq
-          |apply update_token_pool_internal_state_eq in H as new_acts_eq
-          |apply add_liquidity_state_eq in H as new_acts_eq
-          |apply remove_liquidity_state_eq in H as new_acts_eq
-          |apply xtz_to_token_state_eq in H as new_acts_eq
-          |apply token_to_xtz_state_eq in H as new_acts_eq
-          |apply token_to_token_state_eq in H as new_acts_eq ];
-    subst
-  end.
-
-Ltac rewrite_receive_is_some :=
-  match goal with
-  | [ H : receive _ _ _ _ = Some _ |- _ ] =>
-    first [specialize set_baker_is_some as (_ & []); [now (do 2 eexists; apply H) |]
-          |specialize set_manager_is_some as (_ & []); [now (do 2 eexists; apply H) |]
-          |specialize set_lqt_address_is_some as (_ & []); [now (do 2 eexists; apply H) |]
-          |specialize default_entrypoint_is_some as (_ & []); [now (do 2 eexists; apply H) |]
-          |specialize update_token_pool_is_some as (_ & []); [now (do 2 eexists; apply H) |]
-          |specialize update_token_pool_internal_is_some as (_ & []); [now (do 2 eexists; apply H) |]
-          |specialize add_liquidity_is_some as (_ & []); [now (do 2 eexists; apply H) |]
-          |specialize remove_liquidity_is_some as (_ & []); [now (do 2 eexists; apply H) |]
-          |specialize xtz_to_token_is_some as (_ & []); [now (do 2 eexists; apply H) |]
-          |specialize token_to_xtz_is_some as (_ & []); [now (do 2 eexists; apply H) |]
-          |specialize token_to_token_is_some as (_ & []); [now (do 2 eexists; apply H) |] ];
-    repeat split_hypotheses; subst
-  end.
-(* end hide *)
-
-
-
-(** [lqtAddress] must point to another contract *)
-Lemma lqt_addr_not_caddr bstate caddr :
-  reachable bstate ->
-  env_contracts bstate caddr = Some (contract : WeakContract) ->
-  exists cstate,
-    contract_state bstate caddr = Some cstate /\
-    lqtAddress cstate <> caddr.
-Proof.
-  contract_induction; intros; cbn in *; auto.
-  - instantiate (DeployFacts := fun _ ctx =>
-      address_is_contract ctx.(ctx_contract_address) = true).
-    unfold DeployFacts in facts.
-    apply init_correct in init_some as (? & ? & ? & ? & ? & ? & ? & -> & _).
-    intro.
-    now rewrite <- H6, null_address_not_contract in facts.
-  - cbn in *.
-    destruct msg; try destruct m; try destruct d;
-      try (now receive_simpl);
-      rewrite_state_eq;
-      auto.
-    now rewrite_receive_is_some.
-  - cbn in *.
-    destruct msg; try destruct m; try destruct d;
-      try (now receive_simpl);
-      rewrite_state_eq;
-      auto.
-    now rewrite_receive_is_some.
-  - instantiate (AddBlockFacts := fun _ _ _ _ _ _ => True).
-    instantiate (CallFacts := fun _ _ _ _ => True).
-    unset_all; subst;cbn in *.
-    destruct_chain_step; auto.
-    destruct_action_eval; auto.
-Qed.
-
-
-
-(** ** Outgoing acts facts *)
-(** If contract emits self calls then they are for the XtzToToken entrypoint or default entrypoint *)
-Lemma self_calls bstate caddr :
-  reachable bstate ->
-  env_contracts bstate caddr = Some (contract : WeakContract) ->
-  exists cstate,
-    contract_state bstate caddr = Some cstate /\
-    (tokenAddress cstate <> caddr ->
-    lqtAddress cstate <> caddr ->
-    Forall (fun act_body =>
-      match act_body with
-      | act_transfer to _ => True
-      | act_call to _ msg => to = caddr ->
-          exists p, msg = serialize (FA2Token.other_msg (XtzToToken p))
-      | _ => False
-      end) (outgoing_acts bstate caddr)).
-Proof.
-  contract_induction; intros; cbn in *; auto.
-  - now apply list.Forall_cons in IH as [_ IH].
-  - instantiate (CallFacts := fun _ ctx state _ =>
-      lqtAddress state <> ctx_contract_address ctx).
-    destruct msg; try destruct m; try destruct d;
-      try (now receive_simpl);
-      rewrite_acts_correct;
-      rewrite_state_eq;
-      try (apply Forall_app; split);
-      try apply IH; auto;
-      rewrite ?list.Forall_cons, ?list.Forall_nil;
-      try easy.
-  - destruct msg; try destruct m; try destruct d;
-      try (now receive_simpl);
-      rewrite_acts_correct;
-      rewrite_state_eq;
-      try (apply Forall_app; split);
-      apply list.Forall_cons in IH as [? IH];
-      try apply IH; auto;
-      rewrite ?list.Forall_cons, ?list.Forall_nil;
-      try easy.
-  - now rewrite <- perm.
-  - instantiate (AddBlockFacts := fun _ _ _ _ _ _ => True).
-    instantiate (DeployFacts := fun _ _ => True).
-    unset_all; subst;cbn in *.
-    destruct_chain_step; auto.
-    destruct_action_eval; auto.
-    intros.
-    subst.
-    specialize lqt_addr_not_caddr as (? & deployed_state' & ?); eauto.
-    cbn in *.
-    rewrite deployed_state in H0.
-    rewrite deployed_state in deployed_state'.
-    rewrite H0 in deployed_state'.
-    now inversion deployed_state'.
-Qed.
-
-Local Open Scope Z_scope.
-Lemma call_amount_zero bstate caddr :
-  reachable bstate ->
-  env_contracts bstate caddr = Some (contract : WeakContract) ->
-    Forall (fun act_body =>
-      match act_body with
-      | act_transfer _ amount => True
-      | act_call _ amount msg => amount = 0 \/ exists p, msg = serialize (FA2Token.other_msg (XtzToToken p))
-      | act_deploy amount _ _ => amount = 0
-      end) (outgoing_acts bstate caddr).
-Proof.
-  intros.
-  apply (lift_outgoing_acts_prop contract); auto.
-  intros * receive_some.
-  cbn in receive_some.
-    destruct msg.
-    + destruct m; try destruct d;
-        try (now receive_simpl);
-        rewrite_acts_correct;
-        rewrite ?list.Forall_cons, list.Forall_nil;
-        intuition.
-        now right.
-    + now receive_simpl.
-Qed.
-
-Lemma no_contract_deployment bstate caddr :
-  reachable bstate ->
-  env_contracts bstate caddr = Some (contract : WeakContract) ->
-    Forall (fun act_body =>
-      match act_body with
-      | act_deploy amount _ _ => False
-      | _ => True
-      end) (outgoing_acts bstate caddr).
-Proof.
-  intros.
-  apply (lift_outgoing_acts_prop contract); auto.
-  intros * receive_some.
-  cbn in receive_some.
-  destruct msg; try destruct m; try destruct d;
-    try (now receive_simpl);
-    rewrite_acts_correct; auto.
-  now cbv.
-Qed.
-
-
-
-(** ** Contract balance facts *)
-Lemma contract_balance_correct' : forall bstate caddr (trace : ChainTrace empty_state bstate),
-  let effective_balance := (env_account_balances bstate caddr - (sumZ (fun act => act_body_amount act) (outgoing_acts bstate caddr)))%Z in
-  env_contracts bstate caddr = Some (contract : WeakContract) ->
-  exists cstate deploy_info,
-    contract_state bstate caddr = Some cstate /\
-    deployment_info Setup trace caddr = Some deploy_info /\
-     (deploy_info.(deployment_amount) = 0%Z -> Z.of_N (xtzPool cstate) = effective_balance).
-Proof.
-  intros.
-  subst effective_balance.
-  contract_induction; intros; auto.
-  - cbn in *.
-    apply init_correct in init_some as (_ & ? & _).
-    lia.
-  - cbn in IH.
-    lia.
-  - instantiate (CallFacts := fun _ ctx _ _ =>
-      (0 <= ctx_amount ctx)%Z).
-    unfold CallFacts in facts.
-    cbn in receive_some.
-    destruct msg; try destruct m; try destruct d;
-      try (now receive_simpl);
-      try rewrite_acts_correct;
-      try rewrite_state_eq;
-      try rewrite_receive_is_some;
-      try match goal with
-      | H : (?x <= ?y)%Z, G : (?y <= ?x)%Z |- _ => apply Z.le_antisymm in H; auto; rewrite H in *
-      end;
-      cbn;
-      try lia.
-  - unfold CallFacts in facts.
-    cbn in receive_some.
-    destruct head;
-      auto;
-      cbn in IH;
-      destruct action_facts as (? & ? & ?);
-      subst;
-    try destruct msg; try destruct m; try destruct d;
-      try (now receive_simpl);
-      try rewrite_acts_correct;
-      try rewrite_state_eq;
-      try rewrite_receive_is_some;
-      try match goal with
-      | H : (?x <= ?y)%Z, G : (?y <= ?x)%Z |- _ => apply Z.le_antisymm in H; auto; rewrite H in *
-      end;
-      cbn;
-      try lia.
-  - now erewrite sumZ_permutation in IH by eauto.
-  - instantiate (AddBlockFacts := fun _ _ _ _ _ _ => True).
-    instantiate (DeployFacts := fun _ _ => True).
-    unset_all; subst.
-    destruct_chain_step; auto.
-    destruct_action_eval; auto.
-    intros.
-    subst. cbn.
-    now apply Z.ge_le.
-Qed.
-
-Definition no_transfers (queue : list ActionBody) :=
-  Forall (fun act_body =>
-    match act_body with
-    | act_transfer to _ => False
-    | act_call to _ msg => forall p, msg <> serialize (FA2Token.other_msg (XtzToToken p))
-    | _ => True
-    end) queue.
-
-Lemma contract_balance_correct : forall bstate caddr (trace : ChainTrace empty_state bstate),
-  env_contracts bstate caddr = Some (contract : WeakContract) ->
-  exists cstate deploy_info,
-    contract_state bstate caddr = Some cstate /\
-    deployment_info Setup trace caddr = Some deploy_info /\
-     (deploy_info.(deployment_amount) = 0%Z ->
-      no_transfers (outgoing_acts bstate caddr) ->
-        Z.of_N (xtzPool cstate) = env_account_balances bstate caddr).
-Proof.
-  intros * deployed.
-  eapply contract_balance_correct' in deployed as balance_correct.
-  destruct balance_correct as (cstate & deploy_info & deployed_state & ? & balance_correct).
-  eapply call_amount_zero in deployed as amount_zero; try now constructor.
-  do 2 eexists.
-  intuition.
-  rewrite balance_correct by auto.
-  clear balance_correct.
-  rename H1 into no_transfer.
-  unfold no_transfers in no_transfer.
-  assert (sum_zero : sumZ (fun act : ActionBody => act_body_amount act) (outgoing_acts bstate caddr) = 0%Z).
-  - induction outgoing_acts; auto.
-    apply list.Forall_cons in no_transfer as (no_transfer & no_transfers).
-    apply list.Forall_cons in amount_zero as (amount_zero & amounts_zero).
-    destruct a; auto; cbn; rewrite IHl by auto;
-      clear IHl no_transfers amounts_zero.
-    + now destruct amount_zero as [-> | []].
-    + now subst.
-  - lia.
-Qed.
-
-Lemma xtz_pool_bound : forall bstate caddr (trace : ChainTrace empty_state bstate),
-  let effective_balance := (env_account_balances bstate caddr - (sumZ (fun act => act_body_amount act) (outgoing_acts bstate caddr)))%Z in
-  env_contracts bstate caddr = Some (contract : WeakContract) ->
-  exists cstate,
-    contract_state bstate caddr = Some cstate /\
-     Z.of_N (xtzPool cstate) <= effective_balance.
-Proof.
-  intros.
-  subst effective_balance.
-  contract_induction; intros; auto.
-  - instantiate (DeployFacts := fun _ ctx =>
-      (0 <= ctx_amount ctx)%Z).
-    unfold DeployFacts in facts.
-    cbn in *.
-    apply init_correct in init_some as (_ & -> & _).
-    lia.
-  - cbn in IH.
-    lia.
-  - instantiate (CallFacts := fun _ ctx _ _ =>
-      (0 <= ctx_amount ctx)%Z).
-    unfold CallFacts in facts.
-    cbn in receive_some.
-    destruct msg; try destruct m; try destruct d;
-      try (now receive_simpl);
-      try rewrite_acts_correct;
-      try rewrite_state_eq;
-      try rewrite_receive_is_some;
-      try match goal with
-      | H : (?x <= ?y)%Z, G : (?y <= ?x)%Z |- _ => apply Z.le_antisymm in H; auto; rewrite H in *
-      end;
-      cbn;
-      try lia.
-  - unfold CallFacts in facts.
-    cbn in receive_some.
-    destruct head;
-      auto;
-      cbn in IH;
-      destruct action_facts as (? & ? & ?);
-      subst;
-    try destruct msg; try destruct m; try destruct d;
-      try (now receive_simpl);
-      try rewrite_acts_correct;
-      try rewrite_state_eq;
-      try rewrite_receive_is_some;
-      try match goal with
-      | H : (?x <= ?y)%Z, G : (?y <= ?x)%Z |- _ => apply Z.le_antisymm in H; auto; rewrite H in *
-      end;
-      cbn;
-      try lia.
-  - now erewrite sumZ_permutation in IH by eauto.
-  - instantiate (AddBlockFacts := fun _ _ _ _ _ _ => True).
-    unset_all; subst.
-    destruct_chain_step; auto.
-    destruct_action_eval; auto.
-    + cbn.
-      lia.
-    + intros.
-      subst. cbn.
-      now apply Z.ge_le.
-Qed.
-
-Lemma transfer_bound bstate caddr :
-  let transfered_balance := sumZ (fun act => act_body_amount act) (outgoing_acts bstate caddr) in
-  reachable bstate ->
-  env_contracts bstate caddr = Some (contract : WeakContract) ->
-  exists cstate,
-    contract_state bstate caddr = Some cstate /\
-    transfered_balance <= env_account_balances bstate caddr.
-Proof.
-  intros.
-  subst transfered_balance.
-  contract_induction; intros; cbn in *; auto.
-  - instantiate (DeployFacts := fun _ ctx =>
-      (0 <= ctx_amount ctx)%Z).
-    auto.
-  - lia.
-  - instantiate (CallFacts := fun _ ctx state out_acts =>
-      (0 <= ctx_amount ctx)%Z /\
-      Z.of_N (xtzPool state) <= ctx_contract_balance ctx- sumZ (fun act => act_body_amount act) out_acts).
-    destruct facts.
-    destruct msg; try destruct m; try destruct d;
-      try (now receive_simpl);
-      rewrite_acts_correct;
-      try rewrite_receive_is_some;
-      try match goal with
-      | H : (?x <= ?y)%Z, G : (?y <= ?x)%Z |- _ => apply Z.le_antisymm in H; auto; rewrite H in *
-      end;
-      cbn;
-      try lia.
-  - destruct facts.
-    destruct head;
-      auto;
-      cbn in IH;
-      destruct action_facts as (? & ? & ?);
-      subst.
-    + receive_simpl.
-      cbn in *.
-      lia.
-    + try destruct msg; try destruct m; try destruct d;
-        try (now receive_simpl);
-        rewrite_acts_correct;
-        try rewrite_receive_is_some;
-        try match goal with
-        | H : (?x <= ?y)%Z, G : (?y <= ?x)%Z |- _ => apply Z.le_antisymm in H; auto; rewrite H in *
-        end;
-        cbn in *;
-        try lia.
-  - now rewrite <- perm.
-  - instantiate (AddBlockFacts := fun _ _ _ _ _ _ => True).
-    unset_all; subst.
-    destruct_chain_step; auto.
-    destruct_action_eval; auto.
-    + cbn.
-      lia.
-    + intros.
-      subst. cbn.
-      split.
-      * now apply Z.ge_le.
-      * apply (account_balance_nonnegative _ to_addr) in from_reachable as ?H.
-        destruct from_reachable.
-        specialize xtz_pool_bound as (? & deployed_state' & ?); eauto.
-        cbn in *.
-        rewrite deployed_state in deployed_state'.
-        rewrite deployed_state in H0.
-        rewrite H0 in deployed_state'.
-        inversion deployed_state'.
-        subst.
-        destruct_address_eq; try easy; lia.
-Qed.
-
-
-
-(** ** Total supply correct *)
-Definition mintedOrBurnedTokens_acts (act_body : ActionBody) : Z :=
-  match act_body with
-  | act_call _ _ msg_serialized =>
-    match @deserialize Dexter2FA12.Msg msg_serializable msg_serialized with
-    | Some msg => mintedOrBurnedTokens (Some msg)
-    | _ => 0
-    end
-  | _ => 0
-  end.
-
-Definition mintedOrBurnedTokens_tx (tx : Tx) : Z :=
-  match tx.(tx_body) with
-  | tx_call (Some msg_serialized) =>
-    match @deserialize Dexter2FA12.Msg msg_serializable msg_serialized with
-    | Some msg => mintedOrBurnedTokens (Some msg)
-    | _ => 0
-    end
-  | _ => 0
-  end.
-
-Definition txCallTo (addr : Address) (tx : Tx) : bool :=
-  match tx.(tx_body) with
-  | tx_call _ => (tx.(tx_to) =? addr)%address
-  | _ => false
-  end.
-
-Definition actTo (addr : Address) (act : ActionBody) : bool :=
-  match act with
-  | act_transfer to _ => (to =? addr)%address
-  | act_call to _ _ => (to =? addr)%address
-  | _ => false
-  end.
-
-Lemma deserialize_balance_of_ne_mint_or_burn : forall n m,
-  @deserialize Dexter2FA12.Msg msg_serializable (serialize (FA2Token.msg_balance_of n)) <>
-  Some (Dexter2FA12.msg_mint_or_burn m).
-Proof.
-  intros.
-  Transparent serialize deserialize.
-  cbn.
-  rewrite !Nat2Z.id.
-  destruct (Z.of_nat 3 <? 0); auto.
-  now destruct_match.
-  Opaque serialize deserialize.
-Qed.
-
-Lemma outgoing_acts_no_mint_before_set_lqt_addr : forall bstate caddr (trace : ChainTrace empty_state bstate),
-  env_contracts bstate caddr = Some (contract : WeakContract) ->
-  exists cstate,
-    contract_state bstate caddr = Some cstate /\
-      (cstate.(lqtAddress) = null_address ->
-        Forall (fun act_body =>
-          match act_body with
-          | act_call _ _ msg =>
-            match @deserialize Dexter2FA12.Msg msg_serializable msg with
-            | Some (msg_mint_or_burn _) => False
-            | _ => True
-            end
-          | _ => True
-          end) (outgoing_acts bstate caddr)).
-Proof.
-  intros * trace deployed.
-  remember empty_state.
-  induction trace.
-  - now subst.
-  - subst.
-    apply deployed_contract_state_typed in deployed as deployed_state.
-    + destruct deployed_state as (state & deployed_state).
-      exists state.
-      split; auto.
-      assert (reach : reachable to) by (constructor; now econstructor).
-      destruct_chain_step.
-      * (* Step block *)
-        intros.
-        cbn in *.
-        rewrite outgoing_acts_after_block_nil; auto.
-        eapply contract_addr_format; eauto.
-      * destruct_action_eval.
-       -- (* Action transfer *)
-          destruct IHtrace as (state' & deployed_state' & sum_eq);
-            try rewrite_environment_equiv; auto.
-          cbn in *.
-          rewrite deployed_state in deployed_state'.
-          inversion deployed_state'.
-          intros lqtAddr.
-          subst.
-          unfold outgoing_acts in *.
-          rewrite queue_prev, queue_new in *.
-          cbn in *.
-          destruct_address_eq; auto.
-          apply sum_eq in lqtAddr.
-          now inversion lqtAddr.
-       -- (* Action deploy *)
-          rewrite_environment_equiv.
-          cbn in *.
-          intros lqtAddr.
-          destruct (address_eqb_spec caddr to_addr) as [<-|]; auto.
-        --- (* Deploy contract *)
-            rewrite outgoing_acts_after_deploy_nil; auto.
-            rewrite queue_new.
-            subst.
-            apply undeployed_contract_no_out_queue in not_deployed; auto.
-         ---- rewrite queue_prev in not_deployed.
-              now apply list.Forall_cons in not_deployed as [].
-         ---- now constructor.
-        --- (* Deploy other contract *)
-            destruct IHtrace as (state' & deployed_state' & sum_eq); auto.
-            rewrite deployed_state in deployed_state'.
-            inversion deployed_state'.
-            subst.
-            unfold outgoing_acts in *.
-            rewrite queue_prev, queue_new in *.
-            cbn in *.
-            destruct_address_eq; auto.
-            apply sum_eq in lqtAddr.
-            now inversion lqtAddr.
-       -- (* Action call *)
-          destruct IHtrace as (state' & deployed_state' & sum_eq);
-            try rewrite_environment_equiv; auto.
-          cbn in *.
-          intros lqtAddr.
-          destruct (address_eqb_spec caddr to_addr) as [<-|]; auto.
-        --- (* Call contract *)
-            assert (forall_filter_cons : forall P (Q : Action -> ActionBody) R x l, Forall P (map Q (filter R (x :: l))) -> Forall P (map Q (filter R l))).
-            { intros. cbn in H.
-              destruct_match in H; auto.
-              now eapply Forall_inv_tail.
-            }
-            rewrite deployed in deployed0.
-            inversion deployed0.
-            rewrite deployed_state0 in deployed_state'.
-            subst.
-            apply wc_receive_strong in receive_some as
-              (prev_state' & msg' & new_state' & serialize_prev_state & _ & serialize_new_state & receive_some).
-            cbn in receive_some.
-            rewrite <- serialize_new_state, deserialize_serialize in deployed_state.
-            inversion deployed_state.
-            rewrite serialize_prev_state in deployed_state'.
-            inversion deployed_state'.
-            subst.
-            clear deployed_state deployed_state' deployed_state0 deployed0 serialize_prev_state.
-            destruct msg'; try destruct m; try destruct d;
-              try (now receive_simpl);
-              rewrite_acts_correct;
-              rewrite_state_eq;
-              try (apply sum_eq in lqtAddr as lqtAddr'; clear sum_eq);
-              unfold outgoing_acts in *;
-              rewrite queue_prev, queue_new in *;
-              try apply forall_filter_cons in lqtAddr';
-              auto;
-              cbn;
-              rewrite ?address_eq_refl;
-              cbn;
-              rewrite ?list.Forall_cons;
-              repeat split; try easy;
-              try now rewrite_receive_is_some.
-            destruct_match eqn:H; auto.
-            destruct m; auto.
-            now apply deserialize_balance_of_ne_mint_or_burn in H.
-        --- (* Call other contract *)
-            rewrite deployed_state in deployed_state'.
-            inversion deployed_state'.
-            subst.
-            unfold outgoing_acts in *.
-            rewrite queue_prev, queue_new in *.
-            cbn in *.
-            apply sum_eq in lqtAddr.
-            clear sum_eq.
-            rewrite filter_app, map_app, <- Forall_app.
-            split; auto.
-            rewrite Extras.filter_map.
-            cbn.
-            rewrite address_eq_ne, filter_false by auto.
-            now cbn.
-            destruct (address_eqb_spec caddr from_addr) as [<-|]; auto.
-         ---- rewrite address_eq_refl in lqtAddr.
-              now inversion lqtAddr.
-         ---- now rewrite address_eq_ne in lqtAddr by auto.
-      * (* Invalid action *)
-        intros lqtAddr.
-        destruct IHtrace as (state' & deployed_state' & sum_eq);
-          try rewrite_environment_equiv; auto.
-        cbn in *.
-        rewrite deployed_state in deployed_state'.
-        inversion deployed_state'.
-        subst.
-        unfold outgoing_acts in *.
-        rewrite queue_prev in *.
-        apply sum_eq in lqtAddr.
-        clear sum_eq.
-        cbn in *.
-        destruct_address_eq; auto.
-        now inversion lqtAddr.
-      * (* Permutation *)
-        intros lqtAddr.
-        inversion prev_next.
-        destruct IHtrace as (state' & deployed_state' & sum_eq);
-          rewrite prev_next in *; auto.
-        cbn in *.
-        rewrite deployed_state in deployed_state'.
-        inversion deployed_state'.
-        subst.
-        apply sum_eq in lqtAddr.
-        clear sum_eq.
-        unfold outgoing_acts in *.
-        eapply Permutation_filter in perm.
-        eapply Permutation.Permutation_map in perm.
-        eapply forall_respects_permutation; eauto.
-  + constructor.
-    now econstructor.
-Qed.
-
-Lemma outgoing_acts_all_mint_same_dest : forall bstate caddr (trace : ChainTrace empty_state bstate),
-  env_contracts bstate caddr = Some (contract : WeakContract) ->
-  exists cstate,
-    contract_state bstate caddr = Some cstate /\
-      Forall (fun act_body =>
-        match act_body with
-        | act_call to _ msg_serialized =>
-          match @deserialize Dexter2FA12.Msg msg_serializable msg_serialized with
-          | Some (msg_mint_or_burn _) => to = lqtAddress cstate
-          | _ => True
-          end
-        | _ => True
-        end
-      ) (outgoing_acts bstate caddr).
-Proof.
-  contract_induction;
-    intros; auto.
-  - cbn.
-    now apply list.Forall_cons in IH as [].
-  - instantiate (CallFacts := fun _ _ state out_acts =>
-      state.(lqtAddress) = null_address ->
-        Forall (fun act_body =>
-          match act_body with
-          | act_call _ _ msg =>
-            match @deserialize Dexter2FA12.Msg msg_serializable msg with
-            | Some (msg_mint_or_burn _) => False
-            | _ => True
-            end
-          | _ => True
-          end) out_acts).
-    unfold CallFacts in facts.
-    cbn in receive_some.
-    destruct msg; try destruct m; try destruct d;
-      try (now receive_simpl);
-      rewrite_acts_correct;
-      rewrite_state_eq;
-      apply Forall_app;
-      split; auto;
-      rewrite ?list.Forall_cons, ?list.Forall_nil;
-      try easy.
-    + cbn.
-      repeat split; auto.
-      now rewrite deserialize_serialize.
-    + cbn.
-      repeat split; auto.
-      now rewrite deserialize_serialize.
-    + rewrite_receive_is_some.
-      apply facts in H2.
-      apply All_Forall.In_Forall.
-      intros act act_in.
-      eapply Forall_forall in H2; eauto.
-      destruct act; auto.
-      destruct_match; auto.
-      destruct m; auto.
-    + cbn.
-      destruct_match eqn:contradiction; auto.
-      destruct m; auto.
-      now apply deserialize_balance_of_ne_mint_or_burn in contradiction.
-  - apply list.Forall_cons in IH as [].
-    unfold CallFacts in facts.
-    cbn in receive_some.
-    destruct msg; try destruct m; try destruct d;
-      try (now receive_simpl);
-      rewrite_acts_correct;
-      rewrite_state_eq;
-      apply Forall_app;
-      split; auto;
-      rewrite ?list.Forall_cons, ?list.Forall_nil;
-      try easy.
-    + cbn.
-      repeat split; auto.
-      now rewrite deserialize_serialize.
-    + cbn.
-      repeat split; auto.
-      now rewrite deserialize_serialize.
-    + rewrite_receive_is_some.
-      apply facts, Forall_inv_tail in H4.
-      apply All_Forall.In_Forall.
-      intros act act_in.
-      eapply Forall_forall in H4; eauto.
-      destruct act; auto.
-      destruct_match; auto.
-      destruct m; auto.
-    + cbn.
-      destruct_match eqn:contradiction; auto.
-      destruct m; auto.
-      now apply deserialize_balance_of_ne_mint_or_burn in contradiction.
-  - now rewrite <- perm.
-  - instantiate (AddBlockFacts := fun _ _ _ _ _ _ => True).
-    instantiate (DeployFacts := fun _ _ => True).
-    unset_all; subst.
-    destruct_chain_step; auto.
-    destruct_action_eval; auto.
-    intros state' deployed' deployed_state'. cbn.
-    rewrite deployed in deployed'.
-    inversion deployed'.
-    subst.
-    destruct from_reachable as [trace].
-    clear deployed'.
-    specialize outgoing_acts_no_mint_before_set_lqt_addr as (state & state_deployed & ?); eauto.
-    rewrite deployed_state' in state_deployed.
-    now inversion state_deployed.
-Qed.
-
-Lemma outgoing_acts_sum_filter_eq : forall bstate caddr,
-  reachable bstate ->
-  env_contracts bstate caddr = Some (contract : WeakContract) ->
-  exists cstate,
-    contract_state bstate caddr = Some cstate /\
-      sumZ mintedOrBurnedTokens_acts (filter (actTo cstate.(lqtAddress)) (outgoing_acts bstate caddr)) =
-      sumZ mintedOrBurnedTokens_acts (outgoing_acts bstate caddr).
-Proof. 
-  intros * [trace] deployed.
-  apply outgoing_acts_all_mint_same_dest in deployed as mint_or_burn_to_lqt_addr; auto.
-  destruct mint_or_burn_to_lqt_addr as (cstate & deployed_state & mint_or_burn_to_lqt_addr).
-  exists cstate.
-  split; auto.
-  clear trace deployed deployed_state.
-  induction outgoing_acts.
-  - reflexivity.
-  - apply list.Forall_cons in mint_or_burn_to_lqt_addr as [mint_or_burn_to_lqt_addr IH%IHl].
-    clear IHl.
-    cbn.
-    rewrite <- IH. clear IH.
-    destruct a eqn:H; cbn; destruct_address_eq; auto.
-    destruct_match; auto.
-    now destruct_match.
-Qed.
-
-Lemma outgoing_txs_no_mint_before_set_lqt_addr : forall bstate caddr (trace : ChainTrace empty_state bstate),
-  env_contracts bstate caddr = Some (contract : WeakContract) ->
-  exists cstate,
-    contract_state bstate caddr = Some cstate /\
-      (cstate.(lqtAddress) = null_address ->
-        Forall (fun tx =>
-          match tx.(tx_body) with
-          | tx_call (Some msg) =>
-            match @deserialize Dexter2FA12.Msg msg_serializable msg with
-            | Some (msg_mint_or_burn _) => False
-            | _ => True
-            end
-          | _ => True
-          end) (outgoing_txs trace caddr)).
-Proof.
-  intros * deployed.
-  remember empty_state.
-  induction trace.
-  - now subst.
-  - subst.
-    apply deployed_contract_state_typed in deployed as deployed_state.
-    + destruct deployed_state as (state & deployed_state).
-      exists state.
-      split; auto.
-      assert (reach : reachable to) by (constructor; now econstructor).
-      destruct_chain_step.
-      * (* Step block *)
-        intros.
-        destruct IHtrace as (state' & deployed_state' & sum_eq);
-            try rewrite_environment_equiv; auto.
-        cbn in *.
-        rewrite deployed_state in deployed_state'.
-        inversion deployed_state'.
-        now subst.
-      * destruct_action_eval.
-       -- (* Action transfer *)
-          destruct IHtrace as (state' & deployed_state' & sum_eq);
-            try rewrite_environment_equiv; auto.
-          cbn in *.
-          rewrite deployed_state in deployed_state'.
-          inversion deployed_state'.
-          intros lqtAddr.
-          subst.
-          destruct_address_eq; auto.
-          apply sum_eq in lqtAddr.
-          apply Forall_cons; auto.
-          now inversion lqtAddr.
-       -- (* Action deploy *)
-          rewrite_environment_equiv.
-          cbn in *.
-          intros lqtAddr.
-          destruct (address_eqb_spec caddr to_addr) as [<-|]; auto.
-        --- (* Deploy contract *)
-            specialize undeployed_contract_no_out_txs as H; auto.
-            unfold outgoing_txs in H.
-            destruct_address_eq;
-              try apply Forall_cons; cbn; auto;
-              rewrite H; auto.
-        --- (* Deploy other contract *)
-            destruct IHtrace as (state' & deployed_state' & sum_eq); auto.
-            rewrite deployed_state in deployed_state'.
-            inversion deployed_state'.
-            subst.
-            destruct_address_eq; auto.
-            apply sum_eq in lqtAddr.
-            apply Forall_cons; auto.
-            now inversion lqtAddr.
-       -- (* Action call *)
-          destruct IHtrace as (state' & deployed_state' & sum_eq);
-            try rewrite_environment_equiv; auto.
-          cbn in *.
-          intros lqtAddr.
-          destruct (address_eqb_spec caddr to_addr) as [<-|]; auto.
-        --- (* Call contract *)
-            rewrite deployed in deployed0.
-            inversion deployed0.
-            subst.
-            apply wc_receive_strong in receive_some as
-              (prev_state' & msg' & new_state' & serialize_prev_state & msg_ser & serialize_new_state & receive_some).
-            cbn in receive_some.
-            rewrite <- serialize_new_state, deserialize_serialize in deployed_state.
-            inversion deployed_state.
-            rewrite deployed_state0, serialize_prev_state in deployed_state'.
-            inversion deployed_state'.
-            subst.
-            clear deployed0 deployed_state deployed_state'.
-            assert (lqt_addr_preserved : lqtAddress state' = lqtAddress state \/ exists a, msg' = Some (FA2Token.other_msg (SetLqtAddress a))).
-            { destruct msg'; try destruct m; try destruct d;
-                try (now receive_simpl);
-                rewrite_state_eq.
-            }
-            destruct (address_eqb_spec caddr from_addr) as [<-|]; auto.
-        ---- (* Self call *)
-              rewrite address_eq_refl.
-              edestruct outgoing_acts_no_mint_before_set_lqt_addr as (cstate & deployed_state' & out_acts_forall); eauto.
-              cbn in deployed_state'.
-              rewrite deployed_state0, serialize_prev_state in deployed_state'.
-              inversion deployed_state'.
-              subst. clear deployed_state'.
-              unfold outgoing_acts in out_acts_forall.
-              rewrite queue_prev in out_acts_forall.
-              cbn in out_acts_forall.
-              rewrite address_eq_refl in out_acts_forall.
-              cbn in out_acts_forall.
-              apply Forall_cons. cbn.
-              { destruct lqt_addr_preserved as [lqt_addr_preserved | lqt_addr_preserved]; auto.
-                - rewrite <- lqt_addr_preserved in lqtAddr.
-                  apply Forall_inv in out_acts_forall; auto.
-                  destruct msg; auto.
-                - destruct lqt_addr_preserved as [? lqt_addr_preserved].
-                  rewrite lqt_addr_preserved in receive_some.
-                  rewrite_receive_is_some.
-                  apply Forall_inv in out_acts_forall; auto.
-                  destruct msg; auto.
-              }
-              destruct lqt_addr_preserved as [lqt_addr_preserved | lqt_addr_preserved];
-                try now rewrite <- lqt_addr_preserved in lqtAddr.
-              destruct lqt_addr_preserved as [? lqt_addr_preserved].
-              rewrite lqt_addr_preserved in receive_some.
-              now rewrite_receive_is_some.
-        ---- (* Call by other contract *)
-            rewrite address_eq_ne by auto.
-            destruct lqt_addr_preserved as [lqt_addr_preserved | lqt_addr_preserved];
-              try now rewrite <- lqt_addr_preserved in lqtAddr.
-            destruct lqt_addr_preserved as [? lqt_addr_preserved].
-            rewrite lqt_addr_preserved in receive_some.
-            now rewrite_receive_is_some.
-        --- (* Call other contract *)
-            rewrite deployed_state in deployed_state'.
-            inversion deployed_state'.
-            subst. clear deployed_state'.
-            destruct_address_eq; auto.
-            subst.
-            apply Forall_cons; auto.
-            edestruct outgoing_acts_no_mint_before_set_lqt_addr as (cstate & deployed_state' & out_acts_forall); eauto.
-            cbn in deployed_state'.
-            rewrite deployed_state in deployed_state'.
-            inversion deployed_state'.
-            subst. clear deployed_state'.
-            unfold outgoing_acts in out_acts_forall.
-            rewrite queue_prev in out_acts_forall.
-            cbn in out_acts_forall.
-            rewrite address_eq_refl in out_acts_forall.
-            cbn in out_acts_forall.
-            apply Forall_inv in out_acts_forall; auto.
-            destruct msg; auto.
-      * (* Invalid action *)
-        intros lqtAddr.
-        destruct IHtrace as (state' & deployed_state' & sum_eq);
-          try rewrite_environment_equiv; auto.
-        cbn in *.
-        rewrite deployed_state in deployed_state'.
-        inversion deployed_state'.
-        now subst.
-      * (* Permutation *)
-        intros lqtAddr.
-        inversion prev_next.
-        destruct IHtrace as (state' & deployed_state' & sum_eq);
-          rewrite prev_next in *; auto.
-        cbn in *.
-        rewrite deployed_state in deployed_state'.
-        inversion deployed_state'.
-        now subst.
-  + constructor.
-    now econstructor.
-Qed.
-
-Lemma outgoing_txs_all_mint_same_dest : forall bstate caddr (trace : ChainTrace empty_state bstate),
-  env_contracts bstate caddr = Some (contract : WeakContract) ->
-  exists cstate,
-    contract_state bstate caddr = Some cstate /\
-      Forall (fun tx =>
-        match tx.(tx_body) with
-        | tx_call (Some msg) =>
-          match @deserialize Dexter2FA12.Msg msg_serializable msg with
-          | Some (msg_mint_or_burn _) => tx.(tx_to) = lqtAddress cstate
-          | _ => True
-          end
-        | _ => True
-        end
-      ) (outgoing_txs trace caddr).
-Proof.
-  intros * deployed.
-  remember empty_state.
-  induction trace.
-  - now subst.
-  - subst.
-    apply deployed_contract_state_typed in deployed as deployed_state.
-    + destruct deployed_state as (state & deployed_state).
-      exists state.
-      split; auto.
-      destruct_chain_step.
-      * (* Step block *)
-        rewrite_environment_equiv.
-        destruct IHtrace as (state' & deployed_state' & sum_eq); auto.
-        cbn in *.
-        rewrite deployed_state in deployed_state'.
-        now inversion deployed_state'.
-      * destruct_action_eval.
-       -- (* Action transfer *)
-          destruct IHtrace as (state' & deployed_state' & sum_eq);
-            try rewrite_environment_equiv; auto.
-          cbn in *.
-          rewrite deployed_state in deployed_state'.
-          inversion deployed_state'.
-          clear deployed_state'.
-          subst.
-          destruct_address_eq; auto.
-          apply list.Forall_cons.
-          now split.
-       -- (* Action deploy *)
-          rewrite_environment_equiv.
-          cbn in *.
-          destruct (address_eqb_spec caddr to_addr) as [<-|]; auto.
-        --- (* Deploy contract *)
-            eapply undeployed_contract_no_out_txs in not_deployed; auto.
-            unfold outgoing_txs in not_deployed.
-            rewrite not_deployed.
-            destruct_address_eq; auto.
-            now apply list.Forall_cons.
-        --- (* Deploy other contract *)
-            destruct IHtrace as (state' & deployed_state' & sum_eq); auto.
-            rewrite deployed_state in deployed_state'.
-            inversion deployed_state'.
-            clear deployed_state'.
-            subst.
-            destruct_address_eq; auto.
-            now apply list.Forall_cons.
-       -- (* Action call *)
-          destruct IHtrace as (state' & deployed_state' & sum_eq);
-            try rewrite_environment_equiv; auto.
-          cbn in *.
-          destruct (address_eqb_spec caddr to_addr) as [<-|]; auto.
-        --- (* Call contract *)
-            rewrite deployed in deployed0.
-            inversion deployed0.
-            (*rewrite deployed_state0 in deployed_state'.*)
-            subst.
-            apply wc_receive_strong in receive_some as
-              (prev_state' & msg' & new_state' & serialize_prev_state & msg_ser & serialize_new_state & receive_some).
-            cbn in receive_some.
-            rewrite <- serialize_new_state, deserialize_serialize in deployed_state.
-            inversion deployed_state.
-            rewrite deployed_state0, serialize_prev_state in deployed_state'.
-            inversion deployed_state'.
-            subst.
-            clear deployed0 deployed_state deployed_state'.
-            assert (lqt_addr_preserved : lqtAddress state' = lqtAddress state \/ exists a, msg' = Some (FA2Token.other_msg (SetLqtAddress a))).
-            { destruct msg'; try destruct m; try destruct d;
-                try (now receive_simpl);
-                rewrite_state_eq.
-            }
-            destruct (address_eqb_spec caddr from_addr) as [<-|]; auto.
-        ---- (* Self call *)
-              rewrite address_eq_refl.
-              apply Forall_cons. cbn.
-              { destruct lqt_addr_preserved as [<- | lqt_addr_preserved]; auto.
-                - edestruct outgoing_acts_all_mint_same_dest as (cstate & deployed_state' & out_acts_forall); eauto.
-                  cbn in deployed_state'.
-                  rewrite deployed_state0, serialize_prev_state in deployed_state'.
-                  inversion deployed_state'.
-                  subst. clear deployed_state'.
-                  unfold outgoing_acts in out_acts_forall.
-                  rewrite queue_prev in out_acts_forall.
-                  cbn in out_acts_forall.
-                  rewrite address_eq_refl in out_acts_forall.
-                  cbn in out_acts_forall.
-                  apply Forall_inv in out_acts_forall.
-                  now destruct msg.
-                - edestruct outgoing_acts_no_mint_before_set_lqt_addr as (cstate & deployed_state' & out_acts_forall); eauto.
-                  cbn in deployed_state'.
-                  rewrite deployed_state0, serialize_prev_state in deployed_state'.
-                  inversion deployed_state'.
-                  subst. clear deployed_state'.
-                  unfold outgoing_acts in out_acts_forall.
-                  rewrite queue_prev in out_acts_forall.
-                  cbn in out_acts_forall.
-                  rewrite address_eq_refl in out_acts_forall.
-                  cbn in out_acts_forall.
-                  destruct lqt_addr_preserved as [? lqt_addr_preserved].
-                  rewrite lqt_addr_preserved in receive_some.
-                  rewrite_receive_is_some.
-                  apply Forall_inv in out_acts_forall; auto.
-                  destruct msg; auto.
-                  destruct_match; auto.
-                  now destruct m.
-              }
-              destruct lqt_addr_preserved as [<- | lqt_addr_preserved]; auto.
-              destruct lqt_addr_preserved as [? lqt_addr_preserved].
-              rewrite lqt_addr_preserved in receive_some.
-              rewrite_receive_is_some.
-              edestruct outgoing_txs_no_mint_before_set_lqt_addr as (cstate & deployed_state' & out_acts_forall); eauto.
-              cbn in deployed_state'.
-              rewrite deployed_state0, serialize_prev_state in deployed_state'.
-              inversion deployed_state'.
-              subst. clear deployed_state'.
-              apply out_acts_forall in H2.
-              clear out_acts_forall.
-              apply All_Forall.In_Forall.
-              intros act act_in.
-              eapply Forall_forall in H2; eauto.
-              destruct_match; auto.
-              destruct msg0; auto.
-              destruct_match; auto.
-              now destruct_match.
-        ---- (* Call by other contract *)
-            rewrite address_eq_ne by auto.
-            destruct lqt_addr_preserved as [<- | lqt_addr_preserved]; auto.
-            destruct lqt_addr_preserved as [? lqt_addr_preserved].
-            rewrite lqt_addr_preserved in receive_some.
-            rewrite_receive_is_some.
-            edestruct outgoing_txs_no_mint_before_set_lqt_addr as (cstate & deployed_state' & out_acts_forall); eauto.
-            cbn in deployed_state'.
-            rewrite deployed_state0, serialize_prev_state in deployed_state'.
-            inversion deployed_state'.
-            subst. clear deployed_state'.
-            apply out_acts_forall in H2.
-            clear out_acts_forall.
-            apply All_Forall.In_Forall.
-            intros act act_in.
-            eapply Forall_forall in H2; eauto.
-            destruct_match; auto.
-            destruct msg0; auto.
-            destruct_match; auto.
-            now destruct_match.
-        --- (* Call other contract *)
-            rewrite deployed_state in deployed_state'.
-            inversion deployed_state'.
-            clear deployed_state'.
-            subst.
-            destruct_address_eq; auto.
-            apply list.Forall_cons.
-            split; auto.
-            cbn.
-            edestruct outgoing_acts_all_mint_same_dest as (cstate & deployed_state' & out_acts_forall); eauto.
-            cbn in deployed_state'.
-            rewrite deployed_state in deployed_state'.
-            inversion deployed_state'.
-            subst. clear deployed_state'.
-            unfold outgoing_acts in out_acts_forall.
-            rewrite queue_prev in out_acts_forall.
-            cbn in out_acts_forall.
-            rewrite address_eq_refl in out_acts_forall.
-            cbn in out_acts_forall.
-            apply Forall_inv in out_acts_forall.
-            now destruct msg.
-      * (* Invalid action *)
-        destruct IHtrace as (state' & deployed_state' & sum_eq);
-          try rewrite_environment_equiv; auto.
-        cbn in *.
-        rewrite deployed_state in deployed_state'.
-        now inversion deployed_state'.
-      * (* Permutation *)
-        inversion prev_next.
-        destruct IHtrace as (state' & deployed_state' & sum_eq);
-          rewrite prev_next in *; auto.
-        cbn in *.
-        rewrite deployed_state in deployed_state'.
-        now inversion deployed_state'.
-  + constructor.
-    now econstructor.
-Qed.
-
-Lemma outgoing_txs_sum_filter_eq : forall bstate caddr (trace : ChainTrace empty_state bstate),
-  env_contracts bstate caddr = Some (contract : WeakContract) ->
-  exists cstate,
-    contract_state bstate caddr = Some cstate /\
-      sumZ mintedOrBurnedTokens_tx (filter (txCallTo cstate.(lqtAddress)) (outgoing_txs trace caddr)) =
-      sumZ mintedOrBurnedTokens_tx (outgoing_txs trace caddr).
-Proof. 
-  intros * deployed.
-  apply (outgoing_txs_all_mint_same_dest _ _ trace) in deployed as mint_or_burn_to_lqt_addr; auto.
-  destruct mint_or_burn_to_lqt_addr as (cstate & deployed_state & mint_or_burn_to_lqt_addr).
-  exists cstate.
-  split; auto.
-  clear deployed deployed_state.
-  induction (outgoing_txs trace caddr).
-  - reflexivity.
-  - apply list.Forall_cons in mint_or_burn_to_lqt_addr as [mint_or_burn_to_lqt_addr IH%IHl].
-    clear IHl.
-    cbn.
-    rewrite <- IH. clear IH.
-    destruct a eqn:H.
-    destruct tx_body eqn:H1;
-      auto.
-    destruct_match eqn:H2; auto.
-    cbn in *.
-    do 3 (destruct_match; auto).
-    now destruct_address_eq.
-Qed.
-
-(** [lqtTotal] is equal to the initial tokens + minted tokens - burned tokens *)
-Lemma lqt_total_correct' : forall bstate caddr (trace : ChainTrace empty_state bstate),
-  env_contracts bstate caddr = Some (contract : WeakContract) ->
-  exists cstate depinfo,
-    contract_state bstate caddr = Some cstate /\
-    deployment_info Setup trace caddr = Some depinfo /\
-    let initial_tokens := lqtTotal_ (deployment_setup depinfo) in
-    Z.of_N cstate.(lqtTotal) = (Z.of_N initial_tokens) + sumZ mintedOrBurnedTokens_acts (outgoing_acts bstate caddr)
-      + sumZ mintedOrBurnedTokens_tx (outgoing_txs trace caddr).
-Proof.
-  contract_induction;
-    intros; auto.
-  - cbn in *.
-    now apply init_correct in init_some.
-  - rewrite IH.
-    cbn.
-    rewrite <- 3!Z.add_assoc.
-    rewrite Z.add_cancel_l.
-    rewrite Z.add_shuffle3.
-    rewrite Z.add_cancel_l.
-    rewrite Z.add_cancel_r.
-    unfold mintedOrBurnedTokens_tx.
-    destruct out_act.
-    + now destruct tx_act_match as [_ [_ [-> | ->]]].
-    + now destruct tx_act_match as [_ [_ ->]].
-    + now destruct tx_act_match as [_ ->].
-  - cbn in receive_some.
-    destruct msg; try destruct m; try destruct d;
-      try (now receive_simpl);
-      rewrite_acts_correct;
-      rewrite_state_eq;
-      rewrite_receive_is_some;
-      cbn;
-      try rewrite deserialize_serialize;
-      destruct_match eqn:msg_deserialized;
-        try now inversion msg_deserialized;
-        cbn;
-        try lia.
-    destruct_match; try lia.
-    now apply deserialize_balance_of_ne_mint_or_burn in msg_deserialized.
-  - destruct head;
-      auto;
-      cbn in IH;
-      destruct action_facts as (? & ? & ?);
-      subst.
-    + now receive_simpl.
-    + cbn in receive_some.
-      destruct msg; try destruct m; try destruct d;
-        try (now receive_simpl);
-        rewrite_acts_correct;
-        rewrite_state_eq;
-        rewrite_receive_is_some;
-        cbn;
-        try rewrite deserialize_serialize;
-        destruct_match eqn:msg_deserialized;
-          try now inversion msg_deserialized;
-          cbn;
-          try lia.
-      * destruct_match; try lia.
-        now apply deserialize_balance_of_ne_mint_or_burn in msg_deserialized.
-      * destruct_match eqn:msg_deserialized0;
-          try now inversion msg_deserialized0.
-  - now rewrite <- perm.
-  - instantiate (AddBlockFacts := fun _ _ _ _ _ _ => True).
-    instantiate (DeployFacts := fun _ _ => True).
-    instantiate (CallFacts := fun _ _ _ _ => True).
-    unset_all; subst;cbn in *.
-    destruct_chain_step; auto.
-    destruct_action_eval; auto.
-Qed.
-
-(** [lqtTotal] is equal to the initial tokens + minted tokens - burned tokens *)
-Lemma lqt_total_correct : forall bstate caddr (trace : ChainTrace empty_state bstate),
-  env_contracts bstate caddr = Some (contract : WeakContract) ->
-  exists cstate depinfo,
-    contract_state bstate caddr = Some cstate /\
-    deployment_info Setup trace caddr = Some depinfo /\
-    let initial_tokens := lqtTotal_ (deployment_setup depinfo) in
-    Z.of_N cstate.(lqtTotal) = (Z.of_N initial_tokens) + sumZ mintedOrBurnedTokens_acts (filter (actTo cstate.(lqtAddress)) (outgoing_acts bstate caddr))
-      + sumZ mintedOrBurnedTokens_tx (filter (txCallTo cstate.(lqtAddress)) (outgoing_txs trace caddr)).
-Proof.
-  intros * deployed.
-  eapply lqt_total_correct' in deployed as lqt_correct.
-  apply outgoing_acts_sum_filter_eq in deployed as act_filter_eq; try easy.
-  destruct lqt_correct as (cstate & depinfo & deployed_state & deployment_info & lqt_correct).
-  destruct act_filter_eq as (cstate' & deployed_state' & act_filter_eq).
-  rewrite deployed_state in deployed_state'.
-  inversion deployed_state'.
-  clear deployed_state'. subst.
-  do 2 eexists.
-  intuition.
-  rewrite act_filter_eq.
-  apply (outgoing_txs_sum_filter_eq _ _ trace) in deployed as tx_filter_eq.
-  destruct tx_filter_eq as (cstate & deployed_state' & tx_filter_eq).
-  rewrite deployed_state in deployed_state'.
-  inversion deployed_state'.
-  clear deployed_state'. subst.
-  rewrite tx_filter_eq.
-  apply lqt_correct.
-Qed.
-Local Close Scope Z_scope.
-
-Lemma deployed_incoming_calls_typed : forall bstate caddr {Setup Msg State : Type}
-          `{Serializable Setup}
-          `{Serializable Msg}
-          `{Serializable State}
-          {contract : Contract Setup Msg State}
-          (trace : ChainTrace empty_state bstate),
-  env_contracts bstate caddr = Some (contract : WeakContract) ->
-  exists inc_calls, 
-    incoming_calls Msg trace caddr = Some inc_calls.
-Proof.
-  intros * deployed.
-  remember empty_state.
-  induction trace; eauto; subst.
-  destruct_chain_step; try destruct_action_eval; try rewrite_environment_equiv; auto.
-  - cbn in *.
-    destruct_address_eq; eauto.
-    now rewrite undeployed_contract_no_in_calls.
-  - cbn in *.
-    destruct IHtrace as [? IH]; auto.
-    rewrite IH.
-    clear IH.
-    destruct_address_eq; eauto.
-    subst.
-    rewrite deployed in deployed0.
-    inversion deployed0.
-    subst. clear deployed0.
-    apply wc_receive_strong in receive_some as
-      (prev_state' & msg' & new_state' & serialize_prev_state & msg_ser & serialize_new_state & receive_some).
-    cbn in receive_some.
-    destruct msg';
-      try rewrite msg_ser; eauto.
-    cbn in msg_ser.
-    destruct msg; eauto.
-    now rewrite msg_ser.
-  - now rewrite prev_next in *.
-Qed.
-
-Lemma undeployed_contract_no_state : forall bstate caddr (trace : ChainTrace empty_state bstate),
-  env_contracts bstate caddr = None ->
-  env_contract_states bstate caddr = None.
-Proof.
-  intros * trace not_deployed.
-  remember empty_state.
-  induction trace; subst; auto.
-  destruct_chain_step; try destruct_action_eval;
-    try rewrite_environment_equiv; auto;
-    cbn in *;
-    try now destruct_address_eq;
-    try now rewrite prev_next in *.
-Qed.
-
-Lemma no_outgoing_txs_to_undeployed_contract : forall bstate caddr_main caddr_lqt (trace : ChainTrace empty_state bstate),
-  env_contracts bstate caddr_main = Some (contract : WeakContract) ->
-  env_contracts bstate caddr_lqt = None ->
-    filter (txCallTo caddr_lqt) (outgoing_txs trace caddr_main) = [].
-Proof.
-  intros * deployed_main not_deployed_lqt.
-  remember empty_state.
-  induction trace; subst; try discriminate.
-  destruct_chain_step; try destruct_action_eval; try rewrite_environment_equiv; auto; cbn in *.
-  - now destruct_address_eq.
-  - destruct_address_eq; try easy; subst; cbn;
-      eapply undeployed_contract_no_out_txs in not_deployed; auto;
-      unfold outgoing_txs in not_deployed;
-      now rewrite not_deployed.
-  - destruct_address_eq; auto.
-    cbn.
-    now destruct_address_eq.
-  - now rewrite prev_next in *.
-Qed.
-
-Lemma no_incoming_calls_from_undeployed_contract : forall bstate caddr_main caddr_lqt (trace : ChainTrace empty_state bstate),
-  env_contracts bstate caddr_main = None ->
-  address_is_contract caddr_main = true ->
-  env_contracts bstate caddr_lqt = Some (Dexter2FA12.contract : WeakContract) ->
-  exists inc_calls,
-    incoming_calls Dexter2FA12.Msg trace caddr_lqt = Some inc_calls /\
-    filter (callFrom caddr_main) inc_calls = [].
-Proof.
-  intros * not_deployed_main main_contract deployed_lqt.
-  remember empty_state.
-  induction trace; subst; try discriminate.
-  destruct_chain_step; try destruct_action_eval; try rewrite_environment_equiv; auto; cbn in *.
-  - destruct_address_eq; try easy; subst; cbn.
-    now rewrite undeployed_contract_no_in_calls by auto.
-  - destruct_address_eq; auto.
-    subst.
-    rewrite deployed_lqt in deployed.
-    inversion deployed.
-    subst. clear deployed.
-    apply wc_receive_strong in receive_some as
-      (prev_state' & msg' & new_state' & serialize_prev_state & msg_ser & serialize_new_state & receive_some).
-    cbn in receive_some.
-    destruct IHtrace as (? & calls & ?); auto.
-    apply undeployed_contract_no_out_queue in not_deployed_main; try easy.
-    rewrite queue_prev in not_deployed_main.
-    destruct msg';
-      [cbn in msg_ser; destruct msg; try easy|];
-      rewrite msg_ser;
-      rewrite calls;
-      eexists;
-      split; eauto;
-      unfold callFrom; cbn;
-      destruct_address_eq; auto;
-      subst;
-      apply Forall_inv in not_deployed_main;
-      now rewrite address_eq_refl in not_deployed_main.
-  - now rewrite prev_next in *.
-Qed.
-
-Definition contract_call_info_to_tx `{X : Type} `{Serializable X} (caddr : Address) (call_info : ContractCallInfo X) : Tx :=
-  let body :=
-    match call_info.(call_msg) with
-    | Some (msg) => tx_call (Some (serialize msg))
-    | None => tx_call None
-    end in
-  {|
-    tx_origin := call_info.(call_origin);
-    tx_from := call_info.(call_from);
-    tx_to := caddr;
-    tx_amount := call_info.(call_amount);
-    tx_body := body
-  |}.
-
-Definition tx_to_contract_call_info `{X : Type} `{Serializable X} (tx : Tx) : option (ContractCallInfo X) :=
-  match tx.(tx_body) with
-  | tx_call None => Some
-    {|
-      call_origin := tx.(tx_origin);
-      call_from := tx.(tx_from);
-      call_amount := tx.(tx_amount);
-      call_msg := None
-    |}
-  | tx_call (Some m) => Some
-    {|
-      call_origin := tx.(tx_origin);
-      call_from := tx.(tx_from);
-      call_amount := tx.(tx_amount);
-      call_msg := @deserialize X _ m
-    |}
-  | _ => None
-  end.
-
-Lemma incomming_eq_outgoing : forall bstate caddr_main caddr_lqt (trace : ChainTrace empty_state bstate),
-  env_contracts bstate caddr_main = Some (contract : WeakContract) ->
-  env_contracts bstate caddr_lqt = Some (Dexter2FA12.contract : WeakContract) ->
-  exists inc_calls,
-    incoming_calls Dexter2FA12.Msg trace caddr_lqt = Some inc_calls /\
-    (filter (txCallTo caddr_lqt) (outgoing_txs trace caddr_main)) =
-    map (contract_call_info_to_tx caddr_lqt) (filter (callFrom caddr_main) inc_calls).
-Proof.
-  intros * deployed_main deployed_lqt.
-  remember empty_state.
-  induction trace; subst; try discriminate.
-  destruct_chain_step; try destruct_action_eval; try rewrite_environment_equiv; auto.
-  - cbn in *.
-    destruct_address_eq; auto.
-  - cbn in *.
-    destruct_address_eq; auto; subst;
-      try (apply MCOption.some_inj in deployed_main; subst);
-      try (apply MCOption.some_inj in deployed_lqt; rewrite deployed_lqt in *; clear deployed_lqt);
-      try (rewrite undeployed_contract_no_in_calls by auto);
-      try (eapply undeployed_contract_no_out_txs in not_deployed as no_txs; eauto;
-            unfold outgoing_txs in no_txs; rewrite no_txs); cbn;
-      try (eapply no_outgoing_txs_to_undeployed_contract in not_deployed as no_txs; eauto;
-            unfold outgoing_txs in no_txs; rewrite no_txs);
-      try (eapply no_incoming_calls_from_undeployed_contract in not_deployed as (calls & inc_calls_eq & calls_eq); eauto;
-        exists calls; now rewrite inc_calls_eq, calls_eq);
-      try now exists [].
-  - cbn in *.
-    destruct_address_eq; subst; auto.
-    + rewrite deployed_lqt in deployed.
-      inversion deployed.
-      subst. clear deployed.
-      apply wc_receive_strong in receive_some as
-        (prev_state' & msg' & new_state' & serialize_prev_state & msg_ser & serialize_new_state & receive_some).
-      cbn in receive_some.
-      destruct IHtrace as (? & calls & IH); auto.
-      destruct msg' eqn:H;
-        [cbn in msg_ser; destruct msg eqn:H1; try easy|];
-        rewrite msg_ser;
-        rewrite calls;
-        eexists;
-        split; eauto.
-      * unfold callFrom in *; cbn.
-        rewrite !address_eq_refl.
-        cbn.
-        rewrite <- IH.
-        unfold contract_call_info_to_tx. cbn.
-        do 4 f_equal.
-        now apply deserialize_injctive.
-      * unfold callFrom in *; cbn.
-        rewrite !address_eq_refl.
-        cbn.
-        now rewrite <- IH.
-    + rewrite deployed_lqt in deployed.
-      inversion deployed.
-      subst. clear deployed.
-      apply wc_receive_strong in receive_some as
-        (prev_state' & msg' & new_state' & serialize_prev_state & msg_ser & serialize_new_state & receive_some).
-      cbn in receive_some.
-      destruct IHtrace as (? & calls & ?); auto.
-      destruct msg';
-        [cbn in msg_ser; destruct msg; try easy|];
-        rewrite msg_ser;
-        rewrite calls;
-        eexists;
-        split; eauto;
-        unfold callFrom; cbn;
-        now destruct_address_eq.
-    + cbn.
-      now rewrite address_eq_ne.
-  - cbn in *.
-    now rewrite prev_next in *.
-Qed.
-
-Lemma mintedOrBurnedTokens_call_eq_tx : forall call_info addr,
-  (fun callInfo => mintedOrBurnedTokens callInfo.(call_msg)) call_info =
-  (fun callInfo => mintedOrBurnedTokens_tx (contract_call_info_to_tx addr callInfo)) call_info.
-Proof.
-  intros.
-  destruct call_info.
-  destruct call_msg.
-  - cbn.
-    now rewrite deserialize_serialize.
-  - reflexivity.
-Qed.
-
-(** [lqtTotal] is equal to the initial tokens + minted tokens - burned tokens *)
-Lemma lqt_pool_correct : forall bstate caddr_main caddr_lqt (trace : ChainTrace empty_state bstate),
-  env_contracts bstate caddr_main = Some (contract : WeakContract) ->
-  env_contracts bstate caddr_lqt = Some (Dexter2FA12.contract : WeakContract) ->
-  exists state_main state_lqt depinfo_main depinfo_lqt,
-    contract_state bstate caddr_main = Some state_main /\
-    contract_state bstate caddr_lqt = Some state_lqt /\
-    deployment_info Setup trace caddr_main = Some depinfo_main /\
-    deployment_info Dexter2FA12.Setup trace caddr_lqt = Some depinfo_lqt /\
-    let initial_tokens_main := lqtTotal_ (deployment_setup depinfo_main) in
-    let initial_tokens_lqt := initial_pool (deployment_setup depinfo_lqt) in
-    (state_main.(lqtAddress) = caddr_lqt ->
-     state_lqt.(admin) = caddr_main ->
-    initial_tokens_main = initial_tokens_lqt ->
-    filter (actTo state_main.(lqtAddress)) (outgoing_acts bstate caddr_main) = [] ->
-      state_main.(lqtTotal) = state_lqt.(total_supply)).
-Proof.
-  intros * deployed_main deployed_lqt.
-  apply (lqt_total_correct _ _ trace) in deployed_main as main_correct.
-  destruct main_correct as (state_main & depinfo_main & deployed_state_main & deploy_info_main & main_correct).
-  apply (total_supply_correct _ _ trace) in deployed_lqt as lqt_correct.
-  destruct lqt_correct as (state_lqt & depinfo_lqt & inc_calls_lqt & deployed_state_lqt & deploy_info_lqt & inc_acts_lqt & lqt_correct).
-  specialize (incomming_eq_outgoing) as (? & inc_acts_lqt' & calls_eq); eauto.
-  rewrite inc_acts_lqt in inc_acts_lqt'.
-  inversion inc_acts_lqt'.
-  subst. clear inc_acts_lqt'.
-  do 4 eexists.
-  repeat split; eauto.
-  cbn.
-  intros addr_main_eq addr_lqt_eq init_pool_eq no_waiting_mint_acts.
-  apply N2Z.inj.
-  rewrite main_correct, lqt_correct, init_pool_eq, no_waiting_mint_acts, addr_main_eq, addr_lqt_eq.
-  rewrite Z.add_0_r, Z.add_cancel_l.
-  rewrite calls_eq, sumZ_map.
-  apply sumZ_eq.
-  intros.
-  now rewrite <- mintedOrBurnedTokens_call_eq_tx.
-Qed.
-
-End Theories.
-End Dexter.
-=======
     unfold xtz_transfer in *. 
     destruct_match in *; try congruence.
     match goal with
@@ -3480,5 +1626,1535 @@
     eauto.
   Qed.
 
-End Theories.
->>>>>>> f347a46c
+
+
+  (* begin hide *)
+  Ltac split_hypotheses :=
+    match goal with
+    | [ H : _ /\ _ |- _ ] => destruct H as []
+    end.
+
+  Ltac rewrite_acts_correct :=
+    match goal with
+    | [ H : receive _ _ _ _ = Some _ |- _ ] =>
+      first [apply set_baker_new_acts_correct in H as new_acts_eq
+            |apply set_manager_new_acts_correct in H as new_acts_eq
+            |apply set_lqt_address_new_acts_correct in H as new_acts_eq
+            |apply default_new_acts_correct in H as new_acts_eq
+            |apply update_token_pool_new_acts_correct in H as new_acts_eq
+            |apply update_token_pool_internal_new_acts_correct in H as new_acts_eq
+            |apply add_liquidity_new_acts_correct in H as new_acts_eq
+            |apply remove_liquidity_new_acts_correct in H as new_acts_eq
+            |apply xtz_to_token_new_acts_correct in H as new_acts_eq
+            |apply token_to_xtz_new_acts_correct in H as new_acts_eq
+            |apply token_to_token_new_acts_correct in H as new_acts_eq ];
+      subst
+    end.
+
+  Ltac rewrite_state_eq :=
+    match goal with
+    | [ H : receive _ _ _ _ = Some _ |- _ ] =>
+      first [apply set_baker_state_eq in H as new_acts_eq
+            |apply set_manager_state_eq in H as new_acts_eq
+            |apply set_lqt_address_state_eq in H as new_acts_eq
+            |apply default_state_eq in H as new_acts_eq
+            |apply update_token_pool_state_eq in H as new_acts_eq
+            |apply update_token_pool_internal_state_eq in H as new_acts_eq
+            |apply add_liquidity_state_eq in H as new_acts_eq
+            |apply remove_liquidity_state_eq in H as new_acts_eq
+            |apply xtz_to_token_state_eq in H as new_acts_eq
+            |apply token_to_xtz_state_eq in H as new_acts_eq
+            |apply token_to_token_state_eq in H as new_acts_eq ];
+      subst
+    end.
+
+  Ltac rewrite_receive_is_some :=
+    match goal with
+    | [ H : receive _ _ _ _ = Some _ |- _ ] =>
+      first [specialize set_baker_is_some as (_ & []); [now (do 2 eexists; apply H) |]
+            |specialize set_manager_is_some as (_ & []); [now (do 2 eexists; apply H) |]
+            |specialize set_lqt_address_is_some as (_ & []); [now (do 2 eexists; apply H) |]
+            |specialize default_entrypoint_is_some as (_ & []); [now (do 2 eexists; apply H) |]
+            |specialize update_token_pool_is_some as (_ & []); [now (do 2 eexists; apply H) |]
+            |specialize update_token_pool_internal_is_some as (_ & []); [now (do 2 eexists; apply H) |]
+            |specialize add_liquidity_is_some as (_ & []); [now (do 2 eexists; apply H) |]
+            |specialize remove_liquidity_is_some as (_ & []); [now (do 2 eexists; apply H) |]
+            |specialize xtz_to_token_is_some as (_ & []); [now (do 2 eexists; apply H) |]
+            |specialize token_to_xtz_is_some as (_ & []); [now (do 2 eexists; apply H) |]
+            |specialize token_to_token_is_some as (_ & []); [now (do 2 eexists; apply H) |] ];
+      repeat split_hypotheses; subst
+    end.
+  (* end hide *)
+
+
+
+  (** [lqtAddress] must point to another contract *)
+  Lemma lqt_addr_not_caddr bstate caddr :
+    reachable bstate ->
+    env_contracts bstate caddr = Some (contract : WeakContract) ->
+    exists cstate,
+      contract_state bstate caddr = Some cstate /\
+      lqtAddress cstate <> caddr.
+  Proof.
+    contract_induction; intros; cbn in *; auto.
+    - instantiate (DeployFacts := fun _ ctx =>
+        address_is_contract ctx.(ctx_contract_address) = true).
+      unfold DeployFacts in facts.
+      apply init_correct in init_some as (_ & _ & _ & _ & _ & _ & _ & -> & _).
+      intro address_eq.
+      now rewrite <- address_eq, null_address_not_contract in facts.
+    - cbn in *.
+      destruct msg; try destruct m; try destruct d;
+        try (now receive_simpl);
+        rewrite_state_eq;
+        auto.
+      now rewrite_receive_is_some.
+    - cbn in *.
+      destruct msg; try destruct m; try destruct d;
+        try (now receive_simpl);
+        rewrite_state_eq;
+        auto.
+      now rewrite_receive_is_some.
+    - instantiate (AddBlockFacts := fun _ _ _ _ _ _ => True).
+      instantiate (CallFacts := fun _ _ _ _ => True).
+      unset_all; subst;cbn in *.
+      destruct_chain_step; auto.
+      destruct_action_eval; auto.
+  Qed.
+
+
+
+  (** ** Outgoing acts facts *)
+  (** If contract emits self calls then they are for the XtzToToken entrypoint or default entrypoint *)
+  Lemma self_calls bstate caddr :
+    reachable bstate ->
+    env_contracts bstate caddr = Some (contract : WeakContract) ->
+    exists cstate,
+      contract_state bstate caddr = Some cstate /\
+      (tokenAddress cstate <> caddr ->
+      lqtAddress cstate <> caddr ->
+      Forall (fun act_body =>
+        match act_body with
+        | act_transfer to _ => True
+        | act_call to _ msg => to = caddr ->
+            exists p, msg = serialize (FA2Token.other_msg (XtzToToken p))
+        | _ => False
+        end) (outgoing_acts bstate caddr)).
+  Proof.
+    contract_induction; intros; cbn in *; auto.
+    - now apply list.Forall_cons in IH as [_ IH].
+    - instantiate (CallFacts := fun _ ctx state _ =>
+        lqtAddress state <> ctx_contract_address ctx).
+      destruct msg; try destruct m; try destruct d;
+        try (now receive_simpl);
+        rewrite_acts_correct;
+        rewrite_state_eq;
+        try (apply Forall_app; split);
+        try apply IH; auto;
+        rewrite ?list.Forall_cons, ?list.Forall_nil;
+        try easy.
+    - destruct msg; try destruct m; try destruct d;
+        try (now receive_simpl);
+        rewrite_acts_correct;
+        rewrite_state_eq;
+        try (apply Forall_app; split);
+        apply list.Forall_cons in IH as [? IH];
+        try apply IH; auto;
+        rewrite ?list.Forall_cons, ?list.Forall_nil;
+        try easy.
+    - now rewrite <- perm.
+    - instantiate (AddBlockFacts := fun _ _ _ _ _ _ => True).
+      instantiate (DeployFacts := fun _ _ => True).
+      unset_all; subst;cbn in *.
+      destruct_chain_step; auto.
+      destruct_action_eval; auto.
+      intros ? ? deployed_state_.
+      subst.
+      specialize lqt_addr_not_caddr as (? & deployed_state' & ?); eauto.
+      cbn in *.
+      rewrite deployed_state in deployed_state_.
+      rewrite deployed_state in deployed_state'.
+      rewrite deployed_state_ in deployed_state'.
+      now inversion deployed_state'.
+  Qed.
+
+  Local Open Scope Z_scope.
+  Lemma call_amount_zero bstate caddr :
+    reachable bstate ->
+    env_contracts bstate caddr = Some (contract : WeakContract) ->
+      Forall (fun act_body =>
+        match act_body with
+        | act_transfer _ amount => True
+        | act_call _ amount msg => amount = 0 \/ exists p, msg = serialize (FA2Token.other_msg (XtzToToken p))
+        | act_deploy amount _ _ => amount = 0
+        end) (outgoing_acts bstate caddr).
+  Proof.
+    intros.
+    apply (lift_outgoing_acts_prop contract); auto.
+    intros * receive_some.
+    cbn in receive_some.
+      destruct msg.
+      + destruct m; try destruct d;
+          try (now receive_simpl);
+          rewrite_acts_correct;
+          rewrite ?list.Forall_cons, list.Forall_nil;
+          intuition.
+          now right.
+      + now receive_simpl.
+  Qed.
+
+  Lemma no_contract_deployment bstate caddr :
+    reachable bstate ->
+    env_contracts bstate caddr = Some (contract : WeakContract) ->
+      Forall (fun act_body =>
+        match act_body with
+        | act_deploy amount _ _ => False
+        | _ => True
+        end) (outgoing_acts bstate caddr).
+  Proof.
+    intros.
+    apply (lift_outgoing_acts_prop contract); auto.
+    intros * receive_some.
+    cbn in receive_some.
+    destruct msg; try destruct m; try destruct d;
+      try (now receive_simpl);
+      rewrite_acts_correct; auto.
+    now cbv.
+  Qed.
+
+
+
+  (** ** Contract balance facts *)
+  Lemma contract_balance_correct' : forall bstate caddr (trace : ChainTrace empty_state bstate),
+    let effective_balance := (env_account_balances bstate caddr - (sumZ (fun act => act_body_amount act) (outgoing_acts bstate caddr)))%Z in
+    env_contracts bstate caddr = Some (contract : WeakContract) ->
+    exists cstate deploy_info,
+      contract_state bstate caddr = Some cstate /\
+      deployment_info Setup trace caddr = Some deploy_info /\
+       (deploy_info.(deployment_amount) = 0%Z -> Z.of_N (xtzPool cstate) = effective_balance).
+  Proof.
+    intros.
+    subst effective_balance.
+    contract_induction; intros; auto.
+    - cbn in *.
+      apply init_correct in init_some as (_ & ? & _).
+      lia.
+    - cbn in IH.
+      lia.
+    - instantiate (CallFacts := fun _ ctx _ _ =>
+        (0 <= ctx_amount ctx)%Z).
+      unfold CallFacts in facts.
+      cbn in receive_some.
+      destruct msg; try destruct m; try destruct d;
+        try (now receive_simpl);
+        try rewrite_acts_correct;
+        try rewrite_state_eq;
+        try rewrite_receive_is_some;
+        try match goal with
+        | H : (?x <= ?y)%Z, G : (?y <= ?x)%Z |- _ => apply Z.le_antisymm in H; auto; rewrite H in *
+        end;
+        cbn;
+        try lia.
+    - unfold CallFacts in facts.
+      cbn in receive_some.
+      destruct head;
+        auto;
+        cbn in IH;
+        destruct action_facts as (? & ? & ?);
+        subst;
+      try destruct msg; try destruct m; try destruct d;
+        try (now receive_simpl);
+        try rewrite_acts_correct;
+        try rewrite_state_eq;
+        try rewrite_receive_is_some;
+        try match goal with
+        | H : (?x <= ?y)%Z, G : (?y <= ?x)%Z |- _ => apply Z.le_antisymm in H; auto; rewrite H in *
+        end;
+        cbn;
+        try lia.
+    - now erewrite sumZ_permutation in IH by eauto.
+    - instantiate (AddBlockFacts := fun _ _ _ _ _ _ => True).
+      instantiate (DeployFacts := fun _ _ => True).
+      unset_all; subst.
+      destruct_chain_step; auto.
+      destruct_action_eval; auto.
+      intros.
+      subst. cbn.
+      now apply Z.ge_le.
+  Qed.
+
+  Definition no_transfers (queue : list ActionBody) :=
+    Forall (fun act_body =>
+      match act_body with
+      | act_transfer to _ => False
+      | act_call to _ msg => forall p, msg <> serialize (FA2Token.other_msg (XtzToToken p))
+      | _ => True
+      end) queue.
+
+  Lemma contract_balance_correct : forall bstate caddr (trace : ChainTrace empty_state bstate),
+    env_contracts bstate caddr = Some (contract : WeakContract) ->
+    exists cstate deploy_info,
+      contract_state bstate caddr = Some cstate /\
+      deployment_info Setup trace caddr = Some deploy_info /\
+       (deploy_info.(deployment_amount) = 0%Z ->
+        no_transfers (outgoing_acts bstate caddr) ->
+          Z.of_N (xtzPool cstate) = env_account_balances bstate caddr).
+  Proof.
+    intros * deployed.
+    eapply contract_balance_correct' in deployed as balance_correct.
+    destruct balance_correct as (cstate & deploy_info & deployed_state & ? & balance_correct).
+    eapply call_amount_zero in deployed as amount_zero; try now constructor.
+    do 2 eexists.
+    intuition.
+    rewrite balance_correct by auto.
+    clear balance_correct.
+    rename H1 into no_transfer.
+    unfold no_transfers in no_transfer.
+    assert (sum_zero : sumZ (fun act : ActionBody => act_body_amount act) (outgoing_acts bstate caddr) = 0%Z).
+    - induction outgoing_acts; auto.
+      apply list.Forall_cons in no_transfer as (no_transfer & no_transfers).
+      apply list.Forall_cons in amount_zero as (amount_zero & amounts_zero).
+      destruct a; auto; cbn; rewrite IHl by auto;
+        clear IHl no_transfers amounts_zero.
+      + now destruct amount_zero as [-> | []].
+      + now subst.
+    - lia.
+  Qed.
+
+  Lemma xtz_pool_bound : forall bstate caddr (trace : ChainTrace empty_state bstate),
+    let effective_balance := (env_account_balances bstate caddr - (sumZ (fun act => act_body_amount act) (outgoing_acts bstate caddr)))%Z in
+    env_contracts bstate caddr = Some (contract : WeakContract) ->
+    exists cstate,
+      contract_state bstate caddr = Some cstate /\
+       Z.of_N (xtzPool cstate) <= effective_balance.
+  Proof.
+    intros.
+    subst effective_balance.
+    contract_induction; intros; auto.
+    - instantiate (DeployFacts := fun _ ctx =>
+        (0 <= ctx_amount ctx)%Z).
+      unfold DeployFacts in facts.
+      cbn in *.
+      apply init_correct in init_some as (_ & -> & _).
+      lia.
+    - cbn in IH.
+      lia.
+    - instantiate (CallFacts := fun _ ctx _ _ =>
+        (0 <= ctx_amount ctx)%Z).
+      unfold CallFacts in facts.
+      cbn in receive_some.
+      destruct msg; try destruct m; try destruct d;
+        try (now receive_simpl);
+        try rewrite_acts_correct;
+        try rewrite_state_eq;
+        try rewrite_receive_is_some;
+        try match goal with
+        | H : (?x <= ?y)%Z, G : (?y <= ?x)%Z |- _ => apply Z.le_antisymm in H; auto; rewrite H in *
+        end;
+        cbn;
+        try lia.
+    - unfold CallFacts in facts.
+      cbn in receive_some.
+      destruct head;
+        auto;
+        cbn in IH;
+        destruct action_facts as (? & ? & ?);
+        subst;
+      try destruct msg; try destruct m; try destruct d;
+        try (now receive_simpl);
+        try rewrite_acts_correct;
+        try rewrite_state_eq;
+        try rewrite_receive_is_some;
+        try match goal with
+        | H : (?x <= ?y)%Z, G : (?y <= ?x)%Z |- _ => apply Z.le_antisymm in H; auto; rewrite H in *
+        end;
+        cbn;
+        try lia.
+    - now erewrite sumZ_permutation in IH by eauto.
+    - instantiate (AddBlockFacts := fun _ _ _ _ _ _ => True).
+      unset_all; subst.
+      destruct_chain_step; auto.
+      destruct_action_eval; auto.
+      + cbn.
+        lia.
+      + intros.
+        subst. cbn.
+        now apply Z.ge_le.
+  Qed.
+
+  Lemma transfer_bound bstate caddr :
+    let transfered_balance := sumZ (fun act => act_body_amount act) (outgoing_acts bstate caddr) in
+    reachable bstate ->
+    env_contracts bstate caddr = Some (contract : WeakContract) ->
+    exists cstate : State,
+      contract_state bstate caddr = Some cstate /\
+      transfered_balance <= env_account_balances bstate caddr.
+  Proof.
+    intros.
+    subst transfered_balance.
+    contract_induction; intros; cbn in *; auto.
+    - instantiate (DeployFacts := fun _ ctx =>
+        (0 <= ctx_amount ctx)%Z).
+      auto.
+    - lia.
+    - instantiate (CallFacts := fun _ ctx state out_acts =>
+        (0 <= ctx_amount ctx)%Z /\
+        Z.of_N (xtzPool state) <= ctx_contract_balance ctx- sumZ (fun act => act_body_amount act) out_acts).
+      destruct facts.
+      destruct msg; try destruct m; try destruct d;
+        try (now receive_simpl);
+        rewrite_acts_correct;
+        try rewrite_receive_is_some;
+        try match goal with
+        | H : (?x <= ?y)%Z, G : (?y <= ?x)%Z |- _ => apply Z.le_antisymm in H; auto; rewrite H in *
+        end;
+        cbn;
+        try lia.
+    - destruct facts.
+      destruct head;
+        auto;
+        cbn in IH;
+        destruct action_facts as (? & ? & ?);
+        subst.
+      + receive_simpl.
+        cbn in *.
+        lia.
+      + try destruct msg; try destruct m; try destruct d;
+          try (now receive_simpl);
+          rewrite_acts_correct;
+          try rewrite_receive_is_some;
+          try match goal with
+          | H : (?x <= ?y)%Z, G : (?y <= ?x)%Z |- _ => apply Z.le_antisymm in H; auto; rewrite H in *
+          end;
+          cbn in *;
+          try lia.
+    - now rewrite <- perm.
+    - instantiate (AddBlockFacts := fun _ _ _ _ _ _ => True).
+      unset_all; subst.
+      destruct_chain_step; auto.
+      destruct_action_eval; auto.
+      + cbn.
+        lia.
+      + intros ? ? deployed_state_.
+        subst. cbn.
+        split.
+        * now apply Z.ge_le.
+        * apply (account_balance_nonnegative _ to_addr) in from_reachable as ?H.
+          destruct from_reachable.
+          specialize xtz_pool_bound as (? & deployed_state' & ?); eauto.
+          cbn in *.
+          rewrite deployed_state in deployed_state'.
+          rewrite deployed_state in deployed_state_.
+          rewrite deployed_state_ in deployed_state'.
+          inversion deployed_state'.
+          subst.
+          destruct_address_eq; try easy; lia.
+  Qed.
+
+
+
+  (** ** Total supply correct *)
+  Definition mintedOrBurnedTokens_acts (act_body : ActionBody) : Z :=
+    match act_body with
+    | act_call _ _ msg_serialized =>
+      match @deserialize Dexter2FA12.Msg msg_serializable msg_serialized with
+      | Some msg => mintedOrBurnedTokens (Some msg)
+      | _ => 0
+      end
+    | _ => 0
+    end.
+
+  Definition mintedOrBurnedTokens_tx (tx : Tx) : Z :=
+    match tx.(tx_body) with
+    | tx_call (Some msg_serialized) =>
+      match @deserialize Dexter2FA12.Msg msg_serializable msg_serialized with
+      | Some msg => mintedOrBurnedTokens (Some msg)
+      | _ => 0
+      end
+    | _ => 0
+    end.
+
+  Definition txCallTo (addr : Address) (tx : Tx) : bool :=
+    match tx.(tx_body) with
+    | tx_call _ => (tx.(tx_to) =? addr)%address
+    | _ => false
+    end.
+
+  Definition actTo (addr : Address) (act : ActionBody) : bool :=
+    match act with
+    | act_transfer to _ => (to =? addr)%address
+    | act_call to _ _ => (to =? addr)%address
+    | _ => false
+    end.
+
+  Lemma deserialize_balance_of_ne_mint_or_burn : forall n m,
+    @deserialize Dexter2FA12.Msg msg_serializable (serialize (FA2Token.msg_balance_of n)) <>
+    Some (Dexter2FA12.msg_mint_or_burn m).
+  Proof.
+    intros.
+    Transparent serialize deserialize.
+    cbn.
+    rewrite !Nat2Z.id.
+    destruct (Z.of_nat 3 <? 0); auto.
+    now destruct_match.
+    Opaque serialize deserialize.
+  Qed.
+
+  Lemma outgoing_acts_no_mint_before_set_lqt_addr : forall bstate caddr (trace : ChainTrace empty_state bstate),
+    env_contracts bstate caddr = Some (contract : WeakContract) ->
+    exists cstate,
+      contract_state bstate caddr = Some cstate /\
+        (cstate.(lqtAddress) = null_address ->
+          Forall (fun act_body =>
+            match act_body with
+            | act_call _ _ msg =>
+              match @deserialize Dexter2FA12.Msg msg_serializable msg with
+              | Some (msg_mint_or_burn _) => False
+              | _ => True
+              end
+            | _ => True
+            end) (outgoing_acts bstate caddr)).
+  Proof.
+    intros * trace deployed.
+    remember empty_state.
+    induction trace.
+    - now subst.
+    - subst.
+      apply deployed_contract_state_typed in deployed as deployed_state.
+      + destruct deployed_state as (state & deployed_state).
+        exists state.
+        split; auto.
+        assert (reach : reachable to) by (constructor; now econstructor).
+        destruct_chain_step.
+        * (* Step block *)
+          intros.
+          cbn in *.
+          rewrite outgoing_acts_after_block_nil; auto.
+          eapply contract_addr_format; eauto.
+        * destruct_action_eval.
+         -- (* Action transfer *)
+            destruct IHtrace as (state' & deployed_state' & sum_eq);
+              try rewrite_environment_equiv; auto.
+            cbn in *.
+            rewrite deployed_state in deployed_state'.
+            inversion deployed_state'.
+            intros lqtAddr.
+            subst.
+            unfold outgoing_acts in *.
+            rewrite queue_prev, queue_new in *.
+            cbn in *.
+            destruct_address_eq; auto.
+            apply sum_eq in lqtAddr.
+            now inversion lqtAddr.
+         -- (* Action deploy *)
+            rewrite_environment_equiv.
+            cbn in *.
+            intros lqtAddr.
+            destruct (address_eqb_spec caddr to_addr) as [<-|]; auto.
+          --- (* Deploy contract *)
+              rewrite outgoing_acts_after_deploy_nil; auto.
+              rewrite queue_new.
+              subst.
+              apply undeployed_contract_no_out_queue in not_deployed; auto.
+           ---- rewrite queue_prev in not_deployed.
+                now apply list.Forall_cons in not_deployed as [].
+           ---- now constructor.
+          --- (* Deploy other contract *)
+              destruct IHtrace as (state' & deployed_state' & sum_eq); auto.
+              rewrite deployed_state in deployed_state'.
+              inversion deployed_state'.
+              subst.
+              unfold outgoing_acts in *.
+              rewrite queue_prev, queue_new in *.
+              cbn in *.
+              destruct_address_eq; auto.
+              apply sum_eq in lqtAddr.
+              now inversion lqtAddr.
+         -- (* Action call *)
+            destruct IHtrace as (state' & deployed_state' & sum_eq);
+              try rewrite_environment_equiv; auto.
+            cbn in *.
+            intros lqtAddr.
+            destruct (address_eqb_spec caddr to_addr) as [<-|]; auto.
+          --- (* Call contract *)
+              assert (forall_filter_cons : forall P (Q : Action -> ActionBody) R x l, Forall P (map Q (filter R (x :: l))) -> Forall P (map Q (filter R l))).
+              { intros * forall_l. cbn in forall_l.
+                destruct_match in forall_l; auto.
+                now eapply Forall_inv_tail.
+              }
+              rewrite deployed in deployed0.
+              inversion deployed0.
+              rewrite deployed_state0 in deployed_state'.
+              subst.
+              apply wc_receive_strong in receive_some as
+                (prev_state' & msg' & new_state' & serialize_prev_state & _ & serialize_new_state & receive_some).
+              cbn in receive_some.
+              rewrite <- serialize_new_state, deserialize_serialize in deployed_state.
+              inversion deployed_state.
+              rewrite serialize_prev_state in deployed_state'.
+              inversion deployed_state'.
+              subst.
+              clear deployed_state deployed_state' deployed_state0 deployed0 serialize_prev_state.
+              destruct msg'; try destruct m; try destruct d;
+                try (now receive_simpl);
+                rewrite_acts_correct;
+                rewrite_state_eq;
+                try (apply sum_eq in lqtAddr as lqtAddr'; clear sum_eq);
+                unfold outgoing_acts in *;
+                rewrite queue_prev, queue_new in *;
+                try apply forall_filter_cons in lqtAddr';
+                auto;
+                cbn;
+                rewrite ?address_eq_refl;
+                cbn;
+                rewrite ?list.Forall_cons;
+                repeat split; try easy;
+                try now rewrite_receive_is_some.
+              destruct_match eqn:H; auto.
+              destruct m; auto.
+              now apply deserialize_balance_of_ne_mint_or_burn in H.
+          --- (* Call other contract *)
+              rewrite deployed_state in deployed_state'.
+              inversion deployed_state'.
+              subst.
+              unfold outgoing_acts in *.
+              rewrite queue_prev, queue_new in *.
+              cbn in *.
+              apply sum_eq in lqtAddr.
+              clear sum_eq.
+              rewrite filter_app, map_app, <- Forall_app.
+              split; auto.
+              rewrite Extras.filter_map.
+              cbn.
+              rewrite address_eq_ne, filter_false by auto.
+              now cbn.
+              destruct (address_eqb_spec caddr from_addr) as [<-|]; auto.
+           ---- rewrite address_eq_refl in lqtAddr.
+                now inversion lqtAddr.
+           ---- now rewrite address_eq_ne in lqtAddr by auto.
+        * (* Invalid action *)
+          intros lqtAddr.
+          destruct IHtrace as (state' & deployed_state' & sum_eq);
+            try rewrite_environment_equiv; auto.
+          cbn in *.
+          rewrite deployed_state in deployed_state'.
+          inversion deployed_state'.
+          subst.
+          unfold outgoing_acts in *.
+          rewrite queue_prev in *.
+          apply sum_eq in lqtAddr.
+          clear sum_eq.
+          cbn in *.
+          destruct_address_eq; auto.
+          now inversion lqtAddr.
+        * (* Permutation *)
+          intros lqtAddr.
+          inversion prev_next.
+          destruct IHtrace as (state' & deployed_state' & sum_eq);
+            rewrite prev_next in *; auto.
+          cbn in *.
+          rewrite deployed_state in deployed_state'.
+          inversion deployed_state'.
+          subst.
+          apply sum_eq in lqtAddr.
+          clear sum_eq.
+          unfold outgoing_acts in *.
+          eapply Permutation_filter in perm.
+          eapply Permutation.Permutation_map in perm.
+          eapply forall_respects_permutation; eauto.
+    + constructor.
+      now econstructor.
+  Qed.
+
+  Lemma outgoing_acts_all_mint_same_dest : forall bstate caddr (trace : ChainTrace empty_state bstate),
+    env_contracts bstate caddr = Some (contract : WeakContract) ->
+    exists cstate,
+      contract_state bstate caddr = Some cstate /\
+        Forall (fun act_body =>
+          match act_body with
+          | act_call to _ msg_serialized =>
+            match @deserialize Dexter2FA12.Msg msg_serializable msg_serialized with
+            | Some (msg_mint_or_burn _) => to = lqtAddress cstate
+            | _ => True
+            end
+          | _ => True
+          end
+        ) (outgoing_acts bstate caddr).
+  Proof.
+    contract_induction;
+      intros; auto.
+    - cbn.
+      now apply list.Forall_cons in IH as [].
+    - instantiate (CallFacts := fun _ _ state out_acts =>
+        state.(lqtAddress) = null_address ->
+          Forall (fun act_body =>
+            match act_body with
+            | act_call _ _ msg =>
+              match @deserialize Dexter2FA12.Msg msg_serializable msg with
+              | Some (msg_mint_or_burn _) => False
+              | _ => True
+              end
+            | _ => True
+            end) out_acts).
+      unfold CallFacts in facts.
+      cbn in receive_some.
+      destruct msg; try destruct m; try destruct d;
+        try (now receive_simpl);
+        rewrite_acts_correct;
+        rewrite_state_eq;
+        apply Forall_app;
+        split; auto;
+        rewrite ?list.Forall_cons, ?list.Forall_nil;
+        try easy.
+      + cbn.
+        repeat split; auto.
+        now rewrite deserialize_serialize.
+      + cbn.
+        repeat split; auto.
+        now rewrite deserialize_serialize.
+      + rewrite_receive_is_some.
+        apply facts in H2.
+        apply All_Forall.In_Forall.
+        intros act act_in.
+        eapply Forall_forall in H2; eauto.
+        destruct act; auto.
+        destruct_match; auto.
+        destruct m; auto.
+      + cbn.
+        destruct_match eqn:contradiction; auto.
+        destruct m; auto.
+        now apply deserialize_balance_of_ne_mint_or_burn in contradiction.
+    - apply list.Forall_cons in IH as [].
+      unfold CallFacts in facts.
+      cbn in receive_some.
+      destruct msg; try destruct m; try destruct d;
+        try (now receive_simpl);
+        rewrite_acts_correct;
+        rewrite_state_eq;
+        apply Forall_app;
+        split; auto;
+        rewrite ?list.Forall_cons, ?list.Forall_nil;
+        try easy.
+      + cbn.
+        repeat split; auto.
+        now rewrite deserialize_serialize.
+      + cbn.
+        repeat split; auto.
+        now rewrite deserialize_serialize.
+      + rewrite_receive_is_some.
+        apply facts, Forall_inv_tail in H4.
+        apply All_Forall.In_Forall.
+        intros act act_in.
+        eapply Forall_forall in H4; eauto.
+        destruct act; auto.
+        destruct_match; auto.
+        destruct m; auto.
+      + cbn.
+        destruct_match eqn:contradiction; auto.
+        destruct m; auto.
+        now apply deserialize_balance_of_ne_mint_or_burn in contradiction.
+    - now rewrite <- perm.
+    - instantiate (AddBlockFacts := fun _ _ _ _ _ _ => True).
+      instantiate (DeployFacts := fun _ _ => True).
+      unset_all; subst.
+      destruct_chain_step; auto.
+      destruct_action_eval; auto.
+      intros state' deployed' deployed_state'. cbn.
+      rewrite deployed in deployed'.
+      inversion deployed'.
+      subst.
+      destruct from_reachable as [trace].
+      clear deployed'.
+      specialize outgoing_acts_no_mint_before_set_lqt_addr as (state & state_deployed & ?); eauto.
+      rewrite deployed_state' in state_deployed.
+      now inversion state_deployed.
+  Qed.
+
+  Lemma outgoing_acts_sum_filter_eq : forall bstate caddr,
+    reachable bstate ->
+    env_contracts bstate caddr = Some (contract : WeakContract) ->
+    exists cstate,
+      contract_state bstate caddr = Some cstate /\
+        sumZ mintedOrBurnedTokens_acts (filter (actTo cstate.(lqtAddress)) (outgoing_acts bstate caddr)) =
+        sumZ mintedOrBurnedTokens_acts (outgoing_acts bstate caddr).
+  Proof. 
+    intros * [trace] deployed.
+    apply outgoing_acts_all_mint_same_dest in deployed as mint_or_burn_to_lqt_addr; auto.
+    destruct mint_or_burn_to_lqt_addr as (cstate & deployed_state & mint_or_burn_to_lqt_addr).
+    exists cstate.
+    split; auto.
+    clear trace deployed deployed_state.
+    induction outgoing_acts.
+    - reflexivity.
+    - apply list.Forall_cons in mint_or_burn_to_lqt_addr as [mint_or_burn_to_lqt_addr IH%IHl].
+      clear IHl.
+      cbn.
+      rewrite <- IH. clear IH.
+      destruct a eqn:H; cbn; destruct_address_eq; auto.
+      destruct_match; auto.
+      now destruct_match.
+  Qed.
+
+  Lemma outgoing_txs_no_mint_before_set_lqt_addr : forall bstate caddr (trace : ChainTrace empty_state bstate),
+    env_contracts bstate caddr = Some (contract : WeakContract) ->
+    exists cstate,
+      contract_state bstate caddr = Some cstate /\
+        (cstate.(lqtAddress) = null_address ->
+          Forall (fun tx =>
+            match tx.(tx_body) with
+            | tx_call (Some msg) =>
+              match @deserialize Dexter2FA12.Msg msg_serializable msg with
+              | Some (msg_mint_or_burn _) => False
+              | _ => True
+              end
+            | _ => True
+            end) (outgoing_txs trace caddr)).
+  Proof.
+    intros * deployed.
+    remember empty_state.
+    induction trace.
+    - now subst.
+    - subst.
+      apply deployed_contract_state_typed in deployed as deployed_state.
+      + destruct deployed_state as (state & deployed_state).
+        exists state.
+        split; auto.
+        assert (reach : reachable to) by (constructor; now econstructor).
+        destruct_chain_step.
+        * (* Step block *)
+          intros.
+          destruct IHtrace as (state' & deployed_state' & sum_eq);
+              try rewrite_environment_equiv; auto.
+          cbn in *.
+          rewrite deployed_state in deployed_state'.
+          inversion deployed_state'.
+          now subst.
+        * destruct_action_eval.
+         -- (* Action transfer *)
+            destruct IHtrace as (state' & deployed_state' & sum_eq);
+              try rewrite_environment_equiv; auto.
+            cbn in *.
+            rewrite deployed_state in deployed_state'.
+            inversion deployed_state'.
+            intros lqtAddr.
+            subst.
+            destruct_address_eq; auto.
+            apply sum_eq in lqtAddr.
+            apply Forall_cons; auto.
+            now inversion lqtAddr.
+         -- (* Action deploy *)
+            rewrite_environment_equiv.
+            cbn in *.
+            intros lqtAddr.
+            destruct (address_eqb_spec caddr to_addr) as [<-|]; auto.
+          --- (* Deploy contract *)
+              specialize undeployed_contract_no_out_txs as H; auto.
+              unfold outgoing_txs in H.
+              destruct_address_eq;
+                try apply Forall_cons; cbn; auto;
+                rewrite H; auto.
+          --- (* Deploy other contract *)
+              destruct IHtrace as (state' & deployed_state' & sum_eq); auto.
+              rewrite deployed_state in deployed_state'.
+              inversion deployed_state'.
+              subst.
+              destruct_address_eq; auto.
+              apply sum_eq in lqtAddr.
+              apply Forall_cons; auto.
+              now inversion lqtAddr.
+         -- (* Action call *)
+            destruct IHtrace as (state' & deployed_state' & sum_eq);
+              try rewrite_environment_equiv; auto.
+            cbn in *.
+            intros lqtAddr.
+            destruct (address_eqb_spec caddr to_addr) as [<-|]; auto.
+          --- (* Call contract *)
+              rewrite deployed in deployed0.
+              inversion deployed0.
+              subst.
+              apply wc_receive_strong in receive_some as
+                (prev_state' & msg' & new_state' & serialize_prev_state & msg_ser & serialize_new_state & receive_some).
+              cbn in receive_some.
+              rewrite <- serialize_new_state, deserialize_serialize in deployed_state.
+              inversion deployed_state.
+              rewrite deployed_state0, serialize_prev_state in deployed_state'.
+              inversion deployed_state'.
+              subst.
+              clear deployed0 deployed_state deployed_state'.
+              assert (lqt_addr_preserved : lqtAddress state' = lqtAddress state \/ exists a, msg' = Some (FA2Token.other_msg (SetLqtAddress a))).
+              { destruct msg'; try destruct m; try destruct d;
+                  try (now receive_simpl);
+                  rewrite_state_eq.
+              }
+              destruct (address_eqb_spec caddr from_addr) as [<-|]; auto.
+          ---- (* Self call *)
+                rewrite address_eq_refl.
+                edestruct outgoing_acts_no_mint_before_set_lqt_addr as (cstate & deployed_state' & out_acts_forall); eauto.
+                cbn in deployed_state'.
+                rewrite deployed_state0, serialize_prev_state in deployed_state'.
+                inversion deployed_state'.
+                subst. clear deployed_state'.
+                unfold outgoing_acts in out_acts_forall.
+                rewrite queue_prev in out_acts_forall.
+                cbn in out_acts_forall.
+                rewrite address_eq_refl in out_acts_forall.
+                cbn in out_acts_forall.
+                apply Forall_cons. cbn.
+                { destruct lqt_addr_preserved as [lqt_addr_preserved | lqt_addr_preserved]; auto.
+                  - rewrite <- lqt_addr_preserved in lqtAddr.
+                    apply Forall_inv in out_acts_forall; auto.
+                    destruct msg; auto.
+                  - destruct lqt_addr_preserved as [? lqt_addr_preserved].
+                    rewrite lqt_addr_preserved in receive_some.
+                    rewrite_receive_is_some.
+                    apply Forall_inv in out_acts_forall; auto.
+                    destruct msg; auto.
+                }
+                destruct lqt_addr_preserved as [lqt_addr_preserved | lqt_addr_preserved];
+                  try now rewrite <- lqt_addr_preserved in lqtAddr.
+                destruct lqt_addr_preserved as [? lqt_addr_preserved].
+                rewrite lqt_addr_preserved in receive_some.
+                now rewrite_receive_is_some.
+          ---- (* Call by other contract *)
+              rewrite address_eq_ne by auto.
+              destruct lqt_addr_preserved as [lqt_addr_preserved | lqt_addr_preserved];
+                try now rewrite <- lqt_addr_preserved in lqtAddr.
+              destruct lqt_addr_preserved as [? lqt_addr_preserved].
+              rewrite lqt_addr_preserved in receive_some.
+              now rewrite_receive_is_some.
+          --- (* Call other contract *)
+              rewrite deployed_state in deployed_state'.
+              inversion deployed_state'.
+              subst. clear deployed_state'.
+              destruct_address_eq; auto.
+              subst.
+              apply Forall_cons; auto.
+              edestruct outgoing_acts_no_mint_before_set_lqt_addr as (cstate & deployed_state' & out_acts_forall); eauto.
+              cbn in deployed_state'.
+              rewrite deployed_state in deployed_state'.
+              inversion deployed_state'.
+              subst. clear deployed_state'.
+              unfold outgoing_acts in out_acts_forall.
+              rewrite queue_prev in out_acts_forall.
+              cbn in out_acts_forall.
+              rewrite address_eq_refl in out_acts_forall.
+              cbn in out_acts_forall.
+              apply Forall_inv in out_acts_forall; auto.
+              destruct msg; auto.
+        * (* Invalid action *)
+          intros lqtAddr.
+          destruct IHtrace as (state' & deployed_state' & sum_eq);
+            try rewrite_environment_equiv; auto.
+          cbn in *.
+          rewrite deployed_state in deployed_state'.
+          inversion deployed_state'.
+          now subst.
+        * (* Permutation *)
+          intros lqtAddr.
+          inversion prev_next.
+          destruct IHtrace as (state' & deployed_state' & sum_eq);
+            rewrite prev_next in *; auto.
+          cbn in *.
+          rewrite deployed_state in deployed_state'.
+          inversion deployed_state'.
+          now subst.
+    + constructor.
+      now econstructor.
+  Qed.
+
+  Lemma outgoing_txs_all_mint_same_dest : forall bstate caddr (trace : ChainTrace empty_state bstate),
+    env_contracts bstate caddr = Some (contract : WeakContract) ->
+    exists cstate,
+      contract_state bstate caddr = Some cstate /\
+        Forall (fun tx =>
+          match tx.(tx_body) with
+          | tx_call (Some msg) =>
+            match @deserialize Dexter2FA12.Msg msg_serializable msg with
+            | Some (msg_mint_or_burn _) => tx.(tx_to) = lqtAddress cstate
+            | _ => True
+            end
+          | _ => True
+          end
+        ) (outgoing_txs trace caddr).
+  Proof.
+    intros * deployed.
+    remember empty_state.
+    induction trace.
+    - now subst.
+    - subst.
+      apply deployed_contract_state_typed in deployed as deployed_state.
+      + destruct deployed_state as (state & deployed_state).
+        exists state.
+        split; auto.
+        destruct_chain_step.
+        * (* Step block *)
+          rewrite_environment_equiv.
+          destruct IHtrace as (state' & deployed_state' & sum_eq); auto.
+          cbn in *.
+          rewrite deployed_state in deployed_state'.
+          now inversion deployed_state'.
+        * destruct_action_eval.
+         -- (* Action transfer *)
+            destruct IHtrace as (state' & deployed_state' & sum_eq);
+              try rewrite_environment_equiv; auto.
+            cbn in *.
+            rewrite deployed_state in deployed_state'.
+            inversion deployed_state'.
+            clear deployed_state'.
+            subst.
+            destruct_address_eq; auto.
+            apply list.Forall_cons.
+            now split.
+         -- (* Action deploy *)
+            rewrite_environment_equiv.
+            cbn in *.
+            destruct (address_eqb_spec caddr to_addr) as [<-|]; auto.
+          --- (* Deploy contract *)
+              eapply undeployed_contract_no_out_txs in not_deployed; auto.
+              unfold outgoing_txs in not_deployed.
+              rewrite not_deployed.
+              destruct_address_eq; auto.
+              now apply list.Forall_cons.
+          --- (* Deploy other contract *)
+              destruct IHtrace as (state' & deployed_state' & sum_eq); auto.
+              rewrite deployed_state in deployed_state'.
+              inversion deployed_state'.
+              clear deployed_state'.
+              subst.
+              destruct_address_eq; auto.
+              now apply list.Forall_cons.
+         -- (* Action call *)
+            destruct IHtrace as (state' & deployed_state' & sum_eq);
+              try rewrite_environment_equiv; auto.
+            cbn in *.
+            destruct (address_eqb_spec caddr to_addr) as [<-|]; auto.
+          --- (* Call contract *)
+              rewrite deployed in deployed0.
+              inversion deployed0.
+              (*rewrite deployed_state0 in deployed_state'.*)
+              subst.
+              apply wc_receive_strong in receive_some as
+                (prev_state' & msg' & new_state' & serialize_prev_state & msg_ser & serialize_new_state & receive_some).
+              cbn in receive_some.
+              rewrite <- serialize_new_state, deserialize_serialize in deployed_state.
+              inversion deployed_state.
+              rewrite deployed_state0, serialize_prev_state in deployed_state'.
+              inversion deployed_state'.
+              subst.
+              clear deployed0 deployed_state deployed_state'.
+              assert (lqt_addr_preserved : lqtAddress state' = lqtAddress state \/ exists a, msg' = Some (FA2Token.other_msg (SetLqtAddress a))).
+              { destruct msg'; try destruct m; try destruct d;
+                  try (now receive_simpl);
+                  rewrite_state_eq.
+              }
+              destruct (address_eqb_spec caddr from_addr) as [<-|]; auto.
+          ---- (* Self call *)
+                rewrite address_eq_refl.
+                apply Forall_cons. cbn.
+                { destruct lqt_addr_preserved as [<- | lqt_addr_preserved]; auto.
+                  - edestruct outgoing_acts_all_mint_same_dest as (cstate & deployed_state' & out_acts_forall); eauto.
+                    cbn in deployed_state'.
+                    rewrite deployed_state0, serialize_prev_state in deployed_state'.
+                    inversion deployed_state'.
+                    subst. clear deployed_state'.
+                    unfold outgoing_acts in out_acts_forall.
+                    rewrite queue_prev in out_acts_forall.
+                    cbn in out_acts_forall.
+                    rewrite address_eq_refl in out_acts_forall.
+                    cbn in out_acts_forall.
+                    apply Forall_inv in out_acts_forall.
+                    now destruct msg.
+                  - edestruct outgoing_acts_no_mint_before_set_lqt_addr as (cstate & deployed_state' & out_acts_forall); eauto.
+                    cbn in deployed_state'.
+                    rewrite deployed_state0, serialize_prev_state in deployed_state'.
+                    inversion deployed_state'.
+                    subst. clear deployed_state'.
+                    unfold outgoing_acts in out_acts_forall.
+                    rewrite queue_prev in out_acts_forall.
+                    cbn in out_acts_forall.
+                    rewrite address_eq_refl in out_acts_forall.
+                    cbn in out_acts_forall.
+                    destruct lqt_addr_preserved as [? lqt_addr_preserved].
+                    rewrite lqt_addr_preserved in receive_some.
+                    rewrite_receive_is_some.
+                    apply Forall_inv in out_acts_forall; auto.
+                    destruct msg; auto.
+                    destruct_match; auto.
+                    now destruct m.
+                }
+                destruct lqt_addr_preserved as [<- | lqt_addr_preserved]; auto.
+                destruct lqt_addr_preserved as [? lqt_addr_preserved].
+                rewrite lqt_addr_preserved in receive_some.
+                rewrite_receive_is_some.
+                edestruct outgoing_txs_no_mint_before_set_lqt_addr as (cstate & deployed_state' & out_acts_forall); eauto.
+                cbn in deployed_state'.
+                rewrite deployed_state0, serialize_prev_state in deployed_state'.
+                inversion deployed_state'.
+                subst. clear deployed_state'.
+                apply out_acts_forall in H2.
+                clear out_acts_forall.
+                apply All_Forall.In_Forall.
+                intros act act_in.
+                eapply Forall_forall in H2; eauto.
+                destruct_match; auto.
+                destruct msg0; auto.
+                destruct_match; auto.
+                now destruct_match.
+          ---- (* Call by other contract *)
+              rewrite address_eq_ne by auto.
+              destruct lqt_addr_preserved as [<- | lqt_addr_preserved]; auto.
+              destruct lqt_addr_preserved as [? lqt_addr_preserved].
+              rewrite lqt_addr_preserved in receive_some.
+              rewrite_receive_is_some.
+              edestruct outgoing_txs_no_mint_before_set_lqt_addr as (cstate & deployed_state' & out_acts_forall); eauto.
+              cbn in deployed_state'.
+              rewrite deployed_state0, serialize_prev_state in deployed_state'.
+              inversion deployed_state'.
+              subst. clear deployed_state'.
+              apply out_acts_forall in H2.
+              clear out_acts_forall.
+              apply All_Forall.In_Forall.
+              intros act act_in.
+              eapply Forall_forall in H2; eauto.
+              destruct_match; auto.
+              destruct msg0; auto.
+              destruct_match; auto.
+              now destruct_match.
+          --- (* Call other contract *)
+              rewrite deployed_state in deployed_state'.
+              inversion deployed_state'.
+              clear deployed_state'.
+              subst.
+              destruct_address_eq; auto.
+              apply list.Forall_cons.
+              split; auto.
+              cbn.
+              edestruct outgoing_acts_all_mint_same_dest as (cstate & deployed_state' & out_acts_forall); eauto.
+              cbn in deployed_state'.
+              rewrite deployed_state in deployed_state'.
+              inversion deployed_state'.
+              subst. clear deployed_state'.
+              unfold outgoing_acts in out_acts_forall.
+              rewrite queue_prev in out_acts_forall.
+              cbn in out_acts_forall.
+              rewrite address_eq_refl in out_acts_forall.
+              cbn in out_acts_forall.
+              apply Forall_inv in out_acts_forall.
+              now destruct msg.
+        * (* Invalid action *)
+          destruct IHtrace as (state' & deployed_state' & sum_eq);
+            try rewrite_environment_equiv; auto.
+          cbn in *.
+          rewrite deployed_state in deployed_state'.
+          now inversion deployed_state'.
+        * (* Permutation *)
+          inversion prev_next.
+          destruct IHtrace as (state' & deployed_state' & sum_eq);
+            rewrite prev_next in *; auto.
+          cbn in *.
+          rewrite deployed_state in deployed_state'.
+          now inversion deployed_state'.
+    + constructor.
+      now econstructor.
+  Qed.
+
+  Lemma outgoing_txs_sum_filter_eq : forall bstate caddr (trace : ChainTrace empty_state bstate),
+    env_contracts bstate caddr = Some (contract : WeakContract) ->
+    exists cstate,
+      contract_state bstate caddr = Some cstate /\
+        sumZ mintedOrBurnedTokens_tx (filter (txCallTo cstate.(lqtAddress)) (outgoing_txs trace caddr)) =
+        sumZ mintedOrBurnedTokens_tx (outgoing_txs trace caddr).
+  Proof. 
+    intros * deployed.
+    apply (outgoing_txs_all_mint_same_dest _ _ trace) in deployed as mint_or_burn_to_lqt_addr; auto.
+    destruct mint_or_burn_to_lqt_addr as (cstate & deployed_state & mint_or_burn_to_lqt_addr).
+    exists cstate.
+    split; auto.
+    clear deployed deployed_state.
+    induction (outgoing_txs trace caddr).
+    - reflexivity.
+    - apply list.Forall_cons in mint_or_burn_to_lqt_addr as [mint_or_burn_to_lqt_addr IH%IHl].
+      clear IHl.
+      cbn.
+      rewrite <- IH. clear IH.
+      destruct a eqn:H.
+      destruct tx_body eqn:H1;
+        auto.
+      destruct_match eqn:H2; auto.
+      cbn in *.
+      do 3 (destruct_match; auto).
+      now destruct_address_eq.
+  Qed.
+
+  (** [lqtTotal] is equal to the initial tokens + minted tokens - burned tokens *)
+  Lemma lqt_total_correct' : forall bstate caddr (trace : ChainTrace empty_state bstate),
+    env_contracts bstate caddr = Some (contract : WeakContract) ->
+    exists cstate depinfo,
+      contract_state bstate caddr = Some cstate /\
+      deployment_info Setup trace caddr = Some depinfo /\
+      let initial_tokens := lqtTotal_ (deployment_setup depinfo) in
+      Z.of_N cstate.(lqtTotal) = (Z.of_N initial_tokens) + sumZ mintedOrBurnedTokens_acts (outgoing_acts bstate caddr)
+        + sumZ mintedOrBurnedTokens_tx (outgoing_txs trace caddr).
+  Proof.
+    contract_induction;
+      intros; auto.
+    - cbn in *.
+      now apply init_correct in init_some.
+    - rewrite IH.
+      cbn.
+      rewrite <- 3!Z.add_assoc.
+      rewrite Z.add_cancel_l.
+      rewrite Z.add_shuffle3.
+      rewrite Z.add_cancel_l.
+      rewrite Z.add_cancel_r.
+      unfold mintedOrBurnedTokens_tx.
+      destruct out_act.
+      + now destruct tx_act_match as [_ [_ [-> | ->]]].
+      + now destruct tx_act_match as [_ [_ ->]].
+      + now destruct tx_act_match as [_ ->].
+    - cbn in receive_some.
+      destruct msg; try destruct m; try destruct d;
+        try (now receive_simpl);
+        rewrite_acts_correct;
+        rewrite_state_eq;
+        rewrite_receive_is_some;
+        cbn;
+        try rewrite deserialize_serialize;
+        destruct_match eqn:msg_deserialized;
+          try now inversion msg_deserialized;
+          cbn;
+          try lia.
+      destruct_match; try lia.
+      now apply deserialize_balance_of_ne_mint_or_burn in msg_deserialized.
+    - destruct head;
+        auto;
+        cbn in IH;
+        destruct action_facts as (? & ? & ?);
+        subst.
+      + now receive_simpl.
+      + cbn in receive_some.
+        destruct msg; try destruct m; try destruct d;
+          try (now receive_simpl);
+          rewrite_acts_correct;
+          rewrite_state_eq;
+          rewrite_receive_is_some;
+          cbn;
+          try rewrite deserialize_serialize;
+          destruct_match eqn:msg_deserialized;
+            try now inversion msg_deserialized;
+            cbn;
+            try lia.
+        * destruct_match; try lia.
+          now apply deserialize_balance_of_ne_mint_or_burn in msg_deserialized.
+        * destruct_match eqn:msg_deserialized0;
+            try now inversion msg_deserialized0.
+    - now rewrite <- perm.
+    - instantiate (AddBlockFacts := fun _ _ _ _ _ _ => True).
+      instantiate (DeployFacts := fun _ _ => True).
+      instantiate (CallFacts := fun _ _ _ _ => True).
+      unset_all; subst;cbn in *.
+      destruct_chain_step; auto.
+      destruct_action_eval; auto.
+  Qed.
+
+  (** [lqtTotal] is equal to the initial tokens + minted tokens - burned tokens *)
+  Lemma lqt_total_correct : forall bstate caddr (trace : ChainTrace empty_state bstate),
+    env_contracts bstate caddr = Some (contract : WeakContract) ->
+    exists cstate depinfo,
+      contract_state bstate caddr = Some cstate /\
+      deployment_info Setup trace caddr = Some depinfo /\
+      let initial_tokens := lqtTotal_ (deployment_setup depinfo) in
+      Z.of_N cstate.(lqtTotal) = (Z.of_N initial_tokens) + sumZ mintedOrBurnedTokens_acts (filter (actTo cstate.(lqtAddress)) (outgoing_acts bstate caddr))
+        + sumZ mintedOrBurnedTokens_tx (filter (txCallTo cstate.(lqtAddress)) (outgoing_txs trace caddr)).
+  Proof.
+    intros * deployed.
+    eapply lqt_total_correct' in deployed as lqt_correct.
+    apply outgoing_acts_sum_filter_eq in deployed as act_filter_eq; try easy.
+    destruct lqt_correct as (cstate & depinfo & deployed_state & deployment_info & lqt_correct).
+    destruct act_filter_eq as (cstate' & deployed_state' & act_filter_eq).
+    rewrite deployed_state in deployed_state'.
+    inversion deployed_state'.
+    clear deployed_state'. subst.
+    do 2 eexists.
+    intuition.
+    rewrite act_filter_eq.
+    apply (outgoing_txs_sum_filter_eq _ _ trace) in deployed as tx_filter_eq.
+    destruct tx_filter_eq as (cstate & deployed_state' & tx_filter_eq).
+    rewrite deployed_state in deployed_state'.
+    inversion deployed_state'.
+    clear deployed_state'. subst.
+    rewrite tx_filter_eq.
+    apply lqt_correct.
+  Qed.
+  Local Close Scope Z_scope.
+
+  Lemma deployed_incoming_calls_typed : forall bstate caddr {Setup Msg State : Type}
+            `{Serializable Setup}
+            `{Serializable Msg}
+            `{Serializable State}
+            {contract : Contract Setup Msg State}
+            (trace : ChainTrace empty_state bstate),
+    env_contracts bstate caddr = Some (contract : WeakContract) ->
+    exists inc_calls, 
+      incoming_calls Msg trace caddr = Some inc_calls.
+  Proof.
+    intros * deployed.
+    remember empty_state.
+    induction trace; eauto; subst.
+    destruct_chain_step; try destruct_action_eval; try rewrite_environment_equiv; auto.
+    - cbn in *.
+      destruct_address_eq; eauto.
+      now rewrite undeployed_contract_no_in_calls.
+    - cbn in *.
+      destruct IHtrace as [? IH]; auto.
+      rewrite IH.
+      clear IH.
+      destruct_address_eq; eauto.
+      subst.
+      rewrite deployed in deployed0.
+      inversion deployed0.
+      subst. clear deployed0.
+      apply wc_receive_strong in receive_some as
+        (prev_state' & msg' & new_state' & serialize_prev_state & msg_ser & serialize_new_state & receive_some).
+      cbn in receive_some.
+      destruct msg';
+        try rewrite msg_ser; eauto.
+      cbn in msg_ser.
+      destruct msg; eauto.
+      now rewrite msg_ser.
+    - now rewrite prev_next in *.
+  Qed.
+
+  Lemma undeployed_contract_no_state : forall bstate caddr (trace : ChainTrace empty_state bstate),
+    env_contracts bstate caddr = None ->
+    env_contract_states bstate caddr = None.
+  Proof.
+    intros * trace not_deployed.
+    remember empty_state.
+    induction trace; subst; auto.
+    destruct_chain_step; try destruct_action_eval;
+      try rewrite_environment_equiv; auto;
+      cbn in *;
+      try now destruct_address_eq;
+      try now rewrite prev_next in *.
+  Qed.
+
+  Lemma no_outgoing_txs_to_undeployed_contract : forall bstate caddr_main caddr_lqt (trace : ChainTrace empty_state bstate),
+    env_contracts bstate caddr_main = Some (contract : WeakContract) ->
+    env_contracts bstate caddr_lqt = None ->
+      filter (txCallTo caddr_lqt) (outgoing_txs trace caddr_main) = [].
+  Proof.
+    intros * deployed_main not_deployed_lqt.
+    remember empty_state.
+    induction trace; subst; try discriminate.
+    destruct_chain_step; try destruct_action_eval; try rewrite_environment_equiv; auto; cbn in *.
+    - now destruct_address_eq.
+    - destruct_address_eq; try easy; subst; cbn;
+        eapply undeployed_contract_no_out_txs in not_deployed; auto;
+        unfold outgoing_txs in not_deployed;
+        now rewrite not_deployed.
+    - destruct_address_eq; auto.
+      cbn.
+      now destruct_address_eq.
+    - now rewrite prev_next in *.
+  Qed.
+
+  Lemma no_incoming_calls_from_undeployed_contract : forall bstate caddr_main caddr_lqt (trace : ChainTrace empty_state bstate),
+    env_contracts bstate caddr_main = None ->
+    address_is_contract caddr_main = true ->
+    env_contracts bstate caddr_lqt = Some (Dexter2FA12.contract : WeakContract) ->
+    exists inc_calls,
+      incoming_calls Dexter2FA12.Msg trace caddr_lqt = Some inc_calls /\
+      filter (callFrom caddr_main) inc_calls = [].
+  Proof.
+    intros * not_deployed_main main_contract deployed_lqt.
+    remember empty_state.
+    induction trace; subst; try discriminate.
+    destruct_chain_step; try destruct_action_eval; try rewrite_environment_equiv; auto; cbn in *.
+    - destruct_address_eq; try easy; subst; cbn.
+      now rewrite undeployed_contract_no_in_calls by auto.
+    - destruct_address_eq; auto.
+      subst.
+      rewrite deployed_lqt in deployed.
+      inversion deployed.
+      subst. clear deployed.
+      apply wc_receive_strong in receive_some as
+        (prev_state' & msg' & new_state' & serialize_prev_state & msg_ser & serialize_new_state & receive_some).
+      cbn in receive_some.
+      destruct IHtrace as (? & calls & ?); auto.
+      apply undeployed_contract_no_out_queue in not_deployed_main; try easy.
+      rewrite queue_prev in not_deployed_main.
+      destruct msg';
+        [cbn in msg_ser; destruct msg; try easy|];
+        setoid_rewrite msg_ser;
+        rewrite calls;
+        eexists;
+        split; eauto;
+        unfold callFrom; cbn;
+        destruct_address_eq; auto;
+        subst;
+        apply Forall_inv in not_deployed_main;
+        now rewrite address_eq_refl in not_deployed_main.
+    - now rewrite prev_next in *.
+  Qed.
+
+  Definition contract_call_info_to_tx `{X : Type} `{Serializable X} (caddr : Address) (call_info : ContractCallInfo X) : Tx :=
+    let body :=
+      match call_info.(call_msg) with
+      | Some (msg) => tx_call (Some (serialize msg))
+      | None => tx_call None
+      end in
+    {|
+      tx_origin := call_info.(call_origin);
+      tx_from := call_info.(call_from);
+      tx_to := caddr;
+      tx_amount := call_info.(call_amount);
+      tx_body := body
+    |}.
+
+  Definition tx_to_contract_call_info `{X : Type} `{Serializable X} (tx : Tx) : option (ContractCallInfo X) :=
+    match tx.(tx_body) with
+    | tx_call None => Some
+      {|
+        call_origin := tx.(tx_origin);
+        call_from := tx.(tx_from);
+        call_amount := tx.(tx_amount);
+        call_msg := None
+      |}
+    | tx_call (Some m) => Some
+      {|
+        call_origin := tx.(tx_origin);
+        call_from := tx.(tx_from);
+        call_amount := tx.(tx_amount);
+        call_msg := @deserialize X _ m
+      |}
+    | _ => None
+    end.
+
+  Lemma incomming_eq_outgoing : forall bstate caddr_main caddr_lqt (trace : ChainTrace empty_state bstate),
+  (forall x (y : Dexter2FA12.Msg), deserialize x = Some y -> x = serialize y) ->
+    env_contracts bstate caddr_main = Some (contract : WeakContract) ->
+    env_contracts bstate caddr_lqt = Some (Dexter2FA12.contract : WeakContract) ->
+    exists inc_calls,
+      incoming_calls Dexter2FA12.Msg trace caddr_lqt = Some inc_calls /\
+      (filter (txCallTo caddr_lqt) (outgoing_txs trace caddr_main)) =
+      map (contract_call_info_to_tx caddr_lqt) (filter (callFrom caddr_main) inc_calls).
+  Proof.
+    intros * deserialize_right_inverse deployed_main deployed_lqt.
+    remember empty_state.
+    induction trace; subst; try discriminate.
+    destruct_chain_step; try destruct_action_eval; try rewrite_environment_equiv; auto.
+    - cbn in *.
+      destruct_address_eq; auto.
+    - cbn in *.
+      destruct_address_eq; auto; subst;
+        try (apply MCOption.some_inj in deployed_main; subst);
+        try (apply MCOption.some_inj in deployed_lqt; rewrite deployed_lqt in *; clear deployed_lqt);
+        try (rewrite undeployed_contract_no_in_calls by auto);
+        try (eapply undeployed_contract_no_out_txs in not_deployed as no_txs; eauto;
+              unfold outgoing_txs in no_txs; rewrite no_txs); cbn;
+        try (eapply no_outgoing_txs_to_undeployed_contract in not_deployed as no_txs; eauto;
+              unfold outgoing_txs in no_txs; rewrite no_txs);
+        try (eapply no_incoming_calls_from_undeployed_contract in not_deployed as (calls & inc_calls_eq & calls_eq); eauto;
+          exists calls; now rewrite inc_calls_eq, calls_eq);
+        try now exists [].
+    - cbn in *.
+      destruct_address_eq; subst; auto.
+      + rewrite deployed_lqt in deployed.
+        inversion deployed.
+        subst. clear deployed.
+        apply wc_receive_strong in receive_some as
+          (prev_state' & msg' & new_state' & serialize_prev_state & msg_ser & serialize_new_state & receive_some).
+        cbn in receive_some.
+        destruct IHtrace as (? & calls & IH); auto.
+        destruct msg' eqn:H;
+          [cbn in msg_ser; destruct msg eqn:H1; try easy|];
+          setoid_rewrite msg_ser;
+          rewrite calls;
+          eexists;
+          split; eauto.
+        * unfold callFrom in *; cbn.
+          rewrite !address_eq_refl.
+          cbn.
+          rewrite <- IH.
+          unfold contract_call_info_to_tx. cbn.
+          do 4 f_equal.
+          now apply deserialize_right_inverse.
+        * unfold callFrom in *; cbn.
+          rewrite !address_eq_refl.
+          cbn.
+          now rewrite <- IH.
+      + rewrite deployed_lqt in deployed.
+        inversion deployed.
+        subst. clear deployed.
+        apply wc_receive_strong in receive_some as
+          (prev_state' & msg' & new_state' & serialize_prev_state & msg_ser & serialize_new_state & receive_some).
+        cbn in receive_some.
+        destruct IHtrace as (? & calls & ?); auto.
+        destruct msg';
+          [cbn in msg_ser; destruct msg; try easy|];
+          setoid_rewrite msg_ser;
+          rewrite calls;
+          eexists;
+          split; eauto;
+          unfold callFrom; cbn;
+          now destruct_address_eq.
+      + cbn.
+        now rewrite address_eq_ne.
+    - cbn in *.
+      now rewrite prev_next in *.
+  Qed.
+
+  Lemma mintedOrBurnedTokens_call_eq_tx : forall call_info addr,
+    (fun callInfo => mintedOrBurnedTokens callInfo.(call_msg)) call_info =
+    (fun callInfo => mintedOrBurnedTokens_tx (contract_call_info_to_tx addr callInfo)) call_info.
+  Proof.
+    intros.
+    destruct call_info.
+    destruct call_msg.
+    - cbn.
+      now rewrite deserialize_serialize.
+    - reflexivity.
+  Qed.
+
+  (** [lqtTotal] is equal to the initial tokens + minted tokens - burned tokens *)
+  Lemma lqt_pool_correct : forall bstate caddr_main caddr_lqt (trace : ChainTrace empty_state bstate),
+    (forall x (y : Dexter2FA12.Msg), deserialize x = Some y -> x = serialize y) ->
+    env_contracts bstate caddr_main = Some (contract : WeakContract) ->
+    env_contracts bstate caddr_lqt = Some (Dexter2FA12.contract : WeakContract) ->
+    exists state_main state_lqt depinfo_main depinfo_lqt,
+      contract_state bstate caddr_main = Some state_main /\
+      contract_state bstate caddr_lqt = Some state_lqt /\
+      deployment_info Setup trace caddr_main = Some depinfo_main /\
+      deployment_info Dexter2FA12.Setup trace caddr_lqt = Some depinfo_lqt /\
+      let initial_tokens_main := lqtTotal_ (deployment_setup depinfo_main) in
+      let initial_tokens_lqt := initial_pool (deployment_setup depinfo_lqt) in
+      (state_main.(lqtAddress) = caddr_lqt ->
+       state_lqt.(admin) = caddr_main ->
+      initial_tokens_main = initial_tokens_lqt ->
+      filter (actTo state_main.(lqtAddress)) (outgoing_acts bstate caddr_main) = [] ->
+        state_main.(lqtTotal) = state_lqt.(total_supply)).
+  Proof.
+    intros * ? deployed_main deployed_lqt.
+    apply (lqt_total_correct _ _ trace) in deployed_main as main_correct.
+    destruct main_correct as (state_main & depinfo_main & deployed_state_main & deploy_info_main & main_correct).
+    apply (total_supply_correct _ _ trace) in deployed_lqt as lqt_correct.
+    destruct lqt_correct as (state_lqt & depinfo_lqt & inc_calls_lqt & deployed_state_lqt & deploy_info_lqt & inc_acts_lqt & lqt_correct).
+    specialize (incomming_eq_outgoing) as (? & inc_acts_lqt' & calls_eq); eauto.
+    setoid_rewrite inc_acts_lqt in inc_acts_lqt'.
+    inversion inc_acts_lqt'.
+    subst. clear inc_acts_lqt'.
+    do 4 eexists.
+    repeat split; eauto.
+    cbn.
+    intros addr_main_eq addr_lqt_eq init_pool_eq no_waiting_mint_acts.
+    apply N2Z.inj.
+    rewrite main_correct, lqt_correct, init_pool_eq, no_waiting_mint_acts, addr_main_eq, addr_lqt_eq.
+    rewrite Z.add_0_r, Z.add_cancel_l.
+    rewrite calls_eq, sumZ_map.
+    apply sumZ_eq.
+    intros.
+    now rewrite <- mintedOrBurnedTokens_call_eq_tx.
+  Qed.
+
+End Theories.