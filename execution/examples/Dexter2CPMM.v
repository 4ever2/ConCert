--- conflicted
+++ resolved
@@ -248,13 +248,8 @@
                                     (Dexter2FA12.build_mintOrBurn_param quantitiy target))).
 
   Definition call_to_token (token_addr : Address) (amt : N) (msg : FA2Token.Msg) :=
-<<<<<<< HEAD
-    act_call token_addr (Z.of_N amt) (serialize msg).
-
-=======
     act_call token_addr (N_to_amount amt) (serialize msg).
-    
->>>>>>> 633cf63e
+
   Definition token_transfer (state : State) (from to : Address) (amount : N) : ActionBody :=
     call_to_token state.(tokenAddress)
                   0
@@ -1814,6 +1809,7 @@
         try rewrite_acts_correct;
         try rewrite_state_eq;
         try rewrite_receive_is_some;
+        unfold N_to_amount in *;
         try match goal with
         | H : (?x <= ?y)%Z, G : (?y <= ?x)%Z |- _ => apply Z.le_antisymm in H; auto; rewrite H in *
         end;
@@ -1831,6 +1827,7 @@
         try rewrite_acts_correct;
         try rewrite_state_eq;
         try rewrite_receive_is_some;
+        unfold N_to_amount in *;
         try match goal with
         | H : (?x <= ?y)%Z, G : (?y <= ?x)%Z |- _ => apply Z.le_antisymm in H; auto; rewrite H in *
         end;
@@ -1912,6 +1909,7 @@
         try rewrite_acts_correct;
         try rewrite_state_eq;
         try rewrite_receive_is_some;
+        unfold N_to_amount in *;
         try match goal with
         | H : (?x <= ?y)%Z, G : (?y <= ?x)%Z |- _ => apply Z.le_antisymm in H; auto; rewrite H in *
         end;
@@ -1929,6 +1927,7 @@
         try rewrite_acts_correct;
         try rewrite_state_eq;
         try rewrite_receive_is_some;
+        unfold N_to_amount in *;
         try match goal with
         | H : (?x <= ?y)%Z, G : (?y <= ?x)%Z |- _ => apply Z.le_antisymm in H; auto; rewrite H in *
         end;
@@ -1969,6 +1968,7 @@
         try (now receive_simpl);
         rewrite_acts_correct;
         try rewrite_receive_is_some;
+        unfold N_to_amount in *;
         try match goal with
         | H : (?x <= ?y)%Z, G : (?y <= ?x)%Z |- _ => apply Z.le_antisymm in H; auto; rewrite H in *
         end;
@@ -1987,6 +1987,7 @@
           try (now receive_simpl);
           rewrite_acts_correct;
           try rewrite_receive_is_some;
+          unfold N_to_amount in *;
           try match goal with
           | H : (?x <= ?y)%Z, G : (?y <= ?x)%Z |- _ => apply Z.le_antisymm in H; auto; rewrite H in *
           end;
