(** * Dexter 2 CPMM contract *)
(** This file contains an implementation of the Dexter2 CPMM contract
    https://gitlab.com/dexter2tz/dexter2tz/-/blob/master/dexter.mligo
    In addition this file contains proof of functional correctness w.r.t the
    informal specification https://gitlab.com/dexter2tz/dexter2tz/-/blob/master/docs/informal-spec/dexter2-cpmm.md

    This contract is an implementation of a Constant Product Market Maker (CPMM).
    When paired with a FA1.2 or FA2 token contract and a Dexter2 liquidity contract,
    this contract serves as a decentralized exchange allowing users to trade between
    XTZ and tokens. Additionally users can also add or withdraw funds from the
    exchanges trading reserves. Traders pay a 0.3% fee, the fee goes to the owners
    of the trading reserves, this way user are incentivised to add funds to the reserves.
*)

From ConCert.Utils Require Import RecordUpdate.
From ConCert.Execution Require Import Automation.
From ConCert.Execution Require Import Blockchain.
From ConCert.Execution Require Import Extras.
From ConCert.Execution Require Import Monads.
From ConCert.Execution Require Import Serializable.
From ConCert.Execution.Examples Require Import Common.
From ConCert.Execution.Examples Require Import FA2Token.
From ConCert.Execution.Examples Require Import FA2Interface.
From ConCert.Execution.Examples Require Import Dexter2FA12.
From ConCert.Execution.Examples Require Import InterContractCommunication.
From ConCert.Execution.Examples Require Import SerializableUtil.
From Coq Require Import ZArith.
From Coq Require Import List.
From Coq Require Import Lia.
Import ListNotations.


(** * Contract types *)
Section DexterTypes.
Context {BaseTypes : ChainBase}.
Set Primitive Projections.
Set Nonrecursive Elimination Schemes.
Open Scope N_scope.

(** ** Type synonyms *)

Definition update_token_pool_internal_ := list FA2Interface.balance_of_response.
Definition token_id := FA2Interface.token_id.
Definition token_contract_transfer := FA2Interface.transfer.
Definition balance_of := FA2Interface.balance_of_response.
Definition mintOrBurn := Dexter2FA12.mintOrBurn_param.

(** ** Entrypoint types *)

Record add_liquidity_param :=
  build_add_liquidity_param{
    owner : Address;
    minLqtMinted : N;
    maxTokensDeposited : N;
    add_deadline : nat
}.

Record remove_liquidity_param :=
  build_remove_liquidity_param{
    liquidity_to : Address;
    lqtBurned : N;
    minXtzWithdrawn : N;
    minTokensWithdrawn : N;
    remove_deadline : nat
}.

Record xtz_to_token_param :=
  build_xtz_to_token_param{
    tokens_to : Address;
    minTokensBought : N;
    xtt_deadline : nat
}.

Record token_to_xtz_param :=
  build_token_to_xtz_param{
    xtz_to : Address;
    tokensSold : N;
    minXtzBought : N;
    ttx_deadline : nat
}.

Record token_to_token_param :=
  build_token_to_token_param{
    outputDexterContract : Address;
    to_ : Address;
    minTokensBought_ : N;
    tokensSold_ : N;
    ttt_deadline : nat
}.

Record set_baker_param :=
  build_set_baker_param{
    baker : option Address;
    freezeBaker_ : bool
}.

Inductive DexterMsg :=
| AddLiquidity : add_liquidity_param -> DexterMsg
| RemoveLiquidity : remove_liquidity_param -> DexterMsg
| XtzToToken : xtz_to_token_param -> DexterMsg
| TokenToXtz : token_to_xtz_param -> DexterMsg
| SetBaker : set_baker_param -> DexterMsg
| SetManager : Address -> DexterMsg
| SetLqtAddress : Address -> DexterMsg
| UpdateTokenPool : DexterMsg
| TokenToToken : token_to_token_param -> DexterMsg.

(** ** Storage types *)

Record State :=
  build_state {
    tokenPool : N;
    xtzPool : N;
    lqtTotal : N;
    selfIsUpdatingTokenPool : bool;
    freezeBaker : bool;
    manager : Address;
    tokenAddress : Address;
    tokenId : token_id;
    lqtAddress : Address
  }.

Record Setup :=
  build_setup {
    lqtTotal_ : N;
    manager_ : Address;
    tokenAddress_ : Address;
    tokenId_ : token_id
  }.

(* begin hide *)
MetaCoq Run (make_setters State).
MetaCoq Run (make_setters Setup).
(* end hide *)

End DexterTypes.

Module Type Dexter2Serializable.
  Section DS.
    Context `{ChainBase}.
    Axiom add_liquidity_param_serializable : Serializable add_liquidity_param.
    Existing Instance add_liquidity_param_serializable.

    Axiom remove_liquidity_param_serializable : Serializable remove_liquidity_param.
    Existing Instance remove_liquidity_param_serializable.

    Axiom xtz_to_token_param_serializable : Serializable xtz_to_token_param.
    Existing Instance xtz_to_token_param_serializable.

    Axiom token_to_xtz_param_serializable : Serializable token_to_xtz_param.
    Existing Instance token_to_xtz_param_serializable.

    Axiom set_baker_param_serializable : Serializable set_baker_param.
    Existing Instance set_baker_param_serializable.

    Axiom token_to_token_param_serializable : Serializable token_to_token_param.
    Existing Instance token_to_token_param_serializable.

    Axiom DexterMsg_serializable : Serializable DexterMsg.
    Existing Instance DexterMsg_serializable.

    Axiom Dexter2FA12_Msg_serialize : Serializable Dexter2FA12.Msg.
    Existing Instance Dexter2FA12_Msg_serialize.

    Axiom setup_serializable : Serializable Setup.
    Existing Instance setup_serializable.

    Axiom ClientMsg_serializable : Serializable (@FA2Token.FA2ReceiverMsg _ DexterMsg DexterMsg_serializable).
    Existing Instance ClientMsg_serializable.

    Axiom state_serializable : Serializable State.
    Existing Instance state_serializable.

    Axiom FA2Token_Msg_serializable : Serializable FA2Token.Msg.
    Existing Instance FA2Token_Msg_serializable.

  End DS.
End Dexter2Serializable.

(** * Contract functions *)

Module Dexter2 (SI : Dexter2Serializable).

  Import SI.

  Existing Instance add_liquidity_param_serializable.
  Existing Instance remove_liquidity_param_serializable.
  Existing Instance xtz_to_token_param_serializable.
  Existing Instance token_to_xtz_param_serializable.
  Existing Instance set_baker_param_serializable.
  Existing Instance token_to_token_param_serializable.
  Existing Instance DexterMsg_serializable.
  Existing Instance Dexter2FA12_Msg_serialize.
  Existing Instance setup_serializable.
  Existing Instance ClientMsg_serializable.
  Existing Instance state_serializable.
  Existing Instance FA2Token_Msg_serializable.

  Section DexterDefs.
    Context `{BaseTypes : ChainBase}.
    Open Scope N_scope.

    (** ** Helper functions *)

    (** [Amount] is defined as an alias to [Z]. We use these conversion function to mark
        the places explicitly where the conversion from amounts happens. *)
    Definition amount_to_N : Amount -> N := Z.to_N.
    Definition N_to_amount : N -> Amount := Z.of_N.

    Definition result : Type := option (State * list ActionBody).
    Definition isNone {A : Type} (a : option A) := match a with | Some _ => false | None => true end.
    Definition isSome {A : Type} (a : option A) := negb (isNone a).
    Definition sub (n m : N) : option N := do _ <- throwIf (n <? m) ; Some (n - m).
    Definition div (n m : N) : option N := do _ <- throwIf (m =? 0) ; Some (n / m).
    Definition ceildiv (n m : N) : option N :=
      if N.modulo n m =? 0
      then div n m
      else do result <- div n m ; Some (result + 1).
    Definition ceildiv_ (n m : N) : N :=
      if N.modulo n m =? 0
      then n / m
      else (n / m) + 1.
    Opaque ceildiv.
    Opaque ceildiv_.
    Opaque div.
    Opaque sub.

    (** Place holder for tezos set delegate operation *)
    Definition set_delegate_call (addr : option Address) : list ActionBody := [].

    Definition non_zero_amount (amt : Z) : bool:= (0 <? amt)%Z.
    Global Arguments non_zero_amount _ /. (* always unfold, if applied *)

    (** Null address that will newer contain contracts *)
    Parameter null_address : Address.
    Axiom null_address_not_contract : address_is_contract null_address = false.

    Definition Msg := @FA2Token.FA2ReceiverMsg BaseTypes DexterMsg _.

  Definition call_liquidity_token (addr : Address) (amt : N) (msg : Dexter2FA12.Msg) :=
    act_call addr (N_to_amount amt) (serialize msg).

  (** Note that [quantity] is allowed to be negative. In this case it correspons to burning *)
  Definition mint_or_burn (state : State) (target : Address) (quantitiy : Z) : option ActionBody :=
      do _ <- throwIf (address_eqb state.(lqtAddress) null_address) ; (* error lqtAddress not set *)
      Some (call_liquidity_token state.(lqtAddress)
                                 0
                                 (Dexter2FA12.msg_mint_or_burn
                                    (Dexter2FA12.build_mintOrBurn_param quantitiy target))).

  Definition call_to_token (token_addr : Address) (amt : N) (msg : FA2Token.Msg) :=
    act_call token_addr (N_to_amount amt) (serialize msg).

  Definition token_transfer (state : State) (from to : Address) (amount : N) : ActionBody :=
    call_to_token state.(tokenAddress)
                  0
                  (FA2Token.msg_transfer
                     [FA2Interface.build_transfer from to state.(tokenId) amount None]).

  Definition xtz_transfer (to : Address) (amount : N) : option ActionBody :=
    if address_is_contract to
    then None (* error_INVALID_TO_ADDRESS *)
    else Some (act_transfer to (N_to_amount amount)).


  (** ** Add liquidity *)
  Definition add_liquidity (chain : Chain) (ctx : ContractCallContext)
                           (state : State) (param : add_liquidity_param)
                           : result :=
    do _ <- throwIf state.(selfIsUpdatingTokenPool) ; (* error_SELF_IS_UPDATING_TOKEN_POOL_MUST_BE_FALSE *)
    do _ <- throwIf (param.(add_deadline) <=? chain.(current_slot))%nat ; (* error_THE_CURRENT_TIME_MUST_BE_LESS_THAN_THE_DEADLINE *)
    do lqt_minted <- div ((amount_to_N ctx.(ctx_amount)) * state.(lqtTotal)) state.(xtzPool) ; (* error_DIV_by_0 *)
    do tokens_deposited <- ceildiv ((amount_to_N ctx.(ctx_amount)) * state.(tokenPool)) state.(xtzPool) ; (* error_DIV_by_0 *)
    do _ <- throwIf (param.(maxTokensDeposited) <? tokens_deposited) ; (* error_MAX_TOKENS_DEPOSITED_MUST_BE_GREATER_THAN_OR_EQUAL_TO_TOKENS_DEPOSITED *)
    do _ <- throwIf (lqt_minted <? param.(minLqtMinted)) ; (* error_LQT_MINTED_MUST_BE_GREATER_THAN_MIN_LQT_MINTED *)
    let new_state := state<| lqtTotal := state.(lqtTotal) + lqt_minted |>
                          <| tokenPool := state.(tokenPool) + tokens_deposited |>
                          <| xtzPool := state.(xtzPool) + (amount_to_N ctx.(ctx_amount))|> in
    let op_token := token_transfer state ctx.(ctx_from) ctx.(ctx_contract_address) tokens_deposited in
    do op_lqt <- mint_or_burn state param.(owner) (Z.of_N lqt_minted) ;
    Some (new_state, [op_token; op_lqt]).

  (** ** Remove liquidity *)
  Definition remove_liquidity (chain : Chain) (ctx : ContractCallContext)
                              (state : State) (param : remove_liquidity_param)
                              : result :=
    do _ <- throwIf state.(selfIsUpdatingTokenPool) ; (* error_SELF_IS_UPDATING_TOKEN_POOL_MUST_BE_FALSE *)
    do _ <- throwIf (param.(remove_deadline) <=? chain.(current_slot))%nat ; (* error_THE_CURRENT_TIME_MUST_BE_LESS_THAN_THE_DEADLINE *)
    do _ <- throwIf (non_zero_amount ctx.(ctx_amount)) ; (* error_AMOUNT_MUST_BE_ZERO *)
    do xtz_withdrawn <-  div (param.(lqtBurned) * state.(xtzPool)) state.(lqtTotal) ; (* error_DIV_by_0 *)
    do tokens_withdrawn <- div (param.(lqtBurned) * state.(tokenPool)) state.(lqtTotal) ; (* error_DIV_by_0 *)
    do _ <- throwIf (xtz_withdrawn <? param.(minXtzWithdrawn)) ; (* error_THE_AMOUNT_OF_XTZ_WITHDRAWN_MUST_BE_GREATER_THAN_OR_EQUAL_TO_MIN_XTZ_WITHDRAWN *)
    do _ <- throwIf (tokens_withdrawn <? param.(minTokensWithdrawn)) ; (* error_THE_AMOUNT_OF_TOKENS_WITHDRAWN_MUST_BE_GREATER_THAN_OR_EQUAL_TO_MIN_TOKENS_WITHDRAWN *)
    do new_lqtPool <- sub state.(lqtTotal) param.(lqtBurned) ; (* error_CANNOT_BURN_MORE_THAN_THE_TOTAL_AMOUNT_OF_LQT *)
    do new_tokenPool <- sub state.(tokenPool) tokens_withdrawn ; (* error_TOKEN_POOL_MINUS_TOKENS_WITHDRAWN_IS_NEGATIVE *)
    do new_xtzPool <- sub state.(xtzPool) xtz_withdrawn ; (* mutez subtraction run time error *)
    do op_lqt <- mint_or_burn state ctx.(ctx_from) (0 - (Z.of_N param.(lqtBurned)))%Z ;
    let op_token := token_transfer state ctx.(ctx_contract_address) param.(liquidity_to) tokens_withdrawn in
    do opt_xtz <- xtz_transfer param.(liquidity_to) xtz_withdrawn ;
    let new_state :=
      {| tokenPool :=  new_tokenPool;
         xtzPool := new_xtzPool;
         lqtTotal := new_lqtPool;
         selfIsUpdatingTokenPool := state.(selfIsUpdatingTokenPool);
         freezeBaker := state.(freezeBaker);
         manager := state.(manager);
         tokenAddress := state.(tokenAddress);
         tokenId := state.(tokenId);
         lqtAddress := state.(lqtAddress) |} in
    Some (new_state, [op_lqt; op_token; opt_xtz]).

  (** ** XTZ to tokens *)
  Definition xtz_to_token (chain : Chain) (ctx : ContractCallContext)
                          (state : State) (param : xtz_to_token_param)
                          : result :=
    do _ <- throwIf state.(selfIsUpdatingTokenPool) ; (* error_SELF_IS_UPDATING_TOKEN_POOL_MUST_BE_FALSE *)
    do _ <- throwIf (param.(xtt_deadline) <=? chain.(current_slot))%nat ; (* error_THE_CURRENT_TIME_MUST_BE_LESS_THAN_THE_DEADLINE *)
    do tokens_bought <- div
      ((amount_to_N ctx.(ctx_amount)) * 997 * state.(tokenPool))
        (state.(xtzPool) * 1000 + ((amount_to_N ctx.(ctx_amount)) * 997)) ; (* error_DIV_by_0 *)
    do _ <- throwIf (tokens_bought <? param.(minTokensBought)) ; (* error_TOKENS_BOUGHT_MUST_BE_GREATER_THAN_OR_EQUAL_TO_MIN_TOKENS_BOUGHT *)
    do new_tokenPool <- sub state.(tokenPool) tokens_bought ; (* error_TOKEN_POOL_MINUS_TOKENS_BOUGHT_IS_NEGATIVE *)
    let new_state := state<| xtzPool := state.(xtzPool) + (amount_to_N ctx.(ctx_amount)) |>
                          <| tokenPool := new_tokenPool |> in
    let op := token_transfer state ctx.(ctx_contract_address) param.(tokens_to) tokens_bought in
    Some (new_state, [op]).

  (** ** Tokes to XTZ *)
  Definition token_to_xtz (chain : Chain) (ctx : ContractCallContext)
                          (state : State) (param : token_to_xtz_param)
                          : result :=
    do _ <- throwIf state.(selfIsUpdatingTokenPool) ; (* error_SELF_IS_UPDATING_TOKEN_POOL_MUST_BE_FALSE *)
    do _ <- throwIf (param.(ttx_deadline) <=? chain.(current_slot))%nat ; (* error_THE_CURRENT_TIME_MUST_BE_LESS_THAN_THE_DEADLINE *)
    do _ <- throwIf (non_zero_amount ctx.(ctx_amount)) ; (* error_AMOUNT_MUST_BE_ZERO *)
    do xtz_bought <- div
      (param.(tokensSold) * 997 * state.(xtzPool))
        (state.(tokenPool) * 1000 + (param.(tokensSold) * 997)) ; (* error_DIV_by_0 *)
    do _ <- throwIf (xtz_bought <? param.(minXtzBought)) ; (* error_XTZ_BOUGHT_MUST_BE_GREATER_THAN_OR_EQUAL_TO_MIN_XTZ_BOUGHT *)
    do new_xtzPool <- sub state.(xtzPool) xtz_bought ; (* mutez subtraction run time error *)
    let op_token := token_transfer state ctx.(ctx_from) ctx.(ctx_contract_address) param.(tokensSold) in
    do op_tez <- xtz_transfer param.(xtz_to) xtz_bought ;
    let new_state := state<| tokenPool := state.(tokenPool) + param.(tokensSold) |>
                          <| xtzPool := new_xtzPool |> in
    Some (new_state, [op_token; op_tez]).

  (** ** Default entrypoint *)
  Definition default_ (chain : Chain) (ctx : ContractCallContext)
                      (state : State) : result :=
    do _ <- throwIf state.(selfIsUpdatingTokenPool) ; (* error_SELF_IS_UPDATING_TOKEN_POOL_MUST_BE_FALSE *)
    let new_state := state<| xtzPool := state.(xtzPool) + amount_to_N ctx.(ctx_amount) |> in
      Some (new_state, []).

  (** ** Set baker *)
  Definition set_baker (chain : Chain) (ctx : ContractCallContext)
                       (state : State) (param : set_baker_param)
                       : result :=
    do _ <- throwIf state.(selfIsUpdatingTokenPool) ; (* error_SELF_IS_UPDATING_TOKEN_POOL_MUST_BE_FALSE *)
    do _ <- throwIf (non_zero_amount ctx.(ctx_amount)) ; (* error_AMOUNT_MUST_BE_ZERO *)
    do _ <- throwIf (negb (address_eqb ctx.(ctx_from) state.(manager))) ; (* error_ONLY_MANAGER_CAN_SET_BAKER *)
    do _ <- throwIf (state.(freezeBaker)) ; (* error_BAKER_PERMANENTLY_FROZEN *)
      Some (state<| freezeBaker := param.(freezeBaker_) |>, set_delegate_call param.(baker)).

  (** ** Set manager *)
  Definition set_manager (chain : Chain) (ctx : ContractCallContext)
                         (state : State) (new_manager : Address)
                         : result :=
    do _ <- throwIf state.(selfIsUpdatingTokenPool) ; (* error_SELF_IS_UPDATING_TOKEN_POOL_MUST_BE_FALSE *)
    do _ <- throwIf (non_zero_amount ctx.(ctx_amount)) ; (* error_AMOUNT_MUST_BE_ZERO *)
    do _ <- throwIf (negb (address_eqb ctx.(ctx_from) state.(manager))) ; (* error_ONLY_MANAGER_CAN_SET_MANAGER *)
      Some (state<| manager := new_manager |>, []).

  (** ** Set liquidity address *)
  Definition set_lqt_address (chain : Chain) (ctx : ContractCallContext)
                             (state : State) (new_lqt_address : Address)
                             : result :=
    do _ <- throwIf state.(selfIsUpdatingTokenPool) ; (* error_SELF_IS_UPDATING_TOKEN_POOL_MUST_BE_FALSE *)
    do _ <- throwIf (non_zero_amount ctx.(ctx_amount)) ; (* error_AMOUNT_MUST_BE_ZERO *)
    do _ <- throwIf (negb (address_eqb ctx.(ctx_from) state.(manager))) ; (* error_ONLY_MANAGER_CAN_SET_LQT_ADRESS *)
    do _ <- throwIf (negb (address_eqb state.(lqtAddress) null_address)) ; (* error_LQT_ADDRESS_ALREADY_SET *)
      Some (state<| lqtAddress := new_lqt_address |>, []).

  (** ** Update token pool *)
  Definition update_token_pool (chain : Chain) (ctx : ContractCallContext)
                               (state : State) : result :=
    do _ <- throwIf (negb (address_eqb ctx.(ctx_from) ctx.(ctx_origin))) ; (* error_CALL_NOT_FROM_AN_IMPLICIT_ACCOUNT *)
    do _ <- throwIf (non_zero_amount ctx.(ctx_amount)) ; (* error_AMOUNT_MUST_BE_ZERO *)
    do _ <- throwIf state.(selfIsUpdatingTokenPool) ; (* error_UNEXPECTED_REENTRANCE_IN_UPDATE_TOKEN_POOL *)
    let balance_of_request :=
      FA2Interface.Build_balance_of_request ctx.(ctx_contract_address) state.(tokenId) in
    let balance_of_param :=
      FA2Interface.Build_balance_of_param [balance_of_request] (FA2Interface.Build_callback _ None) in
    let op := call_to_token state.(tokenAddress) 0 (FA2Token.msg_balance_of balance_of_param) in
      Some (state<| selfIsUpdatingTokenPool := true |>, [op]).

  (** ** Update token pool internal *)
  Definition update_token_pool_internal (chain : Chain) (ctx : ContractCallContext)
                                        (state : State) (token_pool : update_token_pool_internal_)
                                        : result :=
    do _ <- throwIf ((negb state.(selfIsUpdatingTokenPool)) ||
                      (negb (address_eqb ctx.(ctx_from) state.(tokenAddress)))) ; (* error_THIS_ENTRYPOINT_MAY_ONLY_BE_CALLED_BY_GETBALANCE_OF_TOKENADDRESS *)
    do _ <- throwIf (non_zero_amount ctx.(ctx_amount)) ; (* error_AMOUNT_MUST_BE_ZERO *)
    do token_pool <-
      match token_pool with
      | [] => None (* error_INVALID_FA2_BALANCE_RESPONSE *)
      | x :: xs => Some x.(balance)
      end ;
    let new_state := state<| tokenPool := token_pool |><| selfIsUpdatingTokenPool := false |> in
    Some (new_state, []).

  Definition call_to_other_token (token_addr : Address) (amount : N)
             (msg : @FA2Token.FA2ReceiverMsg _ DexterMsg _) :=
    act_call token_addr (N_to_amount amount) (serialize msg).

  (** ** Tokens to tokens *)
  Definition token_to_token (chain : Chain) (ctx : ContractCallContext)
                            (state : State) (param : token_to_token_param)
                            : result :=
    do _ <- throwIf state.(selfIsUpdatingTokenPool) ; (* error_SELF_IS_UPDATING_TOKEN_POOL_MUST_BE_FALSE *)
    do _ <- throwIf (non_zero_amount ctx.(ctx_amount)) ; (* error_AMOUNT_MUST_BE_ZERO *)
    do _ <- throwIf (param.(ttt_deadline) <=? chain.(current_slot))%nat ; (* error_THE_CURRENT_TIME_MUST_BE_LESS_THAN_THE_DEADLINE *)
    do xtz_bought <- div
      (param.(tokensSold_) * 997 * state.(xtzPool))
        (state.(tokenPool) * 1000 + (param.(tokensSold_) * 997)) ; (* error_DIV_by_0 *)
    do new_xtzPool <- sub state.(xtzPool) xtz_bought ; (* mutez subtraction run time error *)
    let new_state := state<| tokenPool := state.(tokenPool) + param.(tokensSold_) |>
                          <| xtzPool := new_xtzPool |> in
    let op1 := token_transfer state ctx.(ctx_from) ctx.(ctx_contract_address) param.(tokensSold_) in
    let op2 := call_to_other_token
                 param.(outputDexterContract)
                 xtz_bought
                 (FA2Token.other_msg (XtzToToken {|
                                          tokens_to := param.(to_);
                                          minTokensBought := param.(minTokensBought_);
                                          xtt_deadline := param.(ttt_deadline)
                                        |})) in 
    Some (new_state, [op1; op2]).

  (** ** Receive *)
  Definition receive (chain : Chain)
                     (ctx : ContractCallContext)
                     (state : State)
                     (maybe_msg : option Msg)
                     : result :=
    match maybe_msg with
    | Some (FA2Token.other_msg (AddLiquidity param)) =>
        add_liquidity chain ctx state param
    | Some (FA2Token.other_msg (RemoveLiquidity param)) =>
        remove_liquidity chain ctx state param
    | Some (FA2Token.other_msg (SetBaker param)) =>
        set_baker chain ctx state param
    | Some (FA2Token.other_msg (SetManager param)) =>
        set_manager chain ctx state param
    | Some (FA2Token.other_msg (SetLqtAddress param)) =>
        set_lqt_address chain ctx state param
    | None =>
        default_ chain ctx state
    | Some (FA2Token.other_msg UpdateTokenPool) =>
        update_token_pool chain ctx state
    | Some (FA2Token.other_msg (XtzToToken param)) =>
        xtz_to_token chain ctx state param
    | Some (FA2Token.other_msg (TokenToXtz param)) =>
        token_to_xtz chain ctx state param
    | Some (FA2Token.other_msg (TokenToToken param)) =>
        token_to_token chain ctx state param
    | Some (FA2Token.receive_balance_of_param responses) =>
        update_token_pool_internal chain ctx state responses
    | _ => None
    end.

  (** ** Init *)
  Definition init (chain : Chain)
                  (ctx : ContractCallContext)
                  (setup : Setup) : option State :=
    Some {|
      tokenPool := 0;
      xtzPool := 0;
      lqtTotal := setup.(lqtTotal_);
      selfIsUpdatingTokenPool := false;
      freezeBaker := false;
      manager := setup.(manager_);
      tokenAddress := setup.(tokenAddress_);
      tokenId := setup.(tokenId_);
      lqtAddress := null_address
    |}.

  Definition contract : Contract Setup Msg State :=
    build_contract init receive.

  End DexterDefs.
End Dexter2.

Module DSInstances <: Dexter2Serializable.
    (* Serialisation instances (omitted).

       NOTE: we use [<:] to make the definitions transparent, so the
       implementation details can be revealed, if needed *)
    (* begin hide *)
    Global Instance add_liquidity_param_serializable `{ChainBase} : Serializable add_liquidity_param :=
      Derive Serializable add_liquidity_param_rect <build_add_liquidity_param>.

    Global Instance remove_liquidity_param_serializable `{ChainBase} : Serializable remove_liquidity_param :=
      Derive Serializable remove_liquidity_param_rect <build_remove_liquidity_param>.

    Global Instance xtz_to_token_param_serializable `{ChainBase} : Serializable xtz_to_token_param :=
      Derive Serializable xtz_to_token_param_rect <build_xtz_to_token_param>.

    Global Instance token_to_xtz_param_serializable `{ChainBase} : Serializable token_to_xtz_param :=
      Derive Serializable token_to_xtz_param_rect <build_token_to_xtz_param>.

    Global Instance set_baker_param_serializable `{ChainBase} : Serializable set_baker_param :=
      Derive Serializable set_baker_param_rect <build_set_baker_param>.

    Global Instance token_to_token_param_serializable `{ChainBase} : Serializable token_to_token_param :=
      Derive Serializable token_to_token_param_rect <build_token_to_token_param>.

    Global Instance DexterMsg_serializable `{ChainBase} : Serializable DexterMsg :=
        Derive Serializable DexterMsg_rect <AddLiquidity,
                                            RemoveLiquidity,
                                            XtzToToken,
                                            TokenToXtz,
                                            SetBaker,
                                            SetManager,
                                            SetLqtAddress,
                                            UpdateTokenPool,
                                            TokenToToken>.

    Global Instance Dexter2FA12_Msg_serialize `{ChainBase} : Serializable Dexter2FA12.Msg :=
      D2LqtSInstances.msg_serializable.

    Global Instance setup_serializable `{ChainBase} : Serializable Setup :=
      Derive Serializable Setup_rect <build_setup>.

    Global Instance ClientMsg_serializable : Serializable (@FA2Token.FA2ReceiverMsg BaseTypes DexterMsg _) :=
      fun _ => @FA2Token.FA2ReceiverMsg_serializable _ _ _.

    Global Instance state_serializable `{ChainBase} : Serializable State :=
      Derive Serializable State_rect <build_state>.

    Global Instance FA2Token_Msg_serializable `{ChainBase} : Serializable FA2Token.Msg :=
      FA2Token.msg_serializable.

End DSInstances.
  (* end hide *)

(** Instantiating the implementaion with required instances for serialisation/deserialisation *)
Module DEX2 := Dexter2 DSInstances.

Import DEX2.

  (** * Properties *)
Section Theories.
  Context {BaseTypes : ChainBase}.
  Open Scope N_scope.
  Global Arguments amount_to_N /.

  (* Tactics and facts about helper functions (omitted) *)
  (* begin hide *)
  Transparent div.
  Transparent ceildiv.
  Transparent ceildiv_.
  Lemma div_eq : forall n m p,
      div n m = Some p ->
      n / m = p /\ m <> 0.
  Proof.
    intros * div_some.
    unfold div in div_some.
    cbn in div_some.
    destruct_match eqn:m_not_zero in div_some;
      try congruence.
    destruct_throw_if m_not_zero.
    now apply N.eqb_neq in m_not_zero.
  Qed.

  Lemma div_zero : forall n m,
    div n m = None ->
    m = 0.
  Proof.
    intros * div_some.
    cbn in div_some.
    destruct_match eqn:m_zero in div_some;
      try congruence.
    destruct_throw_if m_zero.
    now apply N.eqb_eq in m_zero.
  Qed.
  Opaque div.

  Lemma ceildiv_eq : forall n m p,
    ceildiv n m = Some p ->
    ceildiv_ n m = p /\ m <> 0.
  Proof.
    intros * ceildiv_some.
    unfold ceildiv_.
    unfold ceildiv in ceildiv_some.
    destruct_match eqn:modulo_zero.
    - now apply div_eq in ceildiv_some.
    - cbn in ceildiv_some.
      destruct_match eqn:div_some in ceildiv_some;
        try congruence.
      apply div_eq in div_some.
      now inversion_clear ceildiv_some.
  Qed.

  Lemma ceildiv_zero : forall n m,
    ceildiv n m = None ->
    m = 0.
  Proof.
    intros * ceildiv_some.
    unfold ceildiv in ceildiv_some.
    destruct_match eqn:modulo_zero in ceildiv_some.
    - now apply div_zero in ceildiv_some.
    - cbn in ceildiv_some.
      destruct_match eqn:div_some in ceildiv_some;
        try congruence.
      now apply div_zero in div_some.
  Qed.
  Opaque ceildiv.
  Opaque ceildiv_.

  Transparent sub.
  Lemma sub_eq : forall n m p,
    sub n m = Some p ->
    n - m = p /\ m <= n.
  Proof.
    intros * sub_some.
    cbn in sub_some.
    destruct_match eqn:m_le_n in sub_some;
      try congruence.
    destruct_throw_if m_le_n.
    now rewrite <- N.ltb_ge.
  Qed.

  Lemma sub_fail : forall n m,
    sub n m = None ->
    n < m.
  Proof.
    intros * sub_some.
    cbn in sub_some.
    destruct_match eqn:n_lt_m in sub_some;
      try congruence.
    destruct_throw_if n_lt_m.
    now apply N.ltb_lt.
  Qed.
  Opaque sub.

  Lemma isSome_some : forall {A : Type} (x : option A) (y : A),
    x = Some y -> isSome x = true.
  Proof.
    intros.
    now subst.
  Qed.

  Lemma isSome_none : forall {A : Type} (x : option A),
    x = None -> isSome x = false.
  Proof.
    intros.
    now subst.
  Qed.

  Lemma isSome_exists : forall {A : Type} (x : option A),
    isSome x = true <-> exists y : A, x = Some y.
  Proof.
    split.
    - now destruct x eqn:x_eq.
    - intros (y & x_eq).
      now eapply isSome_some.
  Qed.

  Lemma isSome_not_exists : forall {A : Type} (x : option A),
    isSome x = false <-> forall y : A, x <> Some y.
  Proof.
    split.
    - now destruct x eqn:x_eq.
    - intros x_eq.
      eapply isSome_none.
      now destruct x.
  Qed.

  Ltac math_convert_step :=
    match goal with
    | H : sub _ _ = Some _ |- _ => apply sub_eq in H as [<- H]
    | H : sub _ _ = None |- _ => apply sub_fail in H
    | H : div _ _ = Some _ |- _ => apply div_eq in H as [<- H]
    | H : div _ _ = None |- _ => apply div_zero in H
    | H : ceildiv _ _ = Some _ |- _ => apply ceildiv_eq in H as [<- H]
    | H : ceildiv _ _ = None |- _ => apply ceildiv_zero in H
    end.

  Tactic Notation "math_convert" := repeat math_convert_step.

  Ltac receive_simpl_step :=
    match goal with
    | H : Blockchain.receive _ _ _ _ _ = Some (_, _) |- _ =>
        unfold Blockchain.receive in H; cbn in H
    | H : receive _ _ _ _ = Some (_, _) |- _ =>
        unfold receive in H;
        cbn in H
    | |- receive _ _ _ _ = _ =>
        unfold receive; cbn
    | H : Some _ = Some _ |- _ =>
        inversion_clear H
    | H : Some _ = None |- _ =>
        inversion H
    | H : None = Some _ |- _ =>
        inversion H
    | H : throwIf _ = None |- _ => destruct_throw_if H
    | H : throwIf _ = Some ?u |- _ => destruct_throw_if H
    | H : option_map (fun s : State => (s, _)) match ?m with | Some _ => _ | None => None end = Some _ |- _ =>
      let a := fresh "H" in
      destruct m eqn:a in H; try setoid_rewrite a; cbn in *; try congruence
    | H : match ?m with | Some _ => _ | None => None end = Some _ |- _ =>
      let a := fresh "H" in
      destruct m eqn:a in H; try setoid_rewrite a; cbn in *; try congruence
    | H : option_map (fun s : State => (s, _)) (if ?m then ?a else ?b) = Some _ |- _ =>
      match a with
      | None =>
        let a := fresh "H" in
        destruct m eqn:a in H; try setoid_rewrite a; cbn in *; try congruence
      | _ => match b with
             | None =>
               let a := fresh "H" in
               destruct m eqn:a in H; try setoid_rewrite a; cbn in *; try congruence
             | _ => idtac
      end end
    | H : (if ?m then ?a else ?b) = Some _ |- _ =>
      match a with
      | None =>
        let a := fresh "H" in
        destruct m eqn:a in H; try setoid_rewrite a; cbn in *; try congruence
      | _ => match b with
             | None =>
               let a := fresh "H" in
               destruct m eqn:a in H; try setoid_rewrite a; cbn in *; try congruence
             | _ => idtac
      end end
    end.

  Tactic Notation "receive_simpl" := repeat (unfold call_to_token,call_to_other_token;receive_simpl_step).
  (* end hide *)



  (** ** Set baker correct *)
  (** [set_baker] only changes [freezeBaker] in state *)
  Lemma set_baker_state_eq : forall prev_state new_state chain ctx new_acts param,
    receive chain ctx prev_state (Some (FA2Token.other_msg (SetBaker param))) = Some (new_state, new_acts) ->
      prev_state<| freezeBaker := param.(freezeBaker_) |> = new_state.
  Proof.
    intros * receive_some.
    receive_simpl.
  Qed.

  Lemma set_baker_freeze_baker_correct : forall prev_state new_state chain ctx new_acts param,
    receive chain ctx prev_state (Some (FA2Token.other_msg (SetBaker param))) = Some (new_state, new_acts) ->
      new_state.(freezeBaker) = param.(freezeBaker_).
  Proof.
    intros * receive_some.
    apply set_baker_state_eq in receive_some.
    now subst.
  Qed.

  (** [set_baker] produces no new_acts *)
  Lemma set_baker_new_acts_correct : forall chain ctx prev_state param new_state new_acts,
    receive chain ctx prev_state (Some (FA2Token.other_msg (SetBaker param))) = Some (new_state, new_acts) ->
      new_acts = set_delegate_call param.(baker).
  Proof.
    intros * receive_some.
    receive_simpl.
  Qed.

  (** If the requirements are met then then receive on set_baker msg must succeed and
      if receive on set_baker msg succeeds then requirements must hold *)
  Lemma set_baker_is_some : forall prev_state chain ctx param,
    (ctx_amount ctx <= 0)%Z /\
    prev_state.(selfIsUpdatingTokenPool) = false /\
    ctx.(ctx_from) = prev_state.(manager) /\
    prev_state.(freezeBaker) = false
    <->
    exists new_state new_acts, receive chain ctx prev_state (Some (FA2Token.other_msg (SetBaker param))) = Some (new_state, new_acts).
  Proof.
    split.
    - intros (amount_zero & not_updating & sender_is_manager & not_frozen).
      do 2 eexists.
      receive_simpl.
      destruct_match eqn:updating_check.
      destruct_match eqn:amount_check.
      destruct_match eqn:sender_check.
      destruct_match eqn:frozen_check.
      + reflexivity.
      + now rewrite not_frozen in frozen_check.
      + now rewrite sender_is_manager, address_eq_refl in sender_check.
      + receive_simpl.
        now apply Z.ltb_ge in amount_zero.
      + now rewrite not_updating in updating_check.
    - intros (new_state & new_acts & receive_some).
      receive_simpl.
      rewrite Z.ltb_ge in *.
      repeat split; auto.
      now destruct_address_eq.
  Qed.



  (** ** Set manager correct *)
  (** [set_manager] only changes [manager] in state *)
  Lemma set_manager_state_eq : forall prev_state new_state chain ctx new_acts new_manager,
    receive chain ctx prev_state (Some (FA2Token.other_msg (SetManager new_manager))) = Some (new_state, new_acts) ->
      prev_state<| manager := new_manager |> = new_state.
  Proof.
    intros * receive_some.
    receive_simpl.
  Qed.

  Lemma set_manager_manager_correct : forall prev_state new_state chain ctx new_acts new_manager,
    receive chain ctx prev_state (Some (FA2Token.other_msg (SetManager new_manager))) = Some (new_state, new_acts) ->
      new_state.(manager) = new_manager.
  Proof.
    intros * receive_some.
    apply set_manager_state_eq in receive_some.
    now subst.
  Qed.

  (** [set_manager] produces no new_acts *)
  Lemma set_manager_new_acts_correct : forall chain ctx prev_state new_manager new_state new_acts,
    receive chain ctx prev_state (Some (FA2Token.other_msg (SetManager new_manager))) = Some (new_state, new_acts) ->
      new_acts = [].
  Proof.
    intros * receive_some.
    receive_simpl.
  Qed.

  (** If the requirements are met then then receive on set_manager msg must succeed and
      if receive on set_manager msg succeeds then requirements must hold *)
  Lemma set_manager_is_some : forall prev_state chain ctx new_manager,
    (ctx_amount ctx <= 0)%Z /\
    prev_state.(selfIsUpdatingTokenPool) = false /\
    ctx.(ctx_from) = prev_state.(manager)
    <->
    exists new_state new_acts, receive chain ctx prev_state (Some (FA2Token.other_msg (SetManager new_manager))) = Some (new_state, new_acts).
  Proof.
    split.
    - intros (amount_zero & not_updating & sender_is_manager).
      do 2 eexists.
      receive_simpl.
      destruct_match eqn:updating_check.
      destruct_match eqn:amount_check.
      destruct_match eqn:sender_check.
      + reflexivity.
      + now rewrite sender_is_manager, address_eq_refl in sender_check.
      + receive_simpl.
        now apply Z.ltb_ge in amount_zero.
      + now rewrite not_updating in updating_check.
    - intros (new_state & new_acts & receive_some).
      receive_simpl.
      rewrite Z.ltb_ge in *.
      repeat split; auto.
      now destruct_address_eq.
  Qed.



  (** ** Set liquidity address correct *)
  (** [set_lqt_address] only changes [lqtAddress] in state *)
  Lemma set_lqt_address_state_eq : forall prev_state new_state chain ctx new_acts new_lqt_address,
    receive chain ctx prev_state (Some (FA2Token.other_msg (SetLqtAddress new_lqt_address))) = Some (new_state, new_acts) ->
      prev_state<| lqtAddress := new_lqt_address |> = new_state.
  Proof.
    intros * receive_some.
    receive_simpl.
  Qed.

  Lemma set_lqt_address_correct : forall prev_state new_state chain ctx new_acts new_lqt_address,
    receive chain ctx prev_state (Some (FA2Token.other_msg (SetLqtAddress new_lqt_address))) = Some (new_state, new_acts) ->
      new_state.(lqtAddress) = new_lqt_address.
  Proof.
    intros * receive_some.
    apply set_lqt_address_state_eq in receive_some.
    now subst.
  Qed.

  (** [set_lqt_address] produces no new_acts *)
  Lemma set_lqt_address_new_acts_correct : forall chain ctx prev_state new_lqt_address new_state new_acts,
    receive chain ctx prev_state (Some (FA2Token.other_msg (SetLqtAddress new_lqt_address))) = Some (new_state, new_acts) ->
      new_acts = [].
  Proof.
    intros * receive_some.
    receive_simpl.
  Qed.

  (** If the requirements are met then then receive on set_lqt_address msg must succeed and
      if receive on set_lqt_address msg succeeds then requirements must hold *)
  Lemma set_lqt_address_is_some : forall prev_state chain ctx new_lqt_address,
    (ctx_amount ctx <= 0)%Z /\
    prev_state.(selfIsUpdatingTokenPool) = false /\
    ctx.(ctx_from) = prev_state.(manager) /\
    prev_state.(lqtAddress) = null_address
    <->
    exists new_state new_acts, receive chain ctx prev_state (Some (FA2Token.other_msg (SetLqtAddress new_lqt_address))) = Some (new_state, new_acts).
  Proof.
    split.
    - intros (amount_zero & not_updating & sender_is_manager & lqt_address_not_set).
      do 2 eexists.
      receive_simpl.
      destruct_match eqn:updating_check.
      destruct_match eqn:amount_check.
      destruct_match eqn:sender_check.
      destruct_match eqn:lqt_check.
      + reflexivity.
      + now rewrite lqt_address_not_set, address_eq_refl in lqt_check.
      + now rewrite sender_is_manager, address_eq_refl in sender_check.
      + receive_simpl.
        now apply Z.ltb_ge in amount_zero.
      + now rewrite not_updating in updating_check.
    - intros (new_state & new_acts & receive_some).
      receive_simpl.
      rewrite Z.ltb_ge in *.
      repeat split; auto;
        now destruct_address_eq.
  Qed.



  (** ** Default entrypoint correct *)
  (** [default_] only changes [xtzPool] in state *)
  Lemma default_state_eq : forall prev_state new_state chain ctx new_acts,
    receive chain ctx prev_state None = Some (new_state, new_acts) ->
      prev_state<| xtzPool := prev_state.(xtzPool) + amount_to_N ctx.(ctx_amount) |> = new_state.
  Proof.
    intros * receive_some.
    receive_simpl.
  Qed.

  Lemma default_correct : forall prev_state new_state chain ctx new_acts,
    receive chain ctx prev_state None = Some (new_state, new_acts) ->
      new_state.(xtzPool) = prev_state.(xtzPool) + amount_to_N ctx.(ctx_amount).
  Proof.
    intros * receive_some.
    apply default_state_eq in receive_some.
    now subst.
  Qed.

  (** [default_] produces no new_acts *)
  Lemma default_new_acts_correct : forall chain ctx prev_state new_state new_acts,
    receive chain ctx prev_state None = Some (new_state, new_acts) ->
      new_acts = [].
  Proof.
    intros * receive_some.
    receive_simpl.
  Qed.

  (** If the requirements are met then then receive on None msg must succeed and
      if receive on None msg succeeds then requirements must hold *)
  Lemma default_entrypoint_is_some : forall prev_state chain ctx,
    prev_state.(selfIsUpdatingTokenPool) = false
    <->
    exists new_state new_acts, receive chain ctx prev_state None = Some (new_state, new_acts).
  Proof.
    split.
    - intros not_updating.
      do 2 eexists.
      receive_simpl.
      destruct_match eqn:updating_check.
      + reflexivity.
      + now rewrite not_updating in updating_check.
    - intros (new_state & new_acts & receive_some).
      receive_simpl.
  Qed.



  (** ** Update token pool correct *)
  (** [update_token_pool] only changes [selfIsUpdatingTokenPool] in state *)
  Lemma update_token_pool_state_eq : forall prev_state new_state chain ctx new_acts,
    receive chain ctx prev_state (Some (FA2Token.other_msg UpdateTokenPool)) = Some (new_state, new_acts) ->
      prev_state<| selfIsUpdatingTokenPool := true |> = new_state.
  Proof.
    intros * receive_some.
    receive_simpl.
  Qed.

  Lemma update_token_pool_correct : forall prev_state new_state chain ctx new_acts,
    receive chain ctx prev_state (Some (FA2Token.other_msg UpdateTokenPool)) = Some (new_state, new_acts) ->
      new_state.(selfIsUpdatingTokenPool) = true.
  Proof.
    intros * receive_some.
    apply update_token_pool_state_eq in receive_some.
    now subst.
  Qed.

  (** [update_token_pool] produces an call act with amount = 0, calling
      the token contract with a balance of request *)
  Lemma update_token_pool_new_acts_correct : forall chain ctx prev_state new_state new_acts,
    receive chain ctx prev_state (Some (FA2Token.other_msg UpdateTokenPool)) = Some (new_state, new_acts) ->
      new_acts = [
        act_call prev_state.(tokenAddress) 0%Z (serialize
          (msg_balance_of (Build_balance_of_param 
            ([Build_balance_of_request ctx.(ctx_contract_address) prev_state.(tokenId)])
            (FA2Interface.Build_callback _ None))))
      ].
  Proof.
    intros * receive_some.
    now receive_simpl.
  Qed.

  (** If the requirements are met then then receive on update_token_pool msg must succeed and
      if receive on update_token_pool msg succeeds then requirements must hold *)
  Lemma update_token_pool_is_some : forall prev_state chain ctx,
    (ctx_amount ctx <= 0)%Z /\
    prev_state.(selfIsUpdatingTokenPool) = false /\
    ctx.(ctx_from) = ctx.(ctx_origin)
    <->
    exists new_state new_acts, receive chain ctx prev_state (Some (FA2Token.other_msg UpdateTokenPool)) = Some (new_state, new_acts).
  Proof.
    split.
    - intros (amount_zero & not_updating & sender_eq_origin).
      do 2 eexists.
      receive_simpl.
      destruct_match eqn:sender_check.
      destruct_match eqn:amount_check.
      destruct_match eqn:updating_check.
      + reflexivity.
      + now rewrite not_updating in updating_check.
      + receive_simpl.
        now apply Z.ltb_ge in amount_zero.
      + now rewrite sender_eq_origin, address_eq_refl in sender_check.
    - intros (new_state & new_acts & receive_some).
      receive_simpl.
      rewrite Z.ltb_ge in *.
      rewrite Bool.negb_false_iff in *.
      now destruct_address_eq.
  Qed.

  Tactic Notation "invert_responses_Some" :=
    match goal with
    | [H : match ?rs with
           | [] => _
           | _ => _
           end = Some _ |- _] =>
        match type of rs with
        | list balance_of_response =>
            destruct rs;inversion H;clear H
        | _ => fail "No match on list of balance_of_response"
        end
    end.



  (** ** Update token pool internal correct *)
  (** [update_token_pool_internal] only changes [selfIsUpdatingTokenPool] and [tokenPool] in state *)
  Lemma update_token_pool_internal_state_eq : forall prev_state new_state chain ctx new_acts responses,
    receive chain ctx prev_state (Some (FA2Token.receive_balance_of_param responses)) = Some (new_state, new_acts) ->
      prev_state<| selfIsUpdatingTokenPool := false |>
                <| tokenPool := match responses with
                                | [] => 0
                                | response :: t => response.(balance)
                                end |> = new_state.
  Proof.
    intros * receive_some.
    receive_simpl.
    now invert_responses_Some.
  Qed.

  Lemma update_token_pool_internal_update_correct : forall prev_state new_state chain ctx new_acts responses,
    receive chain ctx prev_state (Some (FA2Token.receive_balance_of_param responses)) = Some (new_state, new_acts) ->
      new_state.(selfIsUpdatingTokenPool) = false.
  Proof.
    intros * receive_some.
    apply update_token_pool_internal_state_eq in receive_some.
    now subst.
  Qed.

  (** [update_token_pool_internal] produces no new actions *)
  Lemma update_token_pool_internal_new_acts_correct : forall chain ctx prev_state new_state new_acts responses,
    receive chain ctx prev_state (Some (FA2Token.receive_balance_of_param responses)) = Some (new_state, new_acts) ->
      new_acts = [].
  Proof.
    intros * receive_some.
    receive_simpl.
  Qed.

  (** If the requirements are met then then receive on update_token_pool_internal msg must succeed and
      if receive on update_token_pool_internal msg succeeds then requirements must hold *)
  Lemma update_token_pool_internal_is_some : forall prev_state chain ctx responses,
    (ctx_amount ctx <= 0)%Z /\
    prev_state.(selfIsUpdatingTokenPool) = true /\
    ctx.(ctx_from) = prev_state.(tokenAddress) /\
    responses <> []
    <->
    exists new_state new_acts, receive chain ctx prev_state (Some (FA2Token.receive_balance_of_param responses)) = Some (new_state, new_acts).
  Proof.
    split.
    - intros (amount_zero & updating & sender_is_token_contract & responses_not_empty).
      unfold receive. cbn.
      destruct_match eqn:sender_check.
      destruct_match eqn:amount_check.
      destruct_match eqn:response.
      destruct_match eqn:response_check in response.
      + congruence.
      + eauto.
      + now destruct_match in response.
      + receive_simpl.
        now apply Z.ltb_ge in amount_zero.
      + now rewrite updating, sender_is_token_contract, address_eq_refl in sender_check.
    - intros (new_state & new_acts & receive_some).
      receive_simpl.
      rewrite Bool.orb_false_iff in *.
      rewrite Bool.negb_false_iff in *.
      rewrite Z.ltb_ge in *.
      invert_responses_Some;subst.
      repeat split;auto.
      + easy.
      + now destruct_address_eq.
  Qed.



  (** ** Add liquidity correct *)
  (** [add_liquidity] only changes [lqtTotal], [tokenPool] and [xtzPool] in state *)
  Lemma add_liquidity_state_eq : forall prev_state new_state chain ctx new_acts param,
    let lqt_minted := amount_to_N ctx.(ctx_amount) * prev_state.(lqtTotal) / prev_state.(xtzPool) in
    let tokens_deposited := ceildiv_ (amount_to_N ctx.(ctx_amount) * prev_state.(tokenPool)) prev_state.(xtzPool) in
    receive chain ctx prev_state (Some (FA2Token.other_msg (AddLiquidity param))) = Some (new_state, new_acts) ->
      prev_state<| lqtTotal := prev_state.(lqtTotal) +  lqt_minted |>
                <| tokenPool := prev_state.(tokenPool) + tokens_deposited |>
                <| xtzPool := prev_state.(xtzPool) + amount_to_N ctx.(ctx_amount) |> = new_state.
  Proof.
    intros * receive_some.
    receive_simpl.
    now math_convert.
  Qed.

  Lemma add_liquidity_correct : forall prev_state new_state chain ctx new_acts param,
    receive chain ctx prev_state (Some (FA2Token.other_msg (AddLiquidity param))) = Some (new_state, new_acts) ->
      new_state.(lqtTotal) = prev_state.(lqtTotal) + amount_to_N ctx.(ctx_amount) * prev_state.(lqtTotal) / prev_state.(xtzPool) /\
      new_state.(tokenPool) = prev_state.(tokenPool) + ceildiv_ (amount_to_N ctx.(ctx_amount) * prev_state.(tokenPool)) prev_state.(xtzPool) /\
      new_state.(xtzPool) = prev_state.(xtzPool) + amount_to_N ctx.(ctx_amount).
  Proof.
    intros * receive_some.
    apply add_liquidity_state_eq in receive_some.
    now subst.
  Qed.

  (** In the informal specification it is stated that tokens should be trasnfered from owner,
      but in the implementation it is trasnfered from the sender.
      For this we assume that the implementation is correct over the informal specification since
      that is what other formalizations seem to have assumed *)
  Lemma add_liquidity_new_acts_correct : forall chain ctx prev_state new_state new_acts param,
    let lqt_minted := amount_to_N ctx.(ctx_amount) * prev_state.(lqtTotal) / prev_state.(xtzPool) in
    let tokens_deposited := ceildiv_ (amount_to_N ctx.(ctx_amount) * prev_state.(tokenPool)) prev_state.(xtzPool) in
    receive chain ctx prev_state (Some (FA2Token.other_msg (AddLiquidity param))) = Some (new_state, new_acts) ->
      new_acts =
      [
        (act_call prev_state.(tokenAddress) 0%Z
          (serialize (FA2Token.msg_transfer
          [build_transfer ctx.(ctx_from) ctx.(ctx_contract_address) prev_state.(tokenId) tokens_deposited None])));
        (act_call prev_state.(lqtAddress) 0%Z
          (serialize (Dexter2FA12.msg_mint_or_burn {| target := param.(owner); quantity := Z.of_N lqt_minted|})))
      ].
  Proof.
    intros * receive_some.
    receive_simpl.
    now math_convert.
  Qed.

  (** If the requirements are met then then receive on add_liquidity msg must succeed and
      if receive on add_liquidity msg succeeds then requirements must hold *)
  Lemma add_liquidity_is_some : forall prev_state chain ctx param,
    let lqt_minted := amount_to_N ctx.(ctx_amount) * prev_state.(lqtTotal) / prev_state.(xtzPool) in
    let tokens_deposited := ceildiv_ (amount_to_N ctx.(ctx_amount) * prev_state.(tokenPool)) prev_state.(xtzPool) in
    prev_state.(selfIsUpdatingTokenPool) = false /\
    (current_slot chain < param.(add_deadline))%nat /\
    tokens_deposited <= param.(maxTokensDeposited)  /\
    param.(minLqtMinted) <= lqt_minted /\
    prev_state.(xtzPool) <> 0 /\
    prev_state.(lqtAddress) <> null_address
    <->
    exists new_state new_acts, receive chain ctx prev_state (Some (FA2Token.other_msg (AddLiquidity param))) = Some (new_state, new_acts).
  Proof.
    split.
    - intros (not_updating & deadline_not_hit & max_tokens_not_hit &
              enough_minted & xtzPool_not_zero & lqt_addr_set).
      unfold receive.
      cbn in *.
      destruct_match eqn:updating_check.
      destruct_match eqn:deadline_check.
      destruct_match eqn:div_check; math_convert.
      destruct_match eqn:ceildiv_check; math_convert.
      destruct_match eqn:max_tokens_check.
      destruct_match eqn:min_lqt_check.
      destruct_match eqn:mint_act; try congruence;
      destruct_match eqn:lqt_addr_set_check in mint_act; try congruence.
      + eauto.
      + now apply address_eq_ne in lqt_addr_set.
      + now apply N.ltb_ge in enough_minted.
      + now apply N.ltb_ge in max_tokens_not_hit.
      + congruence.
      + congruence.
      + apply leb_correct_conv in deadline_not_hit.
        now rewrite deadline_not_hit in deadline_check.
      + now rewrite not_updating in updating_check.
    - intros (new_state & new_acts & receive_some).
      receive_simpl.
      math_convert.
      rewrite leb_iff_conv,N.ltb_ge in *.
      repeat split; auto.
      now destruct_address_eq.
  Qed.



  (** ** Remove liquidity correct *)
  (** [remove_liquidity] only changes [lqtTotal], [tokenPool] and [xtzPool] in state *)
  Lemma remove_liquidity_state_eq : forall prev_state new_state chain ctx new_acts param,
    let xtz_withdrawn := (param.(lqtBurned) * prev_state.(xtzPool)) / prev_state.(lqtTotal) in
    let tokens_withdrawn := (param.(lqtBurned) * prev_state.(tokenPool)) / prev_state.(lqtTotal) in
    receive chain ctx prev_state (Some (FA2Token.other_msg (RemoveLiquidity param))) = Some (new_state, new_acts) ->
      prev_state<| lqtTotal := prev_state.(lqtTotal) - param.(lqtBurned) |>
                <| tokenPool := prev_state.(tokenPool) - tokens_withdrawn |>
                <| xtzPool := prev_state.(xtzPool) - xtz_withdrawn |> = new_state.
  Proof.
    intros * receive_some.
    receive_simpl.
    now math_convert;cbv.
  Qed.

  Lemma remove_liquidity_correct : forall prev_state new_state chain ctx new_acts param,
    receive chain ctx prev_state (Some (FA2Token.other_msg (RemoveLiquidity param))) = Some (new_state, new_acts) ->
      new_state.(lqtTotal) = prev_state.(lqtTotal) - param.(lqtBurned) /\
      new_state.(tokenPool) = prev_state.(tokenPool) -  (param.(lqtBurned) * prev_state.(tokenPool)) / prev_state.(lqtTotal) /\
      new_state.(xtzPool) = prev_state.(xtzPool) - (param.(lqtBurned) * prev_state.(xtzPool)) / prev_state.(lqtTotal).
  Proof.
    intros * receive_some.
    apply remove_liquidity_state_eq in receive_some.
    now subst.
  Qed.

  (** [remove_liquidity] should produce three acts
  - A call action to LQT contract burning [lqtBurned] from [sender]
  - A call action to token contract transferring [tokens_withdrawn] from this contract to [liquidity_to]
  - A transfer action transferring [xtz_withdrawn] from this contract to [liquidity_to]
   *)
  Lemma remove_liquidity_new_acts_correct : forall chain ctx prev_state new_state new_acts param,
    let xtz_withdrawn := (param.(lqtBurned) * prev_state.(xtzPool)) / prev_state.(lqtTotal) in
    let tokens_withdrawn := (param.(lqtBurned) * prev_state.(tokenPool)) / prev_state.(lqtTotal) in
    receive chain ctx prev_state (Some (FA2Token.other_msg (RemoveLiquidity param))) = Some (new_state, new_acts) ->
      new_acts =
      [
        (act_call prev_state.(lqtAddress) 0%Z
          (serialize (Dexter2FA12.msg_mint_or_burn {| target := ctx.(ctx_from); quantity := - Z.of_N param.(lqtBurned)|})));
        (act_call prev_state.(tokenAddress) 0%Z
          (serialize (FA2Token.msg_transfer
          [build_transfer ctx.(ctx_contract_address) param.(liquidity_to) prev_state.(tokenId) tokens_withdrawn None])));
        (act_transfer param.(liquidity_to) (N_to_amount xtz_withdrawn))
      ].
  Proof.
    intros * receive_some.
    receive_simpl.
    math_convert.
    unfold xtz_transfer in *.
    destruct_match in *; try congruence.
    match goal with
      [ H : Some _ = Some _ |- _ ] => now inversion H
    end.
  Qed.

  (** If the requirements are met then then receive on remove_liquidity msg must succeed and
      if receive on remove_liquidity msg succeeds then requirements must hold *)
  Lemma remove_liquidity_is_some : forall prev_state chain ctx param,
    let xtz_withdrawn := (param.(lqtBurned) * prev_state.(xtzPool)) / prev_state.(lqtTotal) in
    let tokens_withdrawn := (param.(lqtBurned) * prev_state.(tokenPool)) / prev_state.(lqtTotal) in
    prev_state.(selfIsUpdatingTokenPool) = false /\
    (current_slot chain < param.(remove_deadline))%nat /\
    (ctx.(ctx_amount) <= 0)%Z /\
    prev_state.(lqtTotal) <> 0 /\
    param.(minXtzWithdrawn) <= xtz_withdrawn /\
    param.(minTokensWithdrawn) <= tokens_withdrawn /\
    tokens_withdrawn <= prev_state.(tokenPool) /\
    xtz_withdrawn <= prev_state.(xtzPool) /\
    param.(lqtBurned) <= prev_state.(lqtTotal) /\
    address_is_contract param.(liquidity_to) = false /\
    prev_state.(lqtAddress) <> null_address
    <->
    exists new_state new_acts, receive chain ctx prev_state (Some (FA2Token.other_msg (RemoveLiquidity param))) = Some (new_state, new_acts).
  Proof.
    split.
    - intros (not_updating & deadline_not_hit & ctx_amount_zero &
              lqtPool_not_zero & enough_xtz_withdrawn & enough_tokens_withdrawn &
              tokens_withdrawn_le_total & xtz_withdrawn_le_total & lqt_burned_le_total &
              to_not_contract & lqt_addr_set).
      unfold receive.
      cbn in *.
      destruct_match eqn:updating_check.
      destruct_match eqn:deadline_check.
      destruct_match eqn:ctx_amount_check.
      destruct_match eqn:xtz_div_check; math_convert; try easy.
      destruct_match eqn:tokens_div_check; math_convert; try easy.
      destruct_match eqn:min_xtz_check.
      destruct_match eqn:min_tokens_check.
      destruct_match eqn:burned_check; math_convert; try easy.
      destruct_match eqn:token_pool_check; math_convert; try easy.
      destruct_match eqn:xtz_pool_check; math_convert; try easy.
      destruct_match eqn:mint_act; try congruence;
      destruct_match eqn:lqt_addr_set_check in mint_act; try congruence.
      destruct_match eqn:transfer_act.
      + eauto.
      + unfold xtz_transfer in transfer_act.
        now rewrite to_not_contract in transfer_act.
      + now apply address_eq_ne in lqt_addr_set.
      + now apply N.ltb_ge in enough_tokens_withdrawn.
      + now apply N.ltb_ge in enough_xtz_withdrawn.
      + now apply Z.ltb_ge in ctx_amount_zero.
      + apply leb_correct_conv in deadline_not_hit.
        now rewrite deadline_not_hit in deadline_check.
      + now rewrite not_updating in updating_check.
    - intros (new_state & new_acts & receive_some).
      receive_simpl.
      math_convert.
      rewrite leb_iff_conv,N.ltb_ge,Z.ltb_ge in *.
      unfold xtz_transfer in *.
      destruct_match in *; try congruence.
      repeat split; auto.
      now destruct_address_eq.
  Qed.


  (** ** XTZ to token correct *)
  (** [xtz_to_token] only changes [tokenPool] and [xtzPool] in state *)
  Lemma xtz_to_token_state_eq : forall prev_state new_state chain ctx new_acts param,
    let tokens_bought := ((amount_to_N ctx.(ctx_amount)) * 997 * prev_state.(tokenPool)) /
                            (prev_state.(xtzPool) * 1000 + ((amount_to_N ctx.(ctx_amount)) * 997)) in
    receive chain ctx prev_state (Some (FA2Token.other_msg (XtzToToken param))) = Some (new_state, new_acts) ->
      prev_state<| tokenPool := prev_state.(tokenPool) - tokens_bought |>
                <| xtzPool := prev_state.(xtzPool) + amount_to_N ctx.(ctx_amount) |> = new_state.
  Proof.
    intros * receive_some.
    receive_simpl.
    now math_convert.
  Qed.

  Lemma xtz_to_token_correct : forall prev_state new_state chain ctx new_acts param,
    receive chain ctx prev_state (Some (FA2Token.other_msg (XtzToToken param))) = Some (new_state, new_acts) ->
      new_state.(tokenPool) = prev_state.(tokenPool) -  (((amount_to_N ctx.(ctx_amount)) * 997 * prev_state.(tokenPool)) /
                            (prev_state.(xtzPool) * 1000 + ((amount_to_N ctx.(ctx_amount)) * 997)) ) /\
      new_state.(xtzPool) = prev_state.(xtzPool) + amount_to_N ctx.(ctx_amount).
  Proof.
    intros * receive_some.
    apply xtz_to_token_state_eq in receive_some.
    now subst.
  Qed.

  (** [xtz_to_token] should produce one action
  - A call action to token contract transferring [tokens_bought] from this contract to [tokens_to]
  *)
  Lemma xtz_to_token_new_acts_correct : forall chain ctx prev_state new_state new_acts param,
    let tokens_bought := ((amount_to_N ctx.(ctx_amount)) * 997 * prev_state.(tokenPool)) /
                            (prev_state.(xtzPool) * 1000 + ((amount_to_N ctx.(ctx_amount)) * 997)) in
    receive chain ctx prev_state (Some (FA2Token.other_msg (XtzToToken param))) = Some (new_state, new_acts) ->
      new_acts =
      [
        (act_call prev_state.(tokenAddress) 0%Z
          (serialize (FA2Token.msg_transfer
          [build_transfer ctx.(ctx_contract_address) param.(tokens_to) prev_state.(tokenId) tokens_bought None])))
      ].
  Proof.
    intros * receive_some.
    receive_simpl.
    now math_convert.
  Qed.

  (** If the requirements are met then then receive on xtz_to_token msg must succeed and
      if receive on xtz_to_token msg succeeds then requirements must hold *)
  Lemma xtz_to_token_is_some : forall prev_state chain ctx param,
    let tokens_bought := ((amount_to_N ctx.(ctx_amount)) * 997 * prev_state.(tokenPool)) /
                            (prev_state.(xtzPool) * 1000 + ((amount_to_N ctx.(ctx_amount)) * 997)) in
    prev_state.(selfIsUpdatingTokenPool) = false /\
    (current_slot chain < param.(xtt_deadline))%nat /\
    (prev_state.(xtzPool) <> 0 \/ (0 < ctx.(ctx_amount))%Z) /\
    param.(minTokensBought) <= tokens_bought /\
    tokens_bought <= prev_state.(tokenPool)
    <->
    exists new_state new_acts, receive chain ctx prev_state (Some (FA2Token.other_msg (XtzToToken param))) = Some (new_state, new_acts).
  Proof.
    split.
    - intros (not_updating & deadline_not_hit & not_zero &
              enough_tokens_bought & tokens_bought_le_total).
      unfold receive.
      cbn in *.
      destruct_match eqn:updating_check.
      destruct_match eqn:deadline_check.
      destruct_match eqn:xtz_div_check; math_convert; try easy.
      destruct_match eqn:min_tokens_check.
      destruct_match eqn:token_pool_check; math_convert; try easy.
      + now apply N.ltb_ge in enough_tokens_bought.
      + apply leb_correct_conv in deadline_not_hit.
        now rewrite deadline_not_hit in deadline_check.
      + now rewrite not_updating in updating_check.
    - intros (new_state & new_acts & receive_some).
      receive_simpl.
      math_convert.
      rewrite leb_iff_conv,N.ltb_ge in *.
      now repeat split.
  Qed.


  (** ** Token to xtz correct *)
  (** [token_to_xtz] only changes [tokenPool] and [xtzPool] in state *)
  Lemma token_to_xtz_state_eq : forall prev_state new_state chain ctx new_acts param,
    let xtz_bought := (param.(tokensSold) * 997 * prev_state.(xtzPool)) /
                            (prev_state.(tokenPool) * 1000 + (param.(tokensSold) * 997)) in
    receive chain ctx prev_state (Some (FA2Token.other_msg (TokenToXtz param))) = Some (new_state, new_acts) ->
      prev_state<| tokenPool := prev_state.(tokenPool) + param.(tokensSold) |>
                <| xtzPool := prev_state.(xtzPool) - xtz_bought |> = new_state.
  Proof.
    intros * receive_some.
    receive_simpl.
    now math_convert.
  Qed.

  Lemma token_to_xtz_correct : forall prev_state new_state chain ctx new_acts param,
    receive chain ctx prev_state (Some (FA2Token.other_msg (TokenToXtz param))) = Some (new_state, new_acts) ->
      new_state.(tokenPool) = prev_state.(tokenPool) + param.(tokensSold) /\
      new_state.(xtzPool) = prev_state.(xtzPool) - ((param.(tokensSold) * 997 * prev_state.(xtzPool)) /
                            (prev_state.(tokenPool) * 1000 + (param.(tokensSold) * 997))).
  Proof.
    intros * receive_some.
    apply token_to_xtz_state_eq in receive_some.
    now subst.
  Qed.

  (** token_to_xtz should produce two actions
  - A call action to token contract transferring [tokens_sold] from [sender] to this contract
  - A transfer action transferring [xtz_bought] from this contract to [xtz_to]
   *)
  Lemma token_to_xtz_new_acts_correct : forall chain ctx prev_state new_state new_acts param,
    let xtz_bought := (param.(tokensSold) * 997 * prev_state.(xtzPool)) /
                            (prev_state.(tokenPool) * 1000 + (param.(tokensSold) * 997)) in
    receive chain ctx prev_state (Some (FA2Token.other_msg (TokenToXtz param))) = Some (new_state, new_acts) ->
      new_acts =
      [
        (act_call prev_state.(tokenAddress) 0%Z
          (serialize (FA2Token.msg_transfer
          [build_transfer ctx.(ctx_from) ctx.(ctx_contract_address) prev_state.(tokenId) param.(tokensSold) None])));
        (act_transfer param.(xtz_to) (N_to_amount xtz_bought))
      ].
  Proof.
    intros * receive_some.
    receive_simpl.
    math_convert.
    unfold xtz_transfer in *. 
    destruct_match in *; try congruence.
    match goal with
      [H : Some _ = Some _ |- _] => now inversion H
    end.
  Qed.

  (** If the requirements are met then then receive on token_to_xtz msg must succeed and
      if receive on token_to_xtz msg succeeds then requirements must hold *)
  Lemma token_to_xtz_is_some : forall prev_state chain ctx param,
    let xtz_bought := (param.(tokensSold) * 997 * prev_state.(xtzPool)) /
                            (prev_state.(tokenPool) * 1000 + (param.(tokensSold) * 997)) in
    prev_state.(selfIsUpdatingTokenPool) = false /\
    (current_slot chain < param.(ttx_deadline))%nat /\
    (ctx.(ctx_amount) <= 0)%Z /\
    param.(minXtzBought) <= xtz_bought /\
    (prev_state.(tokenPool) <> 0 \/ param.(tokensSold) <> 0) /\
    address_is_contract param.(xtz_to) = false /\
    xtz_bought <= prev_state.(xtzPool)
    <->
    exists new_state new_acts, receive chain ctx prev_state (Some (FA2Token.other_msg (TokenToXtz param))) = Some (new_state, new_acts).
  Proof.
    split.
    - intros (not_updating & deadline_not_hit & ctx_amount_zero &
              enough_xtz_bought & not_zero & to_not_contract &
              xtz_bought_le_total).
      unfold receive.
      cbn.
      destruct_match eqn:updating_check.
      destruct_match eqn:deadline_check.
      destruct_match eqn:amount_check.
      destruct_match eqn:div_check; math_convert; try easy.
      destruct_match eqn:min_xtz_check.
      destruct_match eqn:xtz_pool_check; math_convert; try easy.
      destruct_match eqn:transfer_act.
      + eauto.
      + unfold xtz_transfer in transfer_act.
        now rewrite to_not_contract in transfer_act.
      + now apply N.ltb_ge in enough_xtz_bought.
      + now apply Z.ltb_ge in ctx_amount_zero.
      + apply leb_correct_conv in deadline_not_hit.
        now rewrite deadline_not_hit in deadline_check.
      + now rewrite not_updating in updating_check.
    - intros (new_state & new_acts & receive_some).
      receive_simpl.
      math_convert.
      rewrite leb_iff_conv,N.ltb_ge,Z.ltb_ge in *.
      unfold xtz_transfer in *.
      destruct_match in *;
        try congruence.
      now repeat split.
  Qed.



  (** ** Token to token correct *)
  (** [token_to_token] only changes [tokenPool] and [xtzPool] in state *)
  Lemma token_to_token_state_eq : forall prev_state new_state chain ctx new_acts param,
    let xtz_bought := (param.(tokensSold_) * 997 * prev_state.(xtzPool)) /
                            (prev_state.(tokenPool) * 1000 + (param.(tokensSold_) * 997)) in
    receive chain ctx prev_state (Some (FA2Token.other_msg (TokenToToken param))) = Some (new_state, new_acts) ->
      prev_state<| tokenPool := prev_state.(tokenPool) + param.(tokensSold_) |>
                <| xtzPool := prev_state.(xtzPool) - xtz_bought |> = new_state.
  Proof.
    intros * receive_some.
    receive_simpl.
    now math_convert.
  Qed.

  Lemma token_to_token_correct : forall prev_state new_state chain ctx new_acts param,
    receive chain ctx prev_state (Some (FA2Token.other_msg (TokenToToken param))) = Some (new_state, new_acts) ->
      new_state.(tokenPool) = prev_state.(tokenPool) + param.(tokensSold_) /\
      new_state.(xtzPool) = prev_state.(xtzPool) - ((param.(tokensSold_) * 997 * prev_state.(xtzPool)) /
                            (prev_state.(tokenPool) * 1000 + (param.(tokensSold_) * 997))).
  Proof.
    intros * receive_some.
    apply token_to_token_state_eq in receive_some.
    now subst.
  Qed.

  (** token_to_token should produce two actions
  - A call action to token contract transferring [tokens_sold] from [sender] to this contract
  - A call action to [outputDexterContract] [xtz_to_token] entrypoint with [xtz_bought] amount attached
   *)
  Lemma token_to_token_new_acts_correct : forall chain ctx prev_state new_state new_acts param,
    let xtz_bought := (param.(tokensSold_) * 997 * prev_state.(xtzPool)) /
                            (prev_state.(tokenPool) * 1000 + (param.(tokensSold_) * 997)) in
    receive chain ctx prev_state (Some (FA2Token.other_msg (TokenToToken param))) = Some (new_state, new_acts) ->
      new_acts =
      [
        (act_call prev_state.(tokenAddress) 0%Z
          (serialize (FA2Token.msg_transfer
          [build_transfer ctx.(ctx_from) ctx.(ctx_contract_address) prev_state.(tokenId) param.(tokensSold_) None])));
        (act_call param.(outputDexterContract) (N_to_amount xtz_bought)
          (serialize ((FA2Token.other_msg (XtzToToken
          {| tokens_to := param.(to_);
             minTokensBought := param.(minTokensBought_);
             xtt_deadline := param.(ttt_deadline) |})))))
      ].
  Proof.
    intros * receive_some.
    receive_simpl.
    now math_convert.
  Qed.

  (** If the requirements are met then then receive on token_to_token msg must succeed and
      if receive on token_to_token msg succeeds then requirements must hold *)
  Lemma token_to_token_is_some : forall prev_state chain ctx param,
    let xtz_bought := (param.(tokensSold_) * 997 * prev_state.(xtzPool)) /
                            (prev_state.(tokenPool) * 1000 + (param.(tokensSold_) * 997)) in
    prev_state.(selfIsUpdatingTokenPool) = false /\
    (current_slot chain < param.(ttt_deadline))%nat /\
    (ctx.(ctx_amount) <= 0)%Z /\
    xtz_bought <= prev_state.(xtzPool) /\
    (prev_state.(tokenPool) <> 0 \/ param.(tokensSold_) <> 0)
    <->
    exists new_state new_acts, receive chain ctx prev_state (Some (FA2Token.other_msg (TokenToToken param))) = Some (new_state, new_acts).
  Proof.
    split.
    - intros (not_updating & deadline_not_hit & ctx_amount_zero &
              xtz_bought_le_total & not_zero).
      unfold receive.
      cbn.
      destruct_match eqn:updating_check.
      destruct_match eqn:amount_check.
      destruct_match eqn:deadline_check.
      destruct_match eqn:div_check; math_convert; try easy.
      destruct_match eqn:xtz_pool_check; math_convert; try easy.
      + apply leb_correct_conv in deadline_not_hit.
        now rewrite deadline_not_hit in deadline_check.
      + now apply Z.ltb_ge in ctx_amount_zero.
      + now rewrite not_updating in updating_check.
    - intros (new_state & new_acts & receive_some).
      receive_simpl.
      math_convert.
      rewrite leb_iff_conv,Z.ltb_ge in *.
      now repeat split.
  Qed.



  (** ** Init correct *)
  Lemma init_state_eq : forall chain ctx setup state,
    init chain ctx setup = Some state ->
      state = {|
        tokenPool := 0;
        xtzPool := 0;
        lqtTotal := setup.(lqtTotal_);
        selfIsUpdatingTokenPool := false;
        freezeBaker := false;
        manager := setup.(manager_);
        tokenAddress := setup.(tokenAddress_);
        lqtAddress := null_address;
        tokenId := setup.(tokenId_)
      |}.
  Proof.
    intros * init_some.
    now inversion init_some.
  Qed.

  Lemma init_correct : forall chain ctx setup state,
    init chain ctx setup = Some state ->
      tokenPool state = 0 /\
      xtzPool state = 0 /\
      lqtTotal state = setup.(lqtTotal_) /\
      selfIsUpdatingTokenPool state = false /\
      freezeBaker state = false /\
      manager state = setup.(manager_) /\
      tokenAddress state = setup.(tokenAddress_) /\
      lqtAddress state = null_address /\
      tokenId state = setup.(tokenId_).
  Proof.
    intros * init_some.
    apply init_state_eq in init_some.
    now subst.
  Qed.

  (** Initialization should always succeed *)
  Lemma init_is_some : forall chain ctx setup,
    exists state, init chain ctx setup = state.
  Proof.
    intros.
    eauto.
  Qed.



  (* begin hide *)
  Ltac split_hypotheses :=
    match goal with
    | [ H : _ /\ _ |- _ ] => destruct H as []
    end.

  Ltac rewrite_acts_correct :=
    match goal with
    | [ H : receive _ _ _ _ = Some _ |- _ ] =>
      first [apply set_baker_new_acts_correct in H as new_acts_eq
            |apply set_manager_new_acts_correct in H as new_acts_eq
            |apply set_lqt_address_new_acts_correct in H as new_acts_eq
            |apply default_new_acts_correct in H as new_acts_eq
            |apply update_token_pool_new_acts_correct in H as new_acts_eq
            |apply update_token_pool_internal_new_acts_correct in H as new_acts_eq
            |apply add_liquidity_new_acts_correct in H as new_acts_eq
            |apply remove_liquidity_new_acts_correct in H as new_acts_eq
            |apply xtz_to_token_new_acts_correct in H as new_acts_eq
            |apply token_to_xtz_new_acts_correct in H as new_acts_eq
            |apply token_to_token_new_acts_correct in H as new_acts_eq ];
      subst
    end.

  Ltac rewrite_state_eq :=
    match goal with
    | [ H : receive _ _ _ _ = Some _ |- _ ] =>
      first [apply set_baker_state_eq in H as new_acts_eq
            |apply set_manager_state_eq in H as new_acts_eq
            |apply set_lqt_address_state_eq in H as new_acts_eq
            |apply default_state_eq in H as new_acts_eq
            |apply update_token_pool_state_eq in H as new_acts_eq
            |apply update_token_pool_internal_state_eq in H as new_acts_eq
            |apply add_liquidity_state_eq in H as new_acts_eq
            |apply remove_liquidity_state_eq in H as new_acts_eq
            |apply xtz_to_token_state_eq in H as new_acts_eq
            |apply token_to_xtz_state_eq in H as new_acts_eq
            |apply token_to_token_state_eq in H as new_acts_eq ];
      subst
    end.

  Ltac rewrite_receive_is_some :=
    match goal with
    | [ H : receive _ _ _ _ = Some _ |- _ ] =>
      first [specialize set_baker_is_some as (_ & []); [now (do 2 eexists; apply H) |]
            |specialize set_manager_is_some as (_ & []); [now (do 2 eexists; apply H) |]
            |specialize set_lqt_address_is_some as (_ & []); [now (do 2 eexists; apply H) |]
            |specialize default_entrypoint_is_some as (_ & []); [now (do 2 eexists; apply H) |]
            |specialize update_token_pool_is_some as (_ & []); [now (do 2 eexists; apply H) |]
            |specialize update_token_pool_internal_is_some as (_ & []); [now (do 2 eexists; apply H) |]
            |specialize add_liquidity_is_some as (_ & []); [now (do 2 eexists; apply H) |]
            |specialize remove_liquidity_is_some as (_ & []); [now (do 2 eexists; apply H) |]
            |specialize xtz_to_token_is_some as (_ & []); [now (do 2 eexists; apply H) |]
            |specialize token_to_xtz_is_some as (_ & []); [now (do 2 eexists; apply H) |]
            |specialize token_to_token_is_some as (_ & []); [now (do 2 eexists; apply H) |] ];
      repeat split_hypotheses; subst
    end.
  (* end hide *)



  (** ** Outgoing acts facts *)
  (** If contract emits self calls then they are for the XtzToToken entrypoint or default entrypoint *)
  Lemma self_calls' bstate caddr :
    reachable bstate ->
    env_contracts bstate caddr = Some (contract : WeakContract) ->
    exists cstate,
      contract_state bstate caddr = Some cstate /\
      (tokenAddress cstate <> caddr ->
      Forall (fun act_body =>
        match act_body with
        | act_transfer to _ => True
        | act_call to _ msg => to = caddr ->
            (exists p, msg = serialize (FA2Token.other_msg (XtzToToken p))) \/
            (exists p, msg = serialize (msg_mint_or_burn p))
        | _ => False
        end) (outgoing_acts bstate caddr)).
  Proof.
    contract_induction; intros; cbn in *; auto.
    - now apply list.Forall_cons in IH as [_ IH].
    - destruct msg; try destruct m; try destruct d;
        try (now receive_simpl);
        rewrite_acts_correct;
        rewrite_state_eq;
        try (apply Forall_app; split);
        try apply IH; auto;
        rewrite ?list.Forall_cons, ?list.Forall_nil;
        try easy.
    - destruct msg; try destruct m; try destruct d;
        try (now receive_simpl);
        rewrite_acts_correct;
        rewrite_state_eq;
        try (apply Forall_app; split);
        apply list.Forall_cons in IH as [? IH];
        try apply IH; auto;
        rewrite ?list.Forall_cons, ?list.Forall_nil;
        try easy.
    - now rewrite <- perm.
    - instantiate (AddBlockFacts := fun _ _ _ _ _ _ => True).
      instantiate (DeployFacts := fun _ _ => True).
      instantiate (CallFacts := fun _ _ _ _ => True).
      unset_all; subst;cbn in *.
      destruct_chain_step; auto.
      destruct_action_eval; auto.
  Qed.

  Local Open Scope Z_scope.
  Lemma call_amount_zero bstate caddr :
    reachable bstate ->
    env_contracts bstate caddr = Some (contract : WeakContract) ->
      Forall (fun act_body =>
        match act_body with
        | act_transfer _ amount => True
        | act_call _ amount msg => amount = 0 \/ exists p, msg = serialize (FA2Token.other_msg (XtzToToken p))
        | act_deploy amount _ _ => amount = 0
        end) (outgoing_acts bstate caddr).
  Proof.
    intros.
    apply (lift_outgoing_acts_prop contract); auto.
    intros * receive_some.
    cbn in receive_some.
      destruct msg.
      + destruct m; try destruct d;
          try (now receive_simpl);
          rewrite_acts_correct;
          rewrite ?list.Forall_cons, list.Forall_nil;
          intuition.
          now right.
      + now receive_simpl.
  Qed.

  Lemma no_contract_deployment bstate caddr :
    reachable bstate ->
    env_contracts bstate caddr = Some (contract : WeakContract) ->
      Forall (fun act_body =>
        match act_body with
        | act_deploy amount _ _ => False
        | _ => True
        end) (outgoing_acts bstate caddr).
  Proof.
    intros.
    apply (lift_outgoing_acts_prop contract); auto.
    intros * receive_some.
    cbn in receive_some.
    destruct msg; try destruct m; try destruct d;
      try (now receive_simpl);
      rewrite_acts_correct; auto.
    now cbv.
  Qed.



  (** ** Contract balance facts *)
  Lemma contract_balance_correct' : forall bstate caddr (trace : ChainTrace empty_state bstate),
    let effective_balance := (env_account_balances bstate caddr - (sumZ (fun act => act_body_amount act) (outgoing_acts bstate caddr)))%Z in
    env_contracts bstate caddr = Some (contract : WeakContract) ->
    exists cstate deploy_info,
      contract_state bstate caddr = Some cstate /\
      deployment_info Setup trace caddr = Some deploy_info /\
       (deploy_info.(deployment_amount) = 0%Z -> Z.of_N (xtzPool cstate) = effective_balance).
  Proof.
    intros.
    subst effective_balance.
    contract_induction; intros; auto.
    - cbn in *.
      apply init_correct in init_some as (_ & ? & _).
      lia.
    - cbn in IH.
      lia.
    - instantiate (CallFacts := fun _ ctx _ _ =>
        (0 <= ctx_amount ctx)%Z).
      unfold CallFacts in facts.
      cbn in receive_some.
      destruct msg; try destruct m; try destruct d;
        try (now receive_simpl);
        try rewrite_acts_correct;
        try rewrite_state_eq;
        try rewrite_receive_is_some;
        unfold N_to_amount in *;
        try match goal with
        | H : (?x <= ?y)%Z, G : (?y <= ?x)%Z |- _ => apply Z.le_antisymm in H; auto; rewrite H in *
        end;
        cbn;
        try lia.
    - unfold CallFacts in facts.
      cbn in receive_some.
      destruct head;
        auto;
        cbn in IH;
        destruct action_facts as (? & ? & ?);
        subst;
      try destruct msg; try destruct m; try destruct d;
        try (now receive_simpl);
        try rewrite_acts_correct;
        try rewrite_state_eq;
        try rewrite_receive_is_some;
        unfold N_to_amount in *;
        try match goal with
        | H : (?x <= ?y)%Z, G : (?y <= ?x)%Z |- _ => apply Z.le_antisymm in H; auto; rewrite H in *
        end;
        cbn;
        try lia.
    - now erewrite sumZ_permutation in IH by eauto.
    - instantiate (AddBlockFacts := fun _ _ _ _ _ _ => True).
      instantiate (DeployFacts := fun _ _ => True).
      unset_all; subst.
      destruct_chain_step; auto.
      destruct_action_eval; auto.
      intros.
      subst. cbn.
      now apply Z.ge_le.
  Qed.

  Definition no_transfers (queue : list ActionBody) :=
    Forall (fun act_body =>
      match act_body with
      | act_transfer to _ => False
      | act_call to _ msg => forall p, msg <> serialize (FA2Token.other_msg (XtzToToken p))
      | _ => True
      end) queue.

  Lemma contract_balance_correct : forall bstate caddr (trace : ChainTrace empty_state bstate),
    env_contracts bstate caddr = Some (contract : WeakContract) ->
    exists cstate deploy_info,
      contract_state bstate caddr = Some cstate /\
      deployment_info Setup trace caddr = Some deploy_info /\
       (deploy_info.(deployment_amount) = 0%Z ->
        no_transfers (outgoing_acts bstate caddr) ->
          Z.of_N (xtzPool cstate) = env_account_balances bstate caddr).
  Proof.
    intros * deployed.
    eapply contract_balance_correct' in deployed as balance_correct.
    destruct balance_correct as (cstate & deploy_info & deployed_state & ? & balance_correct).
    eapply call_amount_zero in deployed as amount_zero; try now constructor.
    do 2 eexists.
    intuition.
    rewrite balance_correct by auto.
    clear balance_correct.
    rename H1 into no_transfer.
    unfold no_transfers in no_transfer.
    assert (sum_zero : sumZ (fun act : ActionBody => act_body_amount act) (outgoing_acts bstate caddr) = 0%Z).
    - induction outgoing_acts; auto.
      apply list.Forall_cons in no_transfer as (no_transfer & no_transfers).
      apply list.Forall_cons in amount_zero as (amount_zero & amounts_zero).
      destruct a; auto; cbn; rewrite IHl by auto;
        clear IHl no_transfers amounts_zero.
      + now destruct amount_zero as [-> | []].
      + now subst.
    - lia.
  Qed.

  Lemma xtz_pool_bound : forall bstate caddr (trace : ChainTrace empty_state bstate),
    let effective_balance := (env_account_balances bstate caddr - (sumZ (fun act => act_body_amount act) (outgoing_acts bstate caddr)))%Z in
    env_contracts bstate caddr = Some (contract : WeakContract) ->
    exists cstate,
      contract_state bstate caddr = Some cstate /\
       Z.of_N (xtzPool cstate) <= effective_balance.
  Proof.
    intros.
    subst effective_balance.
    contract_induction; intros; auto.
    - instantiate (DeployFacts := fun _ ctx =>
        (0 <= ctx_amount ctx)%Z).
      unfold DeployFacts in facts.
      cbn in *.
      apply init_correct in init_some as (_ & -> & _).
      lia.
    - cbn in IH.
      lia.
    - instantiate (CallFacts := fun _ ctx _ _ =>
        (0 <= ctx_amount ctx)%Z).
      unfold CallFacts in facts.
      cbn in receive_some.
      destruct msg; try destruct m; try destruct d;
        try (now receive_simpl);
        try rewrite_acts_correct;
        try rewrite_state_eq;
        try rewrite_receive_is_some;
        unfold N_to_amount in *;
        try match goal with
        | H : (?x <= ?y)%Z, G : (?y <= ?x)%Z |- _ => apply Z.le_antisymm in H; auto; rewrite H in *
        end;
        cbn;
        try lia.
    - unfold CallFacts in facts.
      cbn in receive_some.
      destruct head;
        auto;
        cbn in IH;
        destruct action_facts as (? & ? & ?);
        subst;
      try destruct msg; try destruct m; try destruct d;
        try (now receive_simpl);
        try rewrite_acts_correct;
        try rewrite_state_eq;
        try rewrite_receive_is_some;
        unfold N_to_amount in *;
        try match goal with
        | H : (?x <= ?y)%Z, G : (?y <= ?x)%Z |- _ => apply Z.le_antisymm in H; auto; rewrite H in *
        end;
        cbn;
        try lia.
    - now erewrite sumZ_permutation in IH by eauto.
    - instantiate (AddBlockFacts := fun _ _ _ _ _ _ => True).
      unset_all; subst.
      destruct_chain_step; auto.
      destruct_action_eval; auto.
      + cbn.
        lia.
      + intros.
        subst. cbn.
        now apply Z.ge_le.
  Qed.

  Lemma transfer_bound bstate caddr :
    let transfered_balance := sumZ (fun act => act_body_amount act) (outgoing_acts bstate caddr) in
    reachable bstate ->
    env_contracts bstate caddr = Some (contract : WeakContract) ->
    exists cstate : State,
      contract_state bstate caddr = Some cstate /\
      transfered_balance <= env_account_balances bstate caddr.
  Proof.
    intros.
    subst transfered_balance.
    contract_induction; intros; cbn in *; auto.
    - instantiate (DeployFacts := fun _ ctx =>
        (0 <= ctx_amount ctx)%Z).
      auto.
    - lia.
    - instantiate (CallFacts := fun _ ctx state out_acts =>
        (0 <= ctx_amount ctx)%Z /\
        Z.of_N (xtzPool state) <= ctx_contract_balance ctx- sumZ (fun act => act_body_amount act) out_acts).
      destruct facts.
      destruct msg; try destruct m; try destruct d;
        try (now receive_simpl);
        rewrite_acts_correct;
        try rewrite_receive_is_some;
        unfold N_to_amount in *;
        try match goal with
        | H : (?x <= ?y)%Z, G : (?y <= ?x)%Z |- _ => apply Z.le_antisymm in H; auto; rewrite H in *
        end;
        cbn;
        try lia.
    - destruct facts.
      destruct head;
        auto;
        cbn in IH;
        destruct action_facts as (? & ? & ?);
        subst.
      + receive_simpl.
        cbn in *.
        lia.
      + try destruct msg; try destruct m; try destruct d;
          try (now receive_simpl);
          rewrite_acts_correct;
          try rewrite_receive_is_some;
          unfold N_to_amount in *;
          try match goal with
          | H : (?x <= ?y)%Z, G : (?y <= ?x)%Z |- _ => apply Z.le_antisymm in H; auto; rewrite H in *
          end;
          cbn in *;
          try lia.
    - now rewrite <- perm.
    - instantiate (AddBlockFacts := fun _ _ _ _ _ _ => True).
      unset_all; subst.
      destruct_chain_step; auto.
      destruct_action_eval; auto.
      + cbn.
        lia.
      + intros ? ? deployed_state_.
        subst. cbn.
        split.
        * now apply Z.ge_le.
        * apply (account_balance_nonnegative _ to_addr) in from_reachable as ?H.
          destruct from_reachable.
          specialize xtz_pool_bound as (? & deployed_state' & ?); eauto.
          cbn in *.
          rewrite deployed_state in deployed_state'.
          rewrite deployed_state in deployed_state_.
          rewrite deployed_state_ in deployed_state'.
          inversion deployed_state'.
          subst.
          destruct_address_eq; try easy; lia.
  Qed.



  (** ** Total supply correct *)
  Definition mintedOrBurnedTokens_acts (act_body : ActionBody) : Z :=
    match act_body with
    | act_call _ _ msg_serialized =>
      match @deserialize Dexter2FA12.Msg D2LqtSInstances.msg_serializable msg_serialized with
      | Some msg => mintedOrBurnedTokens (Some msg)
      | _ => 0
      end
    | _ => 0
    end.

  Definition mintedOrBurnedTokens_tx (tx : Tx) : Z :=
    match tx.(tx_body) with
    | tx_call (Some msg_serialized) =>
      match @deserialize Dexter2FA12.Msg D2LqtSInstances.msg_serializable msg_serialized with
      | Some msg => mintedOrBurnedTokens (Some msg)
      | _ => 0
      end
    | _ => 0
    end.

  Lemma deserialize_balance_of_ne_mint_or_burn : forall n m,
    @deserialize Dexter2FA12.Msg D2LqtSInstances.msg_serializable (serialize (FA2Token.msg_balance_of n)) <>
    Some (Dexter2FA12.msg_mint_or_burn m).
  Proof.
    intros.
    Transparent serialize deserialize.
    cbn.
    rewrite !Nat2Z.id.
    destruct (Z.of_nat 3 <? 0); auto.
    cbn.
    destruct_match; try discriminate.
    destruct p.
    now destruct_match.
    Opaque serialize deserialize.
  Qed.

  Lemma forall_filter_cons : forall P (Q : Action -> ActionBody) R x l,
    Forall P (map Q (filter R (x :: l))) -> Forall P (map Q (filter R l)).
  Proof.
    intros * forall_l. cbn in forall_l.
    destruct_match in forall_l; auto.
    now eapply Forall_inv_tail.
  Qed.

  Lemma outgoing_acts_no_mint_before_set_lqt_addr : forall bstate caddr (trace : ChainTrace empty_state bstate),
    env_contracts bstate caddr = Some (contract : WeakContract) ->
    exists cstate,
      contract_state bstate caddr = Some cstate /\
        (cstate.(lqtAddress) = null_address ->
          Forall (fun act_body =>
            match act_body with
            | act_call _ _ msg =>
              match @deserialize Dexter2FA12.Msg D2LqtSInstances.msg_serializable msg with
              | Some (msg_mint_or_burn _) => False
              | _ => True
              end
            | _ => True
            end) (outgoing_acts bstate caddr)).
  Proof.
    intros * trace deployed.
    trace_induction; cbn in *.
    - (* Step block *)
      destruct IH as (state & deployed_state & IH).
      rewrite outgoing_acts_after_block_nil; eauto.
      eapply contract_addr_format; eauto.
      now constructor.
    - (* Action transfer *)
      destruct IH as (state & deployed_state & sum_eq).
      eexists.
      split; eauto.
      intros lqtAddr.
      subst.
      apply sum_eq in lqtAddr.
      clear sum_eq.
      unfold outgoing_acts in *.
      rewrite queue_prev, queue_new in *.
      now apply forall_filter_cons in lqtAddr.
    - (* Action deploy *)
      destruct (address_eqb_spec caddr to_addr) as [<-|].
      + (* Deploy this contract *)
        inversion deployed.
        subst. clear deployed IH.
        apply wc_init_strong in init_some as (setup' & state' & _ & deployed_state' & init_some).
        subst.
        rewrite deserialize_serialize.
        eexists.
        split; eauto.
        intros lqtAddr.
        rewrite outgoing_acts_after_deploy_nil; auto.
        rewrite queue_new.
        apply undeployed_contract_no_out_queue in not_deployed; auto.
        * rewrite queue_prev in not_deployed.
          now apply list.Forall_cons in not_deployed.
        * now constructor.
      + (* Deploy other contract *)
        destruct IH as (state' & deployed_state' & sum_eq); auto.
        eexists.
        split; eauto.
        subst.
        intros lqtAddr.
        apply sum_eq in lqtAddr.
        clear sum_eq.
        unfold outgoing_acts in *.
        rewrite queue_prev, queue_new in *.
        now apply forall_filter_cons in lqtAddr.
    - (* Action call *)
      destruct IH as (state & deployed_state' & sum_eq).
      destruct (address_eqb_spec caddr to_addr) as [<-|].
      + (* Call this contract *)
        rewrite deployed in deployed0.
        inversion deployed0.
        subst. clear deployed0.
        apply wc_receive_strong in receive_some as
          (prev_state' & msg' & new_state' & serialize_prev_state & _ & serialize_new_state & receive_some).
        cbn in receive_some.
        rewrite <- serialize_new_state, deserialize_serialize.
        rewrite deployed_state, serialize_prev_state in deployed_state'.
        inversion deployed_state'. subst.
        clear deployed_state' serialize_prev_state.
        eexists.
        split; eauto.
        intros lqtAddr.
        destruct msg'; try destruct m; try destruct d;
          try (now receive_simpl);
          rewrite_acts_correct;
          rewrite_state_eq;
          try (apply sum_eq in lqtAddr as lqtAddr'; clear sum_eq);
          unfold outgoing_acts in *;
          rewrite queue_prev, queue_new in *;
          try apply forall_filter_cons in lqtAddr';
          auto;
          cbn;
          rewrite ?address_eq_refl;
          cbn;
          rewrite ?list.Forall_cons;
          repeat split; try easy;
          rewrite_receive_is_some;
          try easy.
        * subst.
          now eapply forall_filter_cons.
        * destruct_match eqn:match_deser; auto.
          destruct m; auto.
          now apply deserialize_balance_of_ne_mint_or_burn in match_deser.
      + (* Call other contract *)
        eexists.
        split; eauto.
        intros lqtAddr.
        apply sum_eq in lqtAddr.
        clear sum_eq.
        unfold outgoing_acts in *.
        rewrite queue_prev, queue_new in *.
        apply forall_filter_cons in lqtAddr.
        subst.
        rewrite filter_app, map_app, <- Forall_app.
        split; auto.
        rewrite Extras.filter_map.
        cbn.
        rewrite address_eq_ne, filter_false by auto.
        now cbn.
    - (* Invalid action *)
      destruct IH as (state & deployed_state & sum_eq).
      eexists.
      split; eauto.
      intros lqtAddr.
      unfold outgoing_acts in *.
      rewrite queue_prev, <- queue_new in *.
      apply sum_eq in lqtAddr.
      clear sum_eq.
      now apply forall_filter_cons in lqtAddr.
    - (* Permutation *)
      destruct IH as (state & deployed_state & sum_eq).
      eexists.
      split; eauto.
      intros lqtAddr.
      apply sum_eq in lqtAddr.
      clear sum_eq.
      eapply Permutation_filter in perm.
      eapply Permutation.Permutation_map in perm.
      eapply forall_respects_permutation; eauto.
Qed.

  Lemma outgoing_acts_all_mint_same_dest : forall bstate caddr (trace : ChainTrace empty_state bstate),
    env_contracts bstate caddr = Some (contract : WeakContract) ->
    exists cstate,
      contract_state bstate caddr = Some cstate /\
        Forall (fun act_body =>
          match act_body with
          | act_call to _ msg_serialized =>
            match @deserialize Dexter2FA12.Msg D2LqtSInstances.msg_serializable msg_serialized with
            | Some (msg_mint_or_burn _) => to = lqtAddress cstate
            | _ => True
            end
          | _ => True
          end
        ) (outgoing_acts bstate caddr).
  Proof.
    contract_induction;
      intros; auto.
    - cbn.
      now apply list.Forall_cons in IH as [].
    - instantiate (CallFacts := fun _ _ state out_acts =>
        state.(lqtAddress) = null_address ->
          Forall (fun act_body =>
            match act_body with
            | act_call _ _ msg =>
              match @deserialize Dexter2FA12.Msg D2LqtSInstances.msg_serializable msg with
              | Some (msg_mint_or_burn _) => False
              | _ => True
              end
            | _ => True
            end) out_acts).
      unfold CallFacts in facts.
      cbn in receive_some.
      destruct msg; try destruct m; try destruct d;
        try (now receive_simpl);
        rewrite_acts_correct;
        rewrite_state_eq;
        apply Forall_app;
        split; auto;
        rewrite ?list.Forall_cons, ?list.Forall_nil;
        try easy.
      + cbn.
        repeat split; auto.
        now rewrite deserialize_serialize.
      + cbn.
        repeat split; auto.
        now rewrite deserialize_serialize.
      + rewrite_receive_is_some.
        apply facts in H2.
        apply All_Forall.In_Forall.
        intros act act_in.
        eapply Forall_forall in H2; eauto.
        destruct act; auto.
        destruct_match; auto.
        destruct m; auto.
      + cbn.
        destruct_match eqn:contradiction; auto.
        destruct m; auto.
        now apply deserialize_balance_of_ne_mint_or_burn in contradiction.
    - apply list.Forall_cons in IH as [].
      unfold CallFacts in facts.
      cbn in receive_some.
      destruct msg; try destruct m; try destruct d;
        try (now receive_simpl);
        rewrite_acts_correct;
        rewrite_state_eq;
        apply Forall_app;
        split; auto;
        rewrite ?list.Forall_cons, ?list.Forall_nil;
        try easy.
      + cbn.
        repeat split; auto.
        now rewrite deserialize_serialize.
      + cbn.
        repeat split; auto.
        now rewrite deserialize_serialize.
      + rewrite_receive_is_some.
        apply facts, Forall_inv_tail in H4.
        apply All_Forall.In_Forall.
        intros act act_in.
        eapply Forall_forall in H4; eauto.
        destruct act; auto.
        destruct_match; auto.
        destruct m; auto.
      + cbn.
        destruct_match eqn:contradiction; auto.
        destruct m; auto.
        now apply deserialize_balance_of_ne_mint_or_burn in contradiction.
    - now rewrite <- perm.
    - instantiate (AddBlockFacts := fun _ _ _ _ _ _ => True).
      instantiate (DeployFacts := fun _ _ => True).
      unset_all; subst.
      destruct_chain_step; auto.
      destruct_action_eval; auto.
      intros state' deployed' deployed_state'. cbn.
      rewrite deployed in deployed'.
      inversion deployed'.
      subst.
      destruct from_reachable as [trace].
      clear deployed'.
      specialize outgoing_acts_no_mint_before_set_lqt_addr as (state & state_deployed & ?); eauto.
      rewrite deployed_state' in state_deployed.
      now inversion state_deployed.
  Qed.

  Lemma outgoing_acts_sum_filter_eq : forall bstate caddr,
    reachable bstate ->
    env_contracts bstate caddr = Some (contract : WeakContract) ->
    exists cstate,
      contract_state bstate caddr = Some cstate /\
        sumZ mintedOrBurnedTokens_acts (filter (actTo cstate.(lqtAddress)) (outgoing_acts bstate caddr)) =
        sumZ mintedOrBurnedTokens_acts (outgoing_acts bstate caddr).
  Proof. 
    intros * [trace] deployed.
    apply outgoing_acts_all_mint_same_dest in deployed as mint_or_burn_to_lqt_addr; auto.
    destruct mint_or_burn_to_lqt_addr as (cstate & deployed_state & mint_or_burn_to_lqt_addr).
    exists cstate.
    split; auto.
    clear trace deployed deployed_state.
    induction outgoing_acts.
    - reflexivity.
    - apply list.Forall_cons in mint_or_burn_to_lqt_addr as [mint_or_burn_to_lqt_addr IH%IHl].
      clear IHl.
      cbn.
      rewrite <- IH. clear IH.
      destruct a eqn:H; cbn; destruct_address_eq; auto.
      destruct_match; auto.
      now destruct_match.
  Qed.

  Lemma outgoing_txs_no_mint_before_set_lqt_addr : forall bstate caddr (trace : ChainTrace empty_state bstate),
    env_contracts bstate caddr = Some (contract : WeakContract) ->
    exists cstate,
      contract_state bstate caddr = Some cstate /\
        (cstate.(lqtAddress) = null_address ->
          Forall (fun tx =>
            match tx.(tx_body) with
            | tx_call (Some msg) =>
              match @deserialize Dexter2FA12.Msg D2LqtSInstances.msg_serializable msg with
              | Some (msg_mint_or_burn _) => False
              | _ => True
              end
            | _ => True
            end) (outgoing_txs trace caddr)).
  Proof.
    intros * deployed.
    remember empty_state.
    induction trace.
    - now subst.
    - subst.
      apply deployed_contract_state_typed in deployed as deployed_state.
      + destruct deployed_state as (state & deployed_state).
        exists state.
        split; auto.
        assert (reach : reachable to) by (constructor; now econstructor).
        destruct_chain_step.
        * (* Step block *)
          intros.
          destruct IHtrace as (state' & deployed_state' & sum_eq);
              try rewrite_environment_equiv; auto.
          cbn in *.
          rewrite deployed_state in deployed_state'.
          inversion deployed_state'.
          now subst.
        * destruct_action_eval.
         -- (* Action transfer *)
            destruct IHtrace as (state' & deployed_state' & sum_eq);
              try rewrite_environment_equiv; auto.
            cbn in *.
            rewrite deployed_state in deployed_state'.
            inversion deployed_state'.
            intros lqtAddr.
            subst.
            destruct_address_eq; auto.
            apply sum_eq in lqtAddr.
            apply Forall_cons; auto.
            now inversion lqtAddr.
         -- (* Action deploy *)
            rewrite_environment_equiv.
            cbn in *.
            intros lqtAddr.
            destruct (address_eqb_spec caddr to_addr) as [<-|]; auto.
          --- (* Deploy contract *)
              specialize undeployed_contract_no_out_txs as H; auto.
              unfold outgoing_txs in H.
              destruct_address_eq;
                try apply Forall_cons; cbn; auto;
                rewrite H; auto.
          --- (* Deploy other contract *)
              destruct IHtrace as (state' & deployed_state' & sum_eq); auto.
              rewrite deployed_state in deployed_state'.
              inversion deployed_state'.
              subst.
              destruct_address_eq; auto.
              apply sum_eq in lqtAddr.
              apply Forall_cons; auto.
              now inversion lqtAddr.
         -- (* Action call *)
            destruct IHtrace as (state' & deployed_state' & sum_eq);
              try rewrite_environment_equiv; auto.
            cbn in *.
            intros lqtAddr.
            destruct (address_eqb_spec caddr to_addr) as [<-|]; auto.
          --- (* Call contract *)
              rewrite deployed in deployed0.
              inversion deployed0.
              subst.
              apply wc_receive_strong in receive_some as
                (prev_state' & msg' & new_state' & serialize_prev_state & msg_ser & serialize_new_state & receive_some).
              cbn in receive_some.
              rewrite <- serialize_new_state, deserialize_serialize in deployed_state.
              inversion deployed_state.
              rewrite deployed_state0, serialize_prev_state in deployed_state'.
              inversion deployed_state'.
              subst.
              clear deployed0 deployed_state deployed_state'.
              assert (lqt_addr_preserved : lqtAddress state' = lqtAddress state \/ exists a, msg' = Some (FA2Token.other_msg (SetLqtAddress a))).
              { destruct msg'; try destruct m; try destruct d;
                  try (now receive_simpl);
                  rewrite_state_eq.
              }
              destruct (address_eqb_spec caddr from_addr) as [<-|]; auto.
          ---- (* Self call *)
                rewrite address_eq_refl.
                edestruct outgoing_acts_no_mint_before_set_lqt_addr as (cstate & deployed_state' & out_acts_forall); eauto.
                cbn in deployed_state'.
                rewrite deployed_state0, serialize_prev_state in deployed_state'.
                inversion deployed_state'.
                subst. clear deployed_state'.
                unfold outgoing_acts in out_acts_forall.
                rewrite queue_prev in out_acts_forall.
                cbn in out_acts_forall.
                rewrite address_eq_refl in out_acts_forall.
                cbn in out_acts_forall.
                apply Forall_cons. cbn.
                { destruct lqt_addr_preserved as [lqt_addr_preserved | lqt_addr_preserved]; auto.
                  - rewrite <- lqt_addr_preserved in lqtAddr.
                    apply Forall_inv in out_acts_forall; auto.
                    destruct msg; auto.
                  - destruct lqt_addr_preserved as [? lqt_addr_preserved].
                    rewrite lqt_addr_preserved in receive_some.
                    rewrite_receive_is_some.
                    apply Forall_inv in out_acts_forall; auto.
                    destruct msg; auto.
                }
                destruct lqt_addr_preserved as [lqt_addr_preserved | lqt_addr_preserved];
                  try now rewrite <- lqt_addr_preserved in lqtAddr.
                destruct lqt_addr_preserved as [? lqt_addr_preserved].
                rewrite lqt_addr_preserved in receive_some.
                now rewrite_receive_is_some.
          ---- (* Call by other contract *)
              rewrite address_eq_ne by auto.
              destruct lqt_addr_preserved as [lqt_addr_preserved | lqt_addr_preserved];
                try now rewrite <- lqt_addr_preserved in lqtAddr.
              destruct lqt_addr_preserved as [? lqt_addr_preserved].
              rewrite lqt_addr_preserved in receive_some.
              now rewrite_receive_is_some.
          --- (* Call other contract *)
              rewrite deployed_state in deployed_state'.
              inversion deployed_state'.
              subst. clear deployed_state'.
              destruct_address_eq; auto.
              subst.
              apply Forall_cons; auto.
              edestruct outgoing_acts_no_mint_before_set_lqt_addr as (cstate & deployed_state' & out_acts_forall); eauto.
              cbn in deployed_state'.
              rewrite deployed_state in deployed_state'.
              inversion deployed_state'.
              subst. clear deployed_state'.
              unfold outgoing_acts in out_acts_forall.
              rewrite queue_prev in out_acts_forall.
              cbn in out_acts_forall.
              rewrite address_eq_refl in out_acts_forall.
              cbn in out_acts_forall.
              apply Forall_inv in out_acts_forall; auto.
              destruct msg; auto.
        * (* Invalid action *)
          intros lqtAddr.
          destruct IHtrace as (state' & deployed_state' & sum_eq);
            try rewrite_environment_equiv; auto.
          cbn in *.
          rewrite deployed_state in deployed_state'.
          inversion deployed_state'.
          now subst.
        * (* Permutation *)
          intros lqtAddr.
          destruct IHtrace as (state' & deployed_state' & sum_eq);
            rewrite env_eq in *; auto.
          cbn in *.
          rewrite deployed_state in deployed_state'.
          inversion deployed_state'.
          now subst.
    + constructor.
      now econstructor.
  Qed.

  Lemma outgoing_txs_all_mint_same_dest : forall bstate caddr (trace : ChainTrace empty_state bstate),
    env_contracts bstate caddr = Some (contract : WeakContract) ->
    exists cstate,
      contract_state bstate caddr = Some cstate /\
        Forall (fun tx =>
          match tx.(tx_body) with
          | tx_call (Some msg) =>
            match @deserialize Dexter2FA12.Msg D2LqtSInstances.msg_serializable msg with
            | Some (msg_mint_or_burn _) => tx.(tx_to) = lqtAddress cstate
            | _ => True
            end
          | _ => True
          end
        ) (outgoing_txs trace caddr).
  Proof.
    intros * deployed.
    remember empty_state.
    induction trace.
    - now subst.
    - subst.
      apply deployed_contract_state_typed in deployed as deployed_state.
      + destruct deployed_state as (state & deployed_state).
        exists state.
        split; auto.
        destruct_chain_step.
        * (* Step block *)
          rewrite_environment_equiv.
          destruct IHtrace as (state' & deployed_state' & sum_eq); auto.
          cbn in *.
          rewrite deployed_state in deployed_state'.
          now inversion deployed_state'.
        * destruct_action_eval.
         -- (* Action transfer *)
            destruct IHtrace as (state' & deployed_state' & sum_eq);
              try rewrite_environment_equiv; auto.
            cbn in *.
            rewrite deployed_state in deployed_state'.
            inversion deployed_state'.
            clear deployed_state'.
            subst.
            destruct_address_eq; auto.
            apply list.Forall_cons.
            now split.
         -- (* Action deploy *)
            rewrite_environment_equiv.
            cbn in *.
            destruct (address_eqb_spec caddr to_addr) as [<-|]; auto.
          --- (* Deploy contract *)
              eapply undeployed_contract_no_out_txs in not_deployed; auto.
              unfold outgoing_txs in not_deployed.
              rewrite not_deployed.
              destruct_address_eq; auto.
              now apply list.Forall_cons.
          --- (* Deploy other contract *)
              destruct IHtrace as (state' & deployed_state' & sum_eq); auto.
              rewrite deployed_state in deployed_state'.
              inversion deployed_state'.
              clear deployed_state'.
              subst.
              destruct_address_eq; auto.
              now apply list.Forall_cons.
         -- (* Action call *)
            destruct IHtrace as (state' & deployed_state' & sum_eq);
              try rewrite_environment_equiv; auto.
            cbn in *.
            destruct (address_eqb_spec caddr to_addr) as [<-|]; auto.
          --- (* Call contract *)
              rewrite deployed in deployed0.
              inversion deployed0.
              (*rewrite deployed_state0 in deployed_state'.*)
              subst.
              apply wc_receive_strong in receive_some as
                (prev_state' & msg' & new_state' & serialize_prev_state & msg_ser & serialize_new_state & receive_some).
              cbn in receive_some.
              rewrite <- serialize_new_state, deserialize_serialize in deployed_state.
              inversion deployed_state.
              rewrite deployed_state0, serialize_prev_state in deployed_state'.
              inversion deployed_state'.
              subst.
              clear deployed0 deployed_state deployed_state'.
              assert (lqt_addr_preserved : lqtAddress state' = lqtAddress state \/ exists a, msg' = Some (FA2Token.other_msg (SetLqtAddress a))).
              { destruct msg'; try destruct m; try destruct d;
                  try (now receive_simpl);
                  rewrite_state_eq.
              }
              destruct (address_eqb_spec caddr from_addr) as [<-|]; auto.
          ---- (* Self call *)
                rewrite address_eq_refl.
                apply Forall_cons. cbn.
                { destruct lqt_addr_preserved as [<- | lqt_addr_preserved]; auto.
                  - edestruct outgoing_acts_all_mint_same_dest as (cstate & deployed_state' & out_acts_forall); eauto.
                    cbn in deployed_state'.
                    rewrite deployed_state0, serialize_prev_state in deployed_state'.
                    inversion deployed_state'.
                    subst. clear deployed_state'.
                    unfold outgoing_acts in out_acts_forall.
                    rewrite queue_prev in out_acts_forall.
                    cbn in out_acts_forall.
                    rewrite address_eq_refl in out_acts_forall.
                    cbn in out_acts_forall.
                    apply Forall_inv in out_acts_forall.
                    now destruct msg.
                  - edestruct outgoing_acts_no_mint_before_set_lqt_addr as (cstate & deployed_state' & out_acts_forall); eauto.
                    cbn in deployed_state'.
                    rewrite deployed_state0, serialize_prev_state in deployed_state'.
                    inversion deployed_state'.
                    subst. clear deployed_state'.
                    unfold outgoing_acts in out_acts_forall.
                    rewrite queue_prev in out_acts_forall.
                    cbn in out_acts_forall.
                    rewrite address_eq_refl in out_acts_forall.
                    cbn in out_acts_forall.
                    destruct lqt_addr_preserved as [? lqt_addr_preserved].
                    rewrite lqt_addr_preserved in receive_some.
                    rewrite_receive_is_some.
                    apply Forall_inv in out_acts_forall; auto.
                    destruct msg; auto.
                    destruct_match; auto.
                    now destruct m.
                }
                destruct lqt_addr_preserved as [<- | lqt_addr_preserved]; auto.
                destruct lqt_addr_preserved as [? lqt_addr_preserved].
                rewrite lqt_addr_preserved in receive_some.
                rewrite_receive_is_some.
                edestruct outgoing_txs_no_mint_before_set_lqt_addr as (cstate & deployed_state' & out_acts_forall); eauto.
                cbn in deployed_state'.
                rewrite deployed_state0, serialize_prev_state in deployed_state'.
                inversion deployed_state'.
                subst. clear deployed_state'.
                apply out_acts_forall in H2.
                clear out_acts_forall.
                apply All_Forall.In_Forall.
                intros act act_in.
                eapply Forall_forall in H2; eauto.
                destruct_match; auto.
                destruct msg0; auto.
                destruct_match; auto.
                now destruct_match.
          ---- (* Call by other contract *)
              rewrite address_eq_ne by auto.
              destruct lqt_addr_preserved as [<- | lqt_addr_preserved]; auto.
              destruct lqt_addr_preserved as [? lqt_addr_preserved].
              rewrite lqt_addr_preserved in receive_some.
              rewrite_receive_is_some.
              edestruct outgoing_txs_no_mint_before_set_lqt_addr as (cstate & deployed_state' & out_acts_forall); eauto.
              cbn in deployed_state'.
              rewrite deployed_state0, serialize_prev_state in deployed_state'.
              inversion deployed_state'.
              subst. clear deployed_state'.
              apply out_acts_forall in H2.
              clear out_acts_forall.
              apply All_Forall.In_Forall.
              intros act act_in.
              eapply Forall_forall in H2; eauto.
              destruct_match; auto.
              destruct msg0; auto.
              destruct_match; auto.
              now destruct_match.
          --- (* Call other contract *)
              rewrite deployed_state in deployed_state'.
              inversion deployed_state'.
              clear deployed_state'.
              subst.
              destruct_address_eq; auto.
              apply list.Forall_cons.
              split; auto.
              cbn.
              edestruct outgoing_acts_all_mint_same_dest as (cstate & deployed_state' & out_acts_forall); eauto.
              cbn in deployed_state'.
              rewrite deployed_state in deployed_state'.
              inversion deployed_state'.
              subst. clear deployed_state'.
              unfold outgoing_acts in out_acts_forall.
              rewrite queue_prev in out_acts_forall.
              cbn in out_acts_forall.
              rewrite address_eq_refl in out_acts_forall.
              cbn in out_acts_forall.
              apply Forall_inv in out_acts_forall.
              now destruct msg.
        * (* Invalid action *)
          destruct IHtrace as (state' & deployed_state' & sum_eq);
            try rewrite_environment_equiv; auto.
          cbn in *.
          rewrite deployed_state in deployed_state'.
          now inversion deployed_state'.
        * (* Permutation *)
          destruct IHtrace as (state' & deployed_state' & sum_eq);
            rewrite env_eq in *; auto.
          cbn in *.
          rewrite deployed_state in deployed_state'.
          now inversion deployed_state'.
    + constructor.
      now econstructor.
  Qed.

  Lemma outgoing_txs_sum_filter_eq : forall bstate caddr (trace : ChainTrace empty_state bstate),
    env_contracts bstate caddr = Some (contract : WeakContract) ->
    exists cstate,
      contract_state bstate caddr = Some cstate /\
        sumZ mintedOrBurnedTokens_tx (filter (txCallTo cstate.(lqtAddress)) (outgoing_txs trace caddr)) =
        sumZ mintedOrBurnedTokens_tx (outgoing_txs trace caddr).
  Proof. 
    intros * deployed.
    apply (outgoing_txs_all_mint_same_dest _ _ trace) in deployed as mint_or_burn_to_lqt_addr; auto.
    destruct mint_or_burn_to_lqt_addr as (cstate & deployed_state & mint_or_burn_to_lqt_addr).
    exists cstate.
    split; auto.
    clear deployed deployed_state.
    induction (outgoing_txs trace caddr).
    - reflexivity.
    - apply list.Forall_cons in mint_or_burn_to_lqt_addr as [mint_or_burn_to_lqt_addr IH%IHl].
      clear IHl.
      cbn.
      rewrite <- IH. clear IH.
      destruct a eqn:H.
      destruct tx_body eqn:H1;
        auto.
      destruct_match eqn:H2; auto.
      cbn in *.
      do 3 (destruct_match; auto).
      now destruct_address_eq.
  Qed.

  (** [lqtTotal] is equal to the initial tokens + minted tokens - burned tokens *)
  Lemma lqt_total_correct' : forall bstate caddr (trace : ChainTrace empty_state bstate),
    env_contracts bstate caddr = Some (contract : WeakContract) ->
    exists cstate depinfo,
      contract_state bstate caddr = Some cstate /\
      deployment_info Setup trace caddr = Some depinfo /\
      let initial_tokens := lqtTotal_ (deployment_setup depinfo) in
      Z.of_N cstate.(lqtTotal) = (Z.of_N initial_tokens) + sumZ mintedOrBurnedTokens_acts (outgoing_acts bstate caddr)
        + sumZ mintedOrBurnedTokens_tx (outgoing_txs trace caddr).
  Proof.
    contract_induction;
      intros; auto.
    - cbn in *.
      now apply init_correct in init_some.
    - rewrite IH.
      cbn.
      rewrite <- 3!Z.add_assoc.
      rewrite Z.add_cancel_l.
      rewrite Z.add_shuffle3.
      rewrite Z.add_cancel_l.
      rewrite Z.add_cancel_r.
      unfold mintedOrBurnedTokens_tx.
      destruct out_act.
      + now destruct tx_act_match as [_ [_ [-> | ->]]].
      + now destruct tx_act_match as [_ [_ ->]].
      + now destruct tx_act_match as [_ ->].
    - cbn in receive_some.
      destruct msg; try destruct m; try destruct d;
        try (now receive_simpl);
        rewrite_acts_correct;
        rewrite_state_eq;
        rewrite_receive_is_some;
        cbn;
        try rewrite deserialize_serialize;
        destruct_match eqn:msg_deserialized;
          try now inversion msg_deserialized;
          cbn;
          try lia.
      destruct_match; try lia.
      now apply deserialize_balance_of_ne_mint_or_burn in msg_deserialized.
    - destruct head;
        auto;
        cbn in IH;
        destruct action_facts as (? & ? & ?);
        subst.
      + now receive_simpl.
      + cbn in receive_some.
        destruct msg; try destruct m; try destruct d;
          try (now receive_simpl);
          rewrite_acts_correct;
          rewrite_state_eq;
          rewrite_receive_is_some;
          cbn;
          try rewrite deserialize_serialize;
          destruct_match eqn:msg_deserialized;
            try now inversion msg_deserialized;
            cbn;
            try lia.
        * destruct_match; try lia.
          now apply deserialize_balance_of_ne_mint_or_burn in msg_deserialized.
        * destruct_match eqn:msg_deserialized0;
            try now inversion msg_deserialized0.
    - now rewrite <- perm.
    - instantiate (AddBlockFacts := fun _ _ _ _ _ _ => True).
      instantiate (DeployFacts := fun _ _ => True).
      instantiate (CallFacts := fun _ _ _ _ => True).
      unset_all; subst;cbn in *.
      destruct_chain_step; auto.
      destruct_action_eval; auto.
  Qed.

  (** [lqtTotal] is equal to the initial tokens + minted tokens - burned tokens *)
  Lemma lqt_total_correct : forall bstate caddr (trace : ChainTrace empty_state bstate),
    env_contracts bstate caddr = Some (contract : WeakContract) ->
    exists cstate depinfo,
      contract_state bstate caddr = Some cstate /\
      deployment_info Setup trace caddr = Some depinfo /\
      let initial_tokens := lqtTotal_ (deployment_setup depinfo) in
      Z.of_N cstate.(lqtTotal) = (Z.of_N initial_tokens) + sumZ mintedOrBurnedTokens_acts (filter (actTo cstate.(lqtAddress)) (outgoing_acts bstate caddr))
        + sumZ mintedOrBurnedTokens_tx (filter (txCallTo cstate.(lqtAddress)) (outgoing_txs trace caddr)).
  Proof.
    intros * deployed.
    eapply lqt_total_correct' in deployed as lqt_correct.
    apply outgoing_acts_sum_filter_eq in deployed as act_filter_eq; try easy.
    destruct lqt_correct as (cstate & depinfo & deployed_state & deployment_info & lqt_correct).
    destruct act_filter_eq as (cstate' & deployed_state' & act_filter_eq).
    rewrite deployed_state in deployed_state'.
    inversion deployed_state'.
    clear deployed_state'. subst.
    do 2 eexists.
    intuition.
    rewrite act_filter_eq.
    apply (outgoing_txs_sum_filter_eq _ _ trace) in deployed as tx_filter_eq.
    destruct tx_filter_eq as (cstate & deployed_state' & tx_filter_eq).
    rewrite deployed_state in deployed_state'.
    inversion deployed_state'.
    clear deployed_state'. subst.
    rewrite tx_filter_eq.
    apply lqt_correct.
  Qed.
  Local Close Scope Z_scope.

  Lemma mintedOrBurnedTokens_call_eq_tx : forall call_info addr,
    (fun callInfo => mintedOrBurnedTokens callInfo.(call_msg)) call_info =
    (fun callInfo => mintedOrBurnedTokens_tx (contract_call_info_to_tx addr callInfo)) call_info.
  Proof.
    intros.
    destruct call_info.
    destruct call_msg.
    - cbn.
      now rewrite deserialize_serialize.
    - reflexivity.
  Qed.

  Lemma deserialize_lqt_token_msg_right_inverse : forall x (y : Dexter2FA12.Msg),
    (forall x' (y' : Address), deserialize x' = Some y' -> x' = serialize y') ->
    deserialize x = Some y ->
    x = serialize y.
  Proof.
    intros * address_right_inverse deser_some.
    Transparent deserialize serialize.
    cbn in *.
    Local Hint Resolve deserialize_nat_right_inverse
                       deserialize_N_right_inverse
                       deserialize_int_right_inverse
                       deserialize_unit_right_inverse
                       deserialize_serialized_value_right_inverse : deser.
    repeat (try match goal with
    | H : match _ with Some _ => _ | None => _ end = Some _ |- _ = _ => let H2 := fresh "H" in destruct_match eqn:H2 in H; [| discriminate]
    | H : match ?x with 0%nat => _ | S _ => _ end = Some _ |- _ = _ => destruct x; [| try discriminate]
    | H : (let (_, _) := ?p in _) = Some _ |- _ = _ => destruct p
    | H : Some _ = Some _ |- _ = _ => inversion_clear H
    | H : extract_ser_value _ _ = @Some (interp_type ser_unit) ?i |- _ = _ => apply deserialize_unit_right_inverse in H as ->; destruct i
    | H : @deserialize_product _ _ _ _ _ = Some _ |- _ = _ => apply deserialize_product_right_inverse in H as ->; try clear H
    | |- forall _ _, _ -> _ => intros * deser_some; cbn in *
    end; auto with deser).
    Opaque deserialize serialize.
  Qed.

  (** [lqtTotal] is equal to the initial tokens + minted tokens - burned tokens *)
  Lemma lqt_pool_correct : forall bstate caddr_main caddr_lqt (trace : ChainTrace empty_state bstate),
    (forall x (y : Address), deserialize x = Some y -> x = serialize y) ->
    env_contracts bstate caddr_main = Some (contract : WeakContract) ->
    env_contracts bstate caddr_lqt = Some (DEX2LQT.contract : WeakContract) ->
    exists state_main state_lqt depinfo_main depinfo_lqt,
      contract_state bstate caddr_main = Some state_main /\
      contract_state bstate caddr_lqt = Some state_lqt /\
      deployment_info Setup trace caddr_main = Some depinfo_main /\
      deployment_info Dexter2FA12.Setup trace caddr_lqt = Some depinfo_lqt /\
      let initial_tokens_main := lqtTotal_ (deployment_setup depinfo_main) in
      let initial_tokens_lqt := initial_pool (deployment_setup depinfo_lqt) in
      (state_main.(lqtAddress) = caddr_lqt ->
       state_lqt.(admin) = caddr_main ->
      initial_tokens_main = initial_tokens_lqt ->
      filter (actTo state_main.(lqtAddress)) (outgoing_acts bstate caddr_main) = [] ->
        state_main.(lqtTotal) = state_lqt.(total_supply)).
  Proof.
    intros * ? deployed_main deployed_lqt.
    apply (lqt_total_correct _ _ trace) in deployed_main as main_correct.
    destruct main_correct as (state_main & depinfo_main & deployed_state_main & deploy_info_main & main_correct).
    apply (total_supply_correct _ _ trace) in deployed_lqt as lqt_correct.
    destruct lqt_correct as (state_lqt & depinfo_lqt & inc_calls_lqt & deployed_state_lqt & deploy_info_lqt & inc_acts_lqt & lqt_correct).
    specialize incomming_eq_outgoing as incoming_eq.
    edestruct incoming_eq as (? & inc_acts_lqt' & calls_eq);
      [| apply deployed_main | apply deployed_lqt |].
    - intros. eapply deserialize_lqt_token_msg_right_inverse; auto.
    - setoid_rewrite inc_acts_lqt in inc_acts_lqt'.
      inversion inc_acts_lqt'.
      subst. clear inc_acts_lqt'.
      do 4 eexists.
      repeat split; eauto.
      cbn.
      intros addr_main_eq addr_lqt_eq init_pool_eq no_waiting_mint_acts.
      apply N2Z.inj.
      rewrite main_correct, lqt_correct, init_pool_eq, no_waiting_mint_acts, addr_main_eq, addr_lqt_eq.
      rewrite Z.add_0_r, Z.add_cancel_l.
      rewrite calls_eq, sumZ_map.
      apply sumZ_eq.
      intros.
      now rewrite <- mintedOrBurnedTokens_call_eq_tx.
  Qed.

<<<<<<< HEAD


  (** ** Token pool correct *)
  From ConCert.Execution Require Import Containers.
  Definition StepNotPermute {from to} (step : ChainStep from to) : Prop :=
    match step with
    | step_permute _ _ _ _ => False
    | _ => True
    end.

  Fixpoint DFSExecution {from to : ChainState} (trace : ChainTrace from to) : Prop :=
    match trace with
    | ChainedList.snoc trace' step => StepNotPermute step /\ DFSExecution trace'
    | _ => True
    end.

  Definition receivedTokens receiver token_id (msg : option FA2Token.Msg) : N :=
    match msg with
    | Some (FA2Token.msg_transfer transfers) => sumN (fun transfer =>
          if andb (transfer.(FA2Interface.to_) =? receiver)%address
                  (transfer.(transfer_token_id) =? token_id)
          then transfer.(amount)
          else 0
      ) transfers
    | _ => 0
    end.

  Definition receivedTokens_acts receiver token_id (act_body : ActionBody) : N :=
    match act_body with
    | act_call _ _ msg_serialized =>
      match @deserialize FA2Token.Msg FA2Token.msg_serializable msg_serialized with
      | Some msg => receivedTokens receiver token_id (Some msg)
      | _ => 0
      end
    | _ => 0
    end.

  Definition receivedTokens_tx receiver token_id (tx : Tx) : N :=
    match tx.(tx_body) with
    | tx_call (Some msg_serialized) =>
      match @deserialize FA2Token.Msg FA2Token.msg_serializable msg_serialized with
      | Some msg => receivedTokens receiver token_id (Some msg)
      | _ => 0
      end
    | _ => 0
    end.

  Definition transferredTokens from token_id (msg : option FA2Token.Msg) : N :=
    match msg with
    | Some (FA2Token.msg_transfer transfers) => sumN (fun transfer =>
          if andb (transfer.(FA2Interface.from_) =? from)%address
                  (transfer.(transfer_token_id) =? token_id)
          then transfer.(amount)
          else 0
      ) transfers
    | _ => 0
    end.

  Definition transferredTokens_acts from token_id (act_body : ActionBody) : N :=
    match act_body with
    | act_call _ _ msg_serialized =>
      match @deserialize FA2Token.Msg FA2Token.msg_serializable msg_serialized with
      | Some msg => transferredTokens from token_id (Some msg)
      | _ => 0
      end
    | _ => 0
    end.

  Definition transferredTokens_tx from token_id (tx : Tx) : N :=
    match tx.(tx_body) with
    | tx_call (Some msg_serialized) =>
      match @deserialize FA2Token.Msg FA2Token.msg_serializable msg_serialized with
      | Some msg => transferredTokens from token_id (Some msg)
      | _ => 0
      end
    | _ => 0
    end.

  Lemma permutation_filter_split : forall {A : Type} (l : list A) (pred : A -> bool),
    Permutation.Permutation l ((filter pred l) ++ (filter (fun x => negb (pred x)) l)).
  Proof.
    intros.
    induction l; auto.
    cbn.
    destruct (pred a); cbn; auto.
    now apply Permutation.Permutation_cons_app.
  Qed.
(*
  Axiom fa2_token_bound : forall bstate caddr caddr_token (trace : ChainTrace empty_state bstate),
    env_contracts bstate caddr = Some (contract : WeakContract) ->
    exists state,
      contract_state bstate caddr = Some state /\
      state.(tokenPool) =
      (* tokens received *)
      sumN (fun call => receivedTokens addr token_id call) (filter (callFrom addr) inc_calls) -
      (* tokens transferred by owner *)
      sumN (fun call => transferredTokens addr token_id call) (filter (callFrom addr) inc_calls).*)

  Axiom fa2_token_bound : forall bstate caddr addr token_id (trace : ChainTrace empty_state bstate),
    env_contracts bstate caddr = Some (FA2Token.contract : WeakContract) ->
    exists state inc_calls,
      contract_state bstate caddr = Some state /\
      incoming_calls FA2Token.Msg trace caddr = Some inc_calls /\
      (* tokens received *)
      sumN (fun call => receivedTokens addr token_id call.(call_msg)) inc_calls -
      (* tokens transferred *)
      sumN (fun call => transferredTokens addr token_id call.(call_msg)) inc_calls
      <= address_balance token_id addr state.


  (** [tokenPool] is less than or equal to the actual token balance of the contract *)
  Lemma token_pool_correct : forall bstate caddr_main caddr_token (trace : ChainTrace empty_state bstate),
    DFSExecution trace ->
    env_contracts bstate caddr_main = Some (contract : WeakContract) ->
    env_contracts bstate caddr_token = Some (FA2Token.contract : WeakContract) ->
    exists state_main state_token,
      contract_state bstate caddr_main = Some state_main /\
      contract_state bstate caddr_token = Some state_token /\
      (state_main.(tokenAddress) = caddr_token ->
      filter (actTo state_main.(tokenAddress)) (outgoing_acts bstate caddr_main) = [] ->
        state_main.(tokenPool) <= address_balance state_main.(tokenId) caddr_main state_token).
  Proof.
    intros * dfs deployed_main deployed_fa2.
    eapply fa2_token_bound in deployed_fa2 as token_bound.
    destruct token_bound as (state_fa2 & inc_calls_fa2 & deployed_state_fa2 & inc_acts_fa2 & token_bound).
    setoid_rewrite sumN_permutation in token_bound; try apply permutation_filter_split.
    rewrite !sumN_app in token_bound.

    do 2 eexists.
    split. admit.
    split; eauto.
    intros.
    eapply N.le_trans; [| eauto].
    assert (H1 : forall state_main, sumN (fun call : ContractCallInfo FA2Token.Msg => transferredTokens caddr_main (tokenId state_main) (call_msg call))
   (filter (fun x : ContractCallInfo FA2Token.Msg => negb (callFrom state_main.(tokenAddress) x)) inc_calls_fa2) = 0) by admit.
    setoid_rewrite H1 at 2.
    rewrite H in *.
    clear H H1 token_bound.
    rewrite N.add_0_r.

   
    
    
    specialize incomming_eq_outgoing as incoming_eq.
    edestruct incoming_eq as (? & inc_acts_lqt' & calls_eq); eauto. admit.
    
    
    apply (lqt_total_correct _ _ trace) in deployed_main as main_correct.
    destruct main_correct as (state_main & depinfo_main & deployed_state_main & deploy_info_main & main_correct).
    apply (total_supply_correct _ _ trace) in deployed_lqt as lqt_correct.
    destruct lqt_correct as (state_lqt & depinfo_lqt & inc_calls_lqt & deployed_state_lqt & deploy_info_lqt & inc_acts_lqt & lqt_correct).
    specialize incomming_eq_outgoing as incoming_eq.
    edestruct incoming_eq as (? & inc_acts_lqt' & calls_eq);
      [| apply deployed_main | apply deployed_lqt |].
    - intros. eapply deserialize_lqt_token_msg_right_inverse; auto.
    - setoid_rewrite inc_acts_lqt in inc_acts_lqt'.
      inversion inc_acts_lqt'.
      subst. clear inc_acts_lqt'.
      do 4 eexists.
      repeat split; eauto.
      cbn.
      intros addr_main_eq addr_lqt_eq init_pool_eq no_waiting_mint_acts.
      apply N2Z.inj.
      rewrite main_correct, lqt_correct, init_pool_eq, no_waiting_mint_acts, addr_main_eq, addr_lqt_eq.
      rewrite Z.add_0_r, Z.add_cancel_l.
      rewrite calls_eq, sumZ_map.
      apply sumZ_eq.
      intros.
      now rewrite <- mintedOrBurnedTokens_call_eq_tx.
  Qed.


=======
>>>>>>> d4b53049
End Theories.<|MERGE_RESOLUTION|>--- conflicted
+++ resolved
@@ -2900,7 +2900,6 @@
       now rewrite <- mintedOrBurnedTokens_call_eq_tx.
   Qed.
 
-<<<<<<< HEAD
 
 
   (** ** Token pool correct *)
@@ -3072,7 +3071,4 @@
       now rewrite <- mintedOrBurnedTokens_call_eq_tx.
   Qed.
 
-
-=======
->>>>>>> d4b53049
 End Theories.