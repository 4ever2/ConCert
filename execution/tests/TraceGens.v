(*
  The ChainTrace datatype is defined as a ChainedList of ChainStates and ChainSteps.
  This file defines a generator combinator, gChain, for the ChainBuilder type.
  From this, a generator/arbitrary instance for the ChainTrace type is derived automatically.

  This file also contains checker combinator  over ChainBuilders/ChainTraces,
  like forAllChainTrace, reachableFrom_chaintrace, and pre_post_assertion.
*)

Global Set Warnings "-extraction-logical-axiom".

From QuickChick Require Import QuickChick. Import QcNotation.
From ConCert Require Import Blockchain.
From ConCert Require Import Serializable.
From ConCert Require Import BoundedN.
From ConCert Require Import ResultMonad.
From ConCert Require Import ChainedList.

From ConCert.Execution.QCTests Require Import TestUtils ChainPrinters .

From ExtLib.Structures Require Import Monads.
Import MonadNotation. Open Scope monad_scope.

From Coq Require Import ZArith.
From Coq Require Import List.

Import BoundedN.Stdpp.
Import ListNotations.

Section TraceGens.
  Context  {ChainBuilder : ChainBuilderType}.
  Context `{Show ChainBuilder}.
  Context `{Show ChainState}.

  (* Deconstructs a ChainTrace to a list of blockheaders list of the minimum information
      needed to reconstruct a ChainTrace, that being a list of block headers and
      chain_state_queues from each step_block *)
  Fixpoint trace_blocks {from to} (trace : ChainTrace from to) : list (BlockHeader * list Action) :=
    match trace with
    | snoc trace' (Blockchain.step_block _ _ header _ _ _ _ as step) =>
      trace_blocks trace' ++ [(header, chain_state_queue (snd (chainstep_states step)))]
    | snoc trace' _ => trace_blocks trace'
    | clnil => []
    end.

  (* Reconstructs list of block information (blockheaders and queues) to a ChainBuilder.
     It trims any empty blocks that can be removed without invalidating execution of
     the remaining actions.
     Also removes any actions that cannot be executed *)
  Fixpoint build_chain_builder (init_cb : ChainBuilder) blocks : result ChainBuilder AddBlockError :=
    (* Instead of using the original header we need override height and finalized_height
        since the blockchain requires that the height always grows by one and if we trim and keep the
        height in the original header then the height would increase by two *)
    let new_header header :=
      {| block_height := S (chain_height init_cb);
        block_slot := header.(block_slot);
        block_finalized_height := finalized_height init_cb;
        block_creator := header.(block_creator);
        block_reward := header.(block_reward); |} in
    (* Remove any actions that are no longer valid due to earlier actions
        that could have been removed by the shrinker *)
    let try_remove_invalid_acts header acts blocks :=
      let valid_acts := fold_left (fun acts act =>
        match builder_add_block init_cb (new_header header) (acts ++ [act]) with
        | Ok cb => acts ++ [act]
        | Err error => acts
        end ) acts [] in
      match builder_add_block init_cb (new_header header) valid_acts with (* TODO: also try to trim block here if valid_acts is empty *)
      | Ok cb => build_chain_builder cb blocks
      | Err error => Err error
      end in
    let build_block header acts blocks :=
      match builder_add_block init_cb (new_header header) acts with
      | Ok cb => build_chain_builder cb blocks
      | Err error => try_remove_invalid_acts header acts blocks
      end in
    (* Attempt to trim block *)
    let try_trim header blocks :=
      let trimmed_result := build_chain_builder init_cb blocks in
        match trimmed_result with
        | Ok cb => Ok cb
        | Err error => build_block header [] blocks
        end in
    match blocks with
    | [] => Ok init_cb
    | (header, []) :: xs => try_trim header xs
    | (header, acts) :: xs => build_block header acts xs
    end.

<<<<<<< HEAD
  (* Reconstruct list of ChainBuilders *)
=======
  (* Reconstructs a list of ChainBuilders *)
>>>>>>> cc74b3f4
  Fixpoint rebuild_chains (shrunk_chains : list (list (BlockHeader * list Action))) init_cb : list ChainBuilder :=
    match shrunk_chains with
    | [] => []
    | block :: blocks =>
      match build_chain_builder init_cb block with
      | Ok cb => cb :: rebuild_chains blocks init_cb
      | Err error => rebuild_chains blocks init_cb
      end
    end.

  (* Alternative version of ordinary list shrinker that does not attempt to shrink list elements *)
  Fixpoint shrinkListAux_ {A} (l : list A) : list (list A) :=
    match l with
    | [] => []
    | x :: xs => xs :: map (fun xs' : list A => x :: xs') (shrinkListAux_ xs)
    end.

  (* Shrink list of blocks by trying all combinations of removing one action *)
  Fixpoint shrinkChainBuilderAux (blocks : list (BlockHeader * list Action)) : list (list (BlockHeader * list Action)) :=
    match blocks with
    | [] => []
    | block :: blocks' =>
      let '(header, acts) := block in
      let acts_shrunk := shrinkListAux_ acts in
      let block_shrunk := map (fun acts => (header, acts)) acts_shrunk in
        (map (fun block' => block' :: blocks') block_shrunk) ++
          map (fun xs => block :: xs) (shrinkChainBuilderAux blocks')
    end.

  (* Shrinker for ChainBuilders, it will only try to shrink the blocks and their action queues,
     it will not attempt to shrink parameters of any actions *)
  Instance shrinkChainBuilder : Shrink ChainBuilder :=
  {
    shrink cb :=
      let cb_blocks := trace_blocks cb.(builder_trace) in
      let shrunk_blocks := shrinkChainBuilderAux cb_blocks in
        rebuild_chains shrunk_blocks builder_initial
  }.

  (* Adds a block with 50 money as reward. This will be used for all testing. *)
  Definition add_block (chain : ChainBuilder) acts : result ChainBuilder AddBlockError :=
    let header :=
        {| block_height := S (chain_height chain);
          block_slot := S (current_slot chain);
          block_finalized_height := finalized_height chain;
          block_creator := creator;
          block_reward := 50; |} in
    builder_add_block chain header acts.

  Definition gAdd_block (cb : ChainBuilder)
                        (gActOptFromChainSized : Environment -> nat -> GOpt Action)
                        (act_depth : nat)
                        (max_acts_per_block : nat)
                        : G (result ChainBuilder AddBlockError) :=
    acts <- optToVector max_acts_per_block (gActOptFromChainSized cb act_depth) ;;
    returnGen (add_block cb acts).

  (* Given a function from nat to a generator, try the generator on decreasing number until one returns Ok *)
  Fixpoint try_decreasing {T E} (default : E) (n : nat) (g : nat -> G (result T E)) : G (result T E) :=
      match n with
      | 0 => returnGen (Err default)
      | S n' =>
        ma <- (g n) ;;
        match ma with
        | Err e => try_decreasing default n' g
        | Ok r => returnGen (Ok r)
        end
      end.

  Definition gChain (init_lc : ChainBuilder)
                    (gActOptFromChainSized : Environment -> nat -> GOpt Action)
                    (max_length : nat)
                    (act_depth : nat)
                    (max_acts_per_block : nat)
                    : G ChainBuilder :=
    let gAdd_block' lc max_acts := gAdd_block lc gActOptFromChainSized act_depth max_acts in
    let default_error := action_evaluation_depth_exceeded in (* Not ideal approach, but it suffices for now *)
    let try_twice g := backtrack_result default_error [(1, g);(1, g)] in
    let try_decreasing g := try_decreasing default_error max_acts_per_block (fun n => try_twice (g n)) in
    (* Try decreasing max_acts_per_block, this is needed in some cases since there might be blocks
        where it is not possible to generate max_acts_per_block number of valid actions *)
    let fix rec n (lc : ChainBuilder) : G ChainBuilder :=
      match n with
      | 0 => returnGen lc
      | S n => lc' <- try_decreasing (gAdd_block' lc) ;; (* heuristic: try twice for more expected robustness *)
              match lc' with
              | Ok lc' => rec n lc'
              (* if no new chain could be generated without error, return the old chain *)
              | err => returnGen lc
              end
      end in
    rec max_length init_lc.

<<<<<<< HEAD
  (*
    Alternative version of gAdd_block differs from above implementation in that it
    adds an empty block when gActOptFromChainSized returns no acts instead of throwing an error
  *)
  Definition gAdd_block_full_sized (cb : ChainBuilder)
                          (gActOptFromChainSized : Environment -> nat -> GOpt Action)
                          (act_depth : nat)
                          (max_acts_per_block : nat)
                          : G (result ChainBuilder AddBlockError) :=
    let header :=
      {| block_height := S (chain_height cb);
        block_slot := S (current_slot cb);
        block_finalized_height := finalized_height cb;
        block_creator := creator;
        block_reward := 50; |} in
    acts <- optToVector max_acts_per_block (gActOptFromChainSized cb act_depth) ;;
    returnGen (add_block cb acts).

  (* Given a function from nat to a generator, try the generator on decreasing number until one returns Ok *)
  Fixpoint try_decreasing {T E} (default : E) (n : nat) (g : nat -> G (result T E)) : G (result T E) :=
      match n with
      | 0 => returnGen (Err default)
      | S n' =>
        ma <- (g n) ;;
        match ma with
        | Err e => try_decreasing default n' g
        | Ok r => returnGen (Ok r)
        end
      end.

  (*
    Alternative version of gChain differs from above implementation in two ways
    1) It will generate blocks all the way to max_length if possible instead of stopping once an
        empty block was hit. This is changed because some contracts may have certion slots (time periods)
        where some actions are not allowed
    2) It attempts to call gAdd_block' with decreasing max_acts_per_block.
        This is done as some actions may not be called more than once, so if max_acts_per_block is larger than 1
        and no other actions can be called at that moment then it would have failed
  *)
  Definition gChain_full_sized (init_lc : ChainBuilder)
                    (gActOptFromChainSized : Environment -> nat -> GOpt Action)
                    (max_length : nat)
                    (act_depth : nat)
                    (max_acts_per_block : nat)
                    : G ChainBuilder :=
    let gAdd_block' lc max_acts := gAdd_block_full_sized lc gActOptFromChainSized act_depth max_acts in
    let default_error := action_evaluation_depth_exceeded in (* Not ideal approach, but it suffices for now *)
    let try_twice g := backtrack_result default_error [(1, g);(1, g)] in
    let try_decreasing g := try_decreasing default_error max_acts_per_block (fun n => try_twice (g n)) in
    let fix rec n (lc : ChainBuilder) : G ChainBuilder :=
      match n with
      | 0 => returnGen lc
      | S n => lc' <- try_decreasing (gAdd_block' lc) ;; (* heuristic: try twice for more expected robustness *)
              match lc' with
              | Ok lc' => rec n lc'
              (* if no new chain could be generated without error, return the old chain *)
              | err => returnGen lc
              end
      end in
    rec max_length init_lc.

=======
>>>>>>> cc74b3f4
  (* Generator that generates blocks of invalid actions.
      It will return a ChainBuilder and a list of actions that will
      cause an error if the actions are added as a new block to the ChainBuilder *)
  Definition gInvalidAction
                        (init_lc : ChainBuilder)
                        (gActOptFromChainSized : Environment -> nat -> GOpt Action)
                        (max_length : nat)
                        (act_depth : nat)
                        (max_acts_per_block : nat)
                        : G (ChainBuilder * list Action) :=
  let fix rec n (lc : ChainBuilder) : G (ChainBuilder * list Action) :=
    match n with
    | 0 => returnGen (lc, []) (* max_length was reached without any errors *)
    | S n =>
        acts <- optToVector max_acts_per_block (gActOptFromChainSized lc act_depth) ;;
        match (TraceGens.add_block lc acts) with
            | Ok lc' => rec n lc'
<<<<<<< HEAD
            (* If no new chain could be generated without error, the checker rejects and shows the
               the chain and acts that made the generation fail *)
=======
            (* If no new chain could be generated without error, return the trace and action list *)
>>>>>>> cc74b3f4
            | err => returnGen (lc, acts)
            end
    end in
  rec max_length init_lc.

  Definition get_reachable {to} : ChainTrace empty_state to -> reachable to := fun t => inhabits t.

  Definition gReachableFromTrace {to} (gtrace : G (ChainTrace empty_state to)) : G (reachable to) :=
    bindGen gtrace (fun trace =>
    returnGen (get_reachable trace)).

  Global Instance shrinkReachable : Shrink {to : ChainState | reachable to} :=
  {|
    shrink a := [a]
  |}.

  Global Instance genReachableSized `{GenSized ChainBuilder} : GenSized {to | reachable to}.
  Proof.
    constructor.
    intros H2.
    apply H1 in H2.
    apply (bindGen H2).
    intros cb.
    remember (builder_trace cb) as trace.
    apply returnGen.
    eapply exist.
    apply get_reachable.
    apply trace.
  Defined.

  Global Instance shrinkChainTraceSig : Shrink {to : ChainState & ChainTrace empty_state to} :=
  {|
    shrink a := [a]
  |}.

  Global Instance genChainTraceSigSized `{GenSized ChainBuilder} : GenSized {to : ChainState & ChainTrace empty_state to}.
  Proof.
    constructor.
    intros n.
    apply H1 in n.
    apply (bindGen n).
    intros cb.
    remember (builder_trace cb) as trace.
    apply returnGen.
    eapply existT.
    eauto.
  Defined.

  (* Checker combinators on ChainBuilder *)
  Definition forAllChainBuilder {prop : Type}
                              `{Checkable prop}
                              (maxLength : nat)
                              (init_lc : ChainBuilder)
                              (gTrace : ChainBuilder -> nat -> G ChainBuilder)
                              (pf : ChainBuilder -> prop)
                              : Checker :=
    forAllShrink (gTrace init_lc maxLength)
      shrink (fun cb => checker (pf cb)).

  (* Gathers all ChainStates from a ChainTrace in a list, appearing in order. *)
  (* Currently not tail-call optimized. Can be improved if needed. *)
  Fixpoint trace_states {from to} (trace : ChainTrace from to) : list ChainState :=
    match trace with
    | snoc trace' step => trace_states trace' ++ [snd (chainstep_states step)]
    | clnil => []
    end.

  (* Variant that only gathers ChainStates of step_block steps in the trace. *)
  Fixpoint trace_states_step_block {from to} (trace : ChainTrace from to) : list ChainState :=
    match trace with
    | snoc trace' (Blockchain.step_block _ _ _ _ _ _ _ as step) =>
      trace_states_step_block trace' ++ [snd (chainstep_states step)]
    | snoc trace' _ => trace_states_step_block trace'
    | clnil => []
    end.

  (* Gather execution information for each step_action in a ChainTrace *)
  Fixpoint trace_states_step_action {from to} (trace : ChainTrace from to) : list (Action * list Action * ChainState * ChainState) :=
    match trace with
    | snoc trace' (Blockchain.step_action _ _ act _ new_acts _ _ _ as step) =>
      let '(from, to) := chainstep_states step in
        trace_states_step_action trace' ++ [(act, new_acts, from, to)]
    | snoc trace' _ => trace_states_step_action trace'
    | clnil => []
    end.

  (* Asserts that a ChainState property holds for all step_block ChainStates in a ChainTrace  *)
  Definition ChainTrace_ChainTraceProp {prop : Type}
                                       {from to}
                                      `{Checkable prop}
                                       (trace : ChainTrace from to)
                                       (pf : ChainState -> prop)
                                       : Checker :=
    let printOnFail (cs : ChainState) : Checker := whenFail (show cs) (checker (pf cs)) in
    let trace_list := trace_states_step_block trace in
    discard_empty trace_list (conjoin_map printOnFail).

  (* -------------------- Checker combinators on traces --------------------  *)

  (* Asserts that a ChainState property holds on all ChainStates in a ChainTrace *)
  Definition forAllChainState {prop : Type}
                             `{Checkable prop}
                              (maxLength : nat)
                              (init_lc : ChainBuilder)
                              (gTrace : ChainBuilder -> nat -> G ChainBuilder)
                              (pf : ChainState -> prop)
                              : Checker :=
<<<<<<< HEAD
=======
    let printOnFail (cs : ChainState) : Checker := whenFail (show cs) (checker (pf cs)) in
    forAllShrink (gTrace init_lc maxLength) shrink
    (fun cb => discard_empty (trace_states cb.(builder_trace)) (conjoin_map printOnFail)).

  (* Asserts that a ChainState property holds on all step_block ChainStates in a ChainTrace *)
  Definition forAllBlocks {prop : Type}
                             `{Checkable prop}
                              (maxLength : nat)
                              (init_lc : ChainBuilder)
                              (gTrace : ChainBuilder -> nat -> G ChainBuilder)
                              (pf : ChainState -> prop)
                              : Checker :=
>>>>>>> cc74b3f4
    forAllShrink (gTrace init_lc maxLength) shrink
    (fun cb => ChainTrace_ChainTraceProp cb.(builder_trace) pf).

  (* Checker combinators on ChainTrace, asserting holds a property on
    each pair of succeeding ChainStates in the trace. *)
  Definition forAllChainStatePairs {prop : Type}
                                  `{Checkable prop}
                                   (maxLength : nat)
                                   (init_lc : ChainBuilder)
                                   (gTrace : ChainBuilder -> nat -> G ChainBuilder)
                                   (pf : ChainState -> ChainState -> prop)
                                   : Checker :=
    (* helper function folding over the trace*)
    let last_cstate {from to} (trace : ChainTrace from to) := to in
    let fix all_statepairs {from to : ChainState} (trace : ChainTrace from to) prev_bstate : Checker :=
      match trace with
      | snoc trace' step =>
        match step with
        | Blockchain.step_block _ _ _ _ _ _ _ =>
          (* next_bstate has acts, bstate_before_step_block has no acts *)
          let '(bstate_before_step_block, next_bstate) := chainstep_states step in
          conjoin [(checker (pf next_bstate prev_bstate)); all_statepairs trace' bstate_before_step_block]
        | _ => all_statepairs trace' prev_bstate
          end
      | clnil  => checker true
      end in
    forAllShrink (gTrace init_lc maxLength) shrink
    (fun cb => all_statepairs cb.(builder_trace) (last_cstate cb.(builder_trace))).

  (* Asserts that property holds on all action evaluations *)
  Definition forAllActionExecution {prop : Type}
                             `{Checkable prop}
                              (maxLength : nat)
                              (init_lc : ChainBuilder)
                              (gTrace : ChainBuilder -> nat -> G ChainBuilder)
                              (pf : Action -> list Action -> ChainState -> ChainState -> prop)
                              : Checker :=
    let printOnFail x : Checker :=
    let '(action, new_acts, cs_from, cs_to) := x in
        whenFail (show cs_from) (checker (pf action new_acts cs_from cs_to)) in
    let trace_list cb := trace_states_step_action cb.(builder_trace) in
    forAllShrink (gTrace init_lc maxLength) shrink
    (fun cb => discard_empty (trace_list cb) (conjoin_map printOnFail)).

  (* Asserts that a boolean predicate holds for at least one ChainState in the given ChainTrace *)
  Definition existsb_chaintrace {from to}
                                (pf : ChainState -> bool)
                                (trace : ChainTrace from to) : bool :=
    existsb pf (trace_states trace).

  (* Asserts that a ChainState satisfying a given predicate is reachable from the given trace generator. *)
  Definition reachableFromSized_chaintrace
                          (maxLength : nat)
                          (init_lc : ChainBuilder)
                          (gTrace : ChainBuilder -> nat -> G ChainBuilder )
                          (pf : ChainState -> bool)
                          : Checker :=
    existsP (gTrace init_lc maxLength) (fun cb =>
      existsb_chaintrace pf cb.(builder_trace)).

  Definition reachableFrom_chaintrace init_lc gTrace pf : Checker :=
    sized (fun n => reachableFromSized_chaintrace n init_lc gTrace pf).

  (* This property states that if there is a reachable chainstate satisfying the reachable_prop predicate,
     then all succeeding chainstates must satisfy implied_prop *)
  Definition reachableFrom_implies_chaintracePropSized
                        {A prop : Type}
                       `{Checkable prop}
                        (maxLength : nat)
                        (init_cb : ChainBuilder)
                        (gTrace : ChainBuilder -> nat -> G ChainBuilder)
                        (reachable_prop : ChainState -> option A)
                        (implied_prop : A -> list ChainState -> list ChainState -> prop)
                        : Checker :=
  forAllShrink (gTrace init_cb maxLength) shrink
  (fun cb =>
    let trace := cb.(builder_trace) in
    let reachable_prop_bool := isSome o reachable_prop in
    let tracelist := trace_states_step_block trace in
    match split_at_first_satisfying reachable_prop_bool tracelist with
    | Some ((x::xs) as pre, post) =>
      (* last_step is the element satisfying reachable_prop_bool *)
      let last_step := (List.last pre x) in
      isSomeCheck (reachable_prop last_step)
        (fun a =>
          (* assert that implied_prop holds on the post trace *)
          implied_prop a pre post
        )
    | _ => false ==> true
    end).

  Open Scope string_scope.
  (* if pre tests true, then post tests true, for all tested execution traces *)
  Definition pre_post_assertion {Setup Msg State prop : Type}
                               `{Checkable prop}
                               `{Serializable Msg}
                               `{Serializable State}
                               `{Serializable Setup}
                               `{Show Msg}
                                (maxLength : nat)
                                (init_chain : ChainBuilder)
                                (gTrace : ChainBuilder -> nat -> G ChainBuilder)
                                (c : Contract Setup Msg State)
                                (caddr : Address)
                                (pre : State -> Msg -> bool)
                                (post : Chain -> ContractCallContext -> State -> Msg -> option (State * list ActionBody) -> prop) : Checker :=
    let action_bodies actions := map (fun act => act.(act_body)) actions in
    let post_helper env cctx post_cstate new_acts cstate msg : Checker :=
      whenFail ("On Msg: " ++ show msg)
               (checker (post env.(env_chain) cctx cstate msg (Some (post_cstate, action_bodies new_acts)))) in
    let stepProp (act : Action) (new_acts : list Action) (cs_from : ChainState) (cs_to : ChainState) :=
      let env_from : Environment := cs_from.(chain_state_env) in
      let env_to : Environment := cs_to.(chain_state_env) in
      let amount :=
        match act.(act_body) with
        | act_call _ amount _ => amount
        | _ => 0%Z
        end in
      let new_balance :=
        if (act.(act_from) =? caddr)%address then
          env_from.(env_account_balances) caddr
        else
          (env_from.(env_account_balances) caddr + amount)%Z in
      let cctx := build_ctx act.(act_from) caddr new_balance amount in
        match act.(act_body) with
        | act_call to _ ser_msg =>
          if address_eqb to caddr
          then
            match @deserialize Msg _ ser_msg with
            | Some msg =>
              match get_contract_state State env_from caddr with
              | Some cstate_from =>
                if pre cstate_from msg
                then
                  match get_contract_state State env_to caddr with
                  | Some cstate_to => (post_helper env_from cctx cstate_to new_acts cstate_from msg)
                  | None => checker true
                  end
                else checker true (* TODO: should be discarded!*)
              | None => checker true
              end
            | None => checker true
            end
          else checker true
        | _ => checker true
        end in
    forAllActionExecution maxLength init_chain gTrace stepProp.

  (* For any ChainState in a ChainTrace if pf tests true on all previous ChainStates in the
     ChainTrace then implied_prop tests true, for all tested execution traces*)
  Definition forAllChainState_implication {prop : Type}
                             `{Checkable prop}
                              (maxLength : nat)
                              (init_lc : ChainBuilder)
                              (gTrace : ChainBuilder -> nat -> G ChainBuilder)
                              (pf : ChainState -> bool)
                              (implied_prop : ChainState -> prop)
                              : Checker :=
    let printOnFail (cs : ChainState) : Checker := whenFail (show cs) (checker (implied_prop cs)) in
    let map_implication (states : list ChainState) : list Checker :=
       snd (fold_left (fun '(b, checkers) state => 
        (b && (pf state), (implication b (printOnFail state)) :: checkers)) states (true, [])) in
    forAllShrink (gTrace init_lc maxLength) shrink
    (fun cb => conjoin (map_implication (trace_states cb.(builder_trace)))).

  (* Alternative version of pre_post_assertion_, changes are
     1) also passes chain to post condition
     2) executes msgs on correct env and cstate
  *)
  Definition pre_post_assertion_ {Setup Msg State prop : Type}
                               `{Checkable prop}
                               `{Serializable Msg}
                               `{Serializable State}
                               `{Serializable Setup}
                               `{Show Msg}
                                (maxLength : nat)
                                (init_chain : ChainBuilder)
                                (gTrace : ChainBuilder -> nat -> G ChainBuilder)
                                (c : Contract Setup Msg State)
                                (caddr : Address)
                                (pre : State -> Msg -> bool)
                                (post : Chain -> ContractCallContext -> State -> Msg -> option (State * list ActionBody) -> prop) : Checker :=
      let messages_of_acts acts  := fold_right (fun act acc =>
          match act.(act_body) with
          | act_call _ _ ser_msg =>
            match @deserialize Msg _ ser_msg with
            | Some msg => (act, msg) :: acc
            | None => acc
            end
          | _ => acc
          end
        ) [] acts in
      let post_helper '(env, cctx, post_state) cstate msg : Checker :=
        whenFail
          ("On Msg: " ++ show msg)
          (checker (post env.(env_chain) cctx cstate msg post_state)) in
      let stepProp (cs : ChainState) :=
        let env : Environment := cs.(chain_state_env) in
        let msgs := messages_of_acts cs.(chain_state_queue) in
        let execute_receive env caddr cstate act msg :=
          let amount :=
            match act.(act_body) with
            | act_call _ amount _ => amount
            | _ => 0%Z
            end in
          let new_balance :=
              if (act.(act_from) =? caddr)%address then
                env.(env_account_balances) caddr
              else
                (env.(env_account_balances) caddr + amount)%Z in
          let cctx := build_ctx act.(act_from) caddr new_balance amount in
          let new_env := (transfer_balance act.(act_from) caddr amount env) in
          let new_state := c.(receive) new_env cctx cstate (Some msg) in
          (env, cctx, new_state) in
        let msgs_checkers (env : Environment) (caddr : Address) (cstate : State) (msgs : list (Action * Msg)) : list Checker :=
          snd (snd (fold_left
            (fun '(env, (cstate, checkers)) '(act, msg) =>
              if pre cstate msg
              then
                let '(new_env, cctx, new_state) := (execute_receive env caddr cstate act msg) in
                  match new_state with
                  | Some (new_cstate, _) => (new_env, (new_cstate, (post_helper (new_env, cctx, new_state) cstate msg) :: checkers))
                  | _ => (env, (cstate, (post_helper (new_env, cctx, new_state) cstate msg) :: checkers))
                  end
              else
                let '(new_env, cctx, new_state) := (execute_receive env caddr cstate act msg) in
                  match new_state with
                  | Some (new_cstate, _) => (new_env, (new_cstate, (checker true) :: checkers)) (* TODO: should be discarded!*)
                  | _ => (env, (cstate, (checker true) :: checkers)) (* TODO: should be discarded!*)
                  end
            ) msgs (env, (cstate, [])))) in
        match get_contract_state State env caddr with
        (* test that executing receive on the messages that satisfy the precondition, also satisfy the postcondition *)
        | Some cstate => (conjoin (msgs_checkers env caddr cstate msgs))
        | None => checker true
        end in
      (* combine it all with the forAllTraces checker combinator *)
      forAllChainState maxLength init_chain gTrace stepProp.

  (* Gather execution information for each step_action in a ChainTrace *)
  Fixpoint trace_states_step_action {from to} (trace : ChainTrace from to) : list (Action * list Action * ChainState * ChainState) :=
    match trace with
    | snoc trace' (Blockchain.step_action _ _ act _ new_acts _ _ _ as step) =>
      let '(from, to) := chainstep_states step in
        trace_states_step_action trace' ++ [(act, new_acts, from, to)]
    | snoc trace' _ => trace_states_step_action trace'
    | clnil => []
    end.

  (* Asserts that a ChainState property holds for all ChainStates in a ChainTrace  *)
  Definition ChainTrace_ChainTraceProp_ {prop : Type}
                                       {from to}
                                      `{Checkable prop}
                                       (trace : ChainTrace from to)
                                       (pf : Action -> list Action -> ChainState -> ChainState -> prop)
                                       : Checker :=
    let printOnFail x : Checker :=
      let '(action, new_acts, cs_from, cs_to) := x in
        whenFail (show cs_from) (checker (pf action new_acts cs_from cs_to)) in
    let trace_list := trace_states_step_action trace in
    discard_empty trace_list (conjoin_map printOnFail).

  Definition forAllActionExecution {prop : Type}
                             `{Checkable prop}
                              (maxLength : nat)
                              (init_lc : ChainBuilder)
                              (gTrace : ChainBuilder -> nat -> G ChainBuilder)
                              (pf : Action -> list Action -> ChainState -> ChainState -> prop)
                              : Checker :=
    forAllShrink (gTrace init_lc maxLength) shrink
    (fun cb => ChainTrace_ChainTraceProp_ cb.(builder_trace) pf).

  Definition pre_post_assertion_new {Setup Msg State prop : Type}
                               `{Checkable prop}
                               `{Serializable Msg}
                               `{Serializable State}
                               `{Serializable Setup}
                               `{Show Msg}
                                (maxLength : nat)
                                (init_chain : ChainBuilder)
                                (gTrace : ChainBuilder -> nat -> G ChainBuilder)
                                (c : Contract Setup Msg State)
                                (caddr : Address)
                                (pre : State -> Msg -> bool)
                                (post : Chain -> ContractCallContext -> State -> Msg -> option (State * list ActionBody) -> prop) : Checker :=
    let action_bodies actions := map (fun act => act.(act_body)) actions in
    let post_helper env cctx post_cstate new_acts cstate msg : Checker :=
      whenFail ("On Msg: " ++ show msg)
               (checker (post env.(env_chain) cctx cstate msg (Some (post_cstate, action_bodies new_acts)))) in
    let stepProp (act : Action) (new_acts : list Action) (cs_from : ChainState) (cs_to : ChainState) :=
      let env_from : Environment := cs_from.(chain_state_env) in
      let env_to : Environment := cs_to.(chain_state_env) in
      let amount :=
        match act.(act_body) with
        | act_call _ amount _ => amount
        | _ => 0%Z
        end in
      let new_balance :=
        if (act.(act_from) =? caddr)%address then
          env_from.(env_account_balances) caddr
        else
          (env_from.(env_account_balances) caddr + amount)%Z in
      let cctx := build_ctx act.(act_from) caddr new_balance amount in
        match act.(act_body) with
        | act_call _ _ ser_msg =>
          match @deserialize Msg _ ser_msg with
          | Some msg =>
            match get_contract_state State env_from caddr with
            | Some cstate_from =>
              if pre cstate_from msg
              then
                match get_contract_state State env_to caddr with
                | Some cstate_to => (post_helper env_from cctx cstate_to new_acts cstate_from msg)
                | None => checker true
                end
              else checker true (* TODO: should be discarded!*)
            | None => checker true
            end
          | None => checker true
          end
        | _ => checker true
        end in
    forAllActionExecution maxLength init_chain gTrace stepProp.

  Definition forAllChainState_ {prop : Type}
                             `{Checkable prop}
                              (maxLength : nat)
                              (init_lc : ChainBuilder)
                              (gTrace : ChainBuilder -> nat -> G ChainBuilder)
                              (pf : ChainState -> prop)
                              : Checker :=
    let printOnFail (cs : ChainState) : Checker := whenFail (show cs) (checker (pf cs)) in
    forAllShrink (gTrace init_lc maxLength) shrink
    (fun cb => discard_empty (trace_states cb.(builder_trace)) (conjoin_map printOnFail)).

  Definition forAllChainState_implication {prop : Type}
                             `{Checkable prop}
                              (maxLength : nat)
                              (init_lc : ChainBuilder)
                              (gTrace : ChainBuilder -> nat -> G ChainBuilder)
                              (pf : ChainState -> bool)
                              (implied_prop : ChainState -> prop)
                              : Checker :=
    let printOnFail (cs : ChainState) : Checker := whenFail (show cs) (checker (implied_prop cs)) in
    let map_implication (states : list ChainState) : list Checker :=
       snd (fold_left (fun '(b, checkers) state => 
        (b && (pf state), (implication b (printOnFail state)) :: checkers)) states (true, [])) in
    forAllShrink (gTrace init_lc maxLength) shrink
    (fun cb => conjoin (map_implication (trace_states cb.(builder_trace)))).

End TraceGens.<|MERGE_RESOLUTION|>--- conflicted
+++ resolved
@@ -87,11 +87,7 @@
     | (header, acts) :: xs => build_block header acts xs
     end.
 
-<<<<<<< HEAD
-  (* Reconstruct list of ChainBuilders *)
-=======
   (* Reconstructs a list of ChainBuilders *)
->>>>>>> cc74b3f4
   Fixpoint rebuild_chains (shrunk_chains : list (list (BlockHeader * list Action))) init_cb : list ChainBuilder :=
     match shrunk_chains with
     | [] => []
@@ -185,70 +181,6 @@
       end in
     rec max_length init_lc.
 
-<<<<<<< HEAD
-  (*
-    Alternative version of gAdd_block differs from above implementation in that it
-    adds an empty block when gActOptFromChainSized returns no acts instead of throwing an error
-  *)
-  Definition gAdd_block_full_sized (cb : ChainBuilder)
-                          (gActOptFromChainSized : Environment -> nat -> GOpt Action)
-                          (act_depth : nat)
-                          (max_acts_per_block : nat)
-                          : G (result ChainBuilder AddBlockError) :=
-    let header :=
-      {| block_height := S (chain_height cb);
-        block_slot := S (current_slot cb);
-        block_finalized_height := finalized_height cb;
-        block_creator := creator;
-        block_reward := 50; |} in
-    acts <- optToVector max_acts_per_block (gActOptFromChainSized cb act_depth) ;;
-    returnGen (add_block cb acts).
-
-  (* Given a function from nat to a generator, try the generator on decreasing number until one returns Ok *)
-  Fixpoint try_decreasing {T E} (default : E) (n : nat) (g : nat -> G (result T E)) : G (result T E) :=
-      match n with
-      | 0 => returnGen (Err default)
-      | S n' =>
-        ma <- (g n) ;;
-        match ma with
-        | Err e => try_decreasing default n' g
-        | Ok r => returnGen (Ok r)
-        end
-      end.
-
-  (*
-    Alternative version of gChain differs from above implementation in two ways
-    1) It will generate blocks all the way to max_length if possible instead of stopping once an
-        empty block was hit. This is changed because some contracts may have certion slots (time periods)
-        where some actions are not allowed
-    2) It attempts to call gAdd_block' with decreasing max_acts_per_block.
-        This is done as some actions may not be called more than once, so if max_acts_per_block is larger than 1
-        and no other actions can be called at that moment then it would have failed
-  *)
-  Definition gChain_full_sized (init_lc : ChainBuilder)
-                    (gActOptFromChainSized : Environment -> nat -> GOpt Action)
-                    (max_length : nat)
-                    (act_depth : nat)
-                    (max_acts_per_block : nat)
-                    : G ChainBuilder :=
-    let gAdd_block' lc max_acts := gAdd_block_full_sized lc gActOptFromChainSized act_depth max_acts in
-    let default_error := action_evaluation_depth_exceeded in (* Not ideal approach, but it suffices for now *)
-    let try_twice g := backtrack_result default_error [(1, g);(1, g)] in
-    let try_decreasing g := try_decreasing default_error max_acts_per_block (fun n => try_twice (g n)) in
-    let fix rec n (lc : ChainBuilder) : G ChainBuilder :=
-      match n with
-      | 0 => returnGen lc
-      | S n => lc' <- try_decreasing (gAdd_block' lc) ;; (* heuristic: try twice for more expected robustness *)
-              match lc' with
-              | Ok lc' => rec n lc'
-              (* if no new chain could be generated without error, return the old chain *)
-              | err => returnGen lc
-              end
-      end in
-    rec max_length init_lc.
-
-=======
->>>>>>> cc74b3f4
   (* Generator that generates blocks of invalid actions.
       It will return a ChainBuilder and a list of actions that will
       cause an error if the actions are added as a new block to the ChainBuilder *)
@@ -266,12 +198,7 @@
         acts <- optToVector max_acts_per_block (gActOptFromChainSized lc act_depth) ;;
         match (TraceGens.add_block lc acts) with
             | Ok lc' => rec n lc'
-<<<<<<< HEAD
-            (* If no new chain could be generated without error, the checker rejects and shows the
-               the chain and acts that made the generation fail *)
-=======
             (* If no new chain could be generated without error, return the trace and action list *)
->>>>>>> cc74b3f4
             | err => returnGen (lc, acts)
             end
     end in
@@ -379,8 +306,6 @@
                               (gTrace : ChainBuilder -> nat -> G ChainBuilder)
                               (pf : ChainState -> prop)
                               : Checker :=
-<<<<<<< HEAD
-=======
     let printOnFail (cs : ChainState) : Checker := whenFail (show cs) (checker (pf cs)) in
     forAllShrink (gTrace init_lc maxLength) shrink
     (fun cb => discard_empty (trace_states cb.(builder_trace)) (conjoin_map printOnFail)).
@@ -393,7 +318,6 @@
                               (gTrace : ChainBuilder -> nat -> G ChainBuilder)
                               (pf : ChainState -> prop)
                               : Checker :=
->>>>>>> cc74b3f4
     forAllShrink (gTrace init_lc maxLength) shrink
     (fun cb => ChainTrace_ChainTraceProp cb.(builder_trace) pf).
 
@@ -559,189 +483,4 @@
     forAllShrink (gTrace init_lc maxLength) shrink
     (fun cb => conjoin (map_implication (trace_states cb.(builder_trace)))).
 
-  (* Alternative version of pre_post_assertion_, changes are
-     1) also passes chain to post condition
-     2) executes msgs on correct env and cstate
-  *)
-  Definition pre_post_assertion_ {Setup Msg State prop : Type}
-                               `{Checkable prop}
-                               `{Serializable Msg}
-                               `{Serializable State}
-                               `{Serializable Setup}
-                               `{Show Msg}
-                                (maxLength : nat)
-                                (init_chain : ChainBuilder)
-                                (gTrace : ChainBuilder -> nat -> G ChainBuilder)
-                                (c : Contract Setup Msg State)
-                                (caddr : Address)
-                                (pre : State -> Msg -> bool)
-                                (post : Chain -> ContractCallContext -> State -> Msg -> option (State * list ActionBody) -> prop) : Checker :=
-      let messages_of_acts acts  := fold_right (fun act acc =>
-          match act.(act_body) with
-          | act_call _ _ ser_msg =>
-            match @deserialize Msg _ ser_msg with
-            | Some msg => (act, msg) :: acc
-            | None => acc
-            end
-          | _ => acc
-          end
-        ) [] acts in
-      let post_helper '(env, cctx, post_state) cstate msg : Checker :=
-        whenFail
-          ("On Msg: " ++ show msg)
-          (checker (post env.(env_chain) cctx cstate msg post_state)) in
-      let stepProp (cs : ChainState) :=
-        let env : Environment := cs.(chain_state_env) in
-        let msgs := messages_of_acts cs.(chain_state_queue) in
-        let execute_receive env caddr cstate act msg :=
-          let amount :=
-            match act.(act_body) with
-            | act_call _ amount _ => amount
-            | _ => 0%Z
-            end in
-          let new_balance :=
-              if (act.(act_from) =? caddr)%address then
-                env.(env_account_balances) caddr
-              else
-                (env.(env_account_balances) caddr + amount)%Z in
-          let cctx := build_ctx act.(act_from) caddr new_balance amount in
-          let new_env := (transfer_balance act.(act_from) caddr amount env) in
-          let new_state := c.(receive) new_env cctx cstate (Some msg) in
-          (env, cctx, new_state) in
-        let msgs_checkers (env : Environment) (caddr : Address) (cstate : State) (msgs : list (Action * Msg)) : list Checker :=
-          snd (snd (fold_left
-            (fun '(env, (cstate, checkers)) '(act, msg) =>
-              if pre cstate msg
-              then
-                let '(new_env, cctx, new_state) := (execute_receive env caddr cstate act msg) in
-                  match new_state with
-                  | Some (new_cstate, _) => (new_env, (new_cstate, (post_helper (new_env, cctx, new_state) cstate msg) :: checkers))
-                  | _ => (env, (cstate, (post_helper (new_env, cctx, new_state) cstate msg) :: checkers))
-                  end
-              else
-                let '(new_env, cctx, new_state) := (execute_receive env caddr cstate act msg) in
-                  match new_state with
-                  | Some (new_cstate, _) => (new_env, (new_cstate, (checker true) :: checkers)) (* TODO: should be discarded!*)
-                  | _ => (env, (cstate, (checker true) :: checkers)) (* TODO: should be discarded!*)
-                  end
-            ) msgs (env, (cstate, [])))) in
-        match get_contract_state State env caddr with
-        (* test that executing receive on the messages that satisfy the precondition, also satisfy the postcondition *)
-        | Some cstate => (conjoin (msgs_checkers env caddr cstate msgs))
-        | None => checker true
-        end in
-      (* combine it all with the forAllTraces checker combinator *)
-      forAllChainState maxLength init_chain gTrace stepProp.
-
-  (* Gather execution information for each step_action in a ChainTrace *)
-  Fixpoint trace_states_step_action {from to} (trace : ChainTrace from to) : list (Action * list Action * ChainState * ChainState) :=
-    match trace with
-    | snoc trace' (Blockchain.step_action _ _ act _ new_acts _ _ _ as step) =>
-      let '(from, to) := chainstep_states step in
-        trace_states_step_action trace' ++ [(act, new_acts, from, to)]
-    | snoc trace' _ => trace_states_step_action trace'
-    | clnil => []
-    end.
-
-  (* Asserts that a ChainState property holds for all ChainStates in a ChainTrace  *)
-  Definition ChainTrace_ChainTraceProp_ {prop : Type}
-                                       {from to}
-                                      `{Checkable prop}
-                                       (trace : ChainTrace from to)
-                                       (pf : Action -> list Action -> ChainState -> ChainState -> prop)
-                                       : Checker :=
-    let printOnFail x : Checker :=
-      let '(action, new_acts, cs_from, cs_to) := x in
-        whenFail (show cs_from) (checker (pf action new_acts cs_from cs_to)) in
-    let trace_list := trace_states_step_action trace in
-    discard_empty trace_list (conjoin_map printOnFail).
-
-  Definition forAllActionExecution {prop : Type}
-                             `{Checkable prop}
-                              (maxLength : nat)
-                              (init_lc : ChainBuilder)
-                              (gTrace : ChainBuilder -> nat -> G ChainBuilder)
-                              (pf : Action -> list Action -> ChainState -> ChainState -> prop)
-                              : Checker :=
-    forAllShrink (gTrace init_lc maxLength) shrink
-    (fun cb => ChainTrace_ChainTraceProp_ cb.(builder_trace) pf).
-
-  Definition pre_post_assertion_new {Setup Msg State prop : Type}
-                               `{Checkable prop}
-                               `{Serializable Msg}
-                               `{Serializable State}
-                               `{Serializable Setup}
-                               `{Show Msg}
-                                (maxLength : nat)
-                                (init_chain : ChainBuilder)
-                                (gTrace : ChainBuilder -> nat -> G ChainBuilder)
-                                (c : Contract Setup Msg State)
-                                (caddr : Address)
-                                (pre : State -> Msg -> bool)
-                                (post : Chain -> ContractCallContext -> State -> Msg -> option (State * list ActionBody) -> prop) : Checker :=
-    let action_bodies actions := map (fun act => act.(act_body)) actions in
-    let post_helper env cctx post_cstate new_acts cstate msg : Checker :=
-      whenFail ("On Msg: " ++ show msg)
-               (checker (post env.(env_chain) cctx cstate msg (Some (post_cstate, action_bodies new_acts)))) in
-    let stepProp (act : Action) (new_acts : list Action) (cs_from : ChainState) (cs_to : ChainState) :=
-      let env_from : Environment := cs_from.(chain_state_env) in
-      let env_to : Environment := cs_to.(chain_state_env) in
-      let amount :=
-        match act.(act_body) with
-        | act_call _ amount _ => amount
-        | _ => 0%Z
-        end in
-      let new_balance :=
-        if (act.(act_from) =? caddr)%address then
-          env_from.(env_account_balances) caddr
-        else
-          (env_from.(env_account_balances) caddr + amount)%Z in
-      let cctx := build_ctx act.(act_from) caddr new_balance amount in
-        match act.(act_body) with
-        | act_call _ _ ser_msg =>
-          match @deserialize Msg _ ser_msg with
-          | Some msg =>
-            match get_contract_state State env_from caddr with
-            | Some cstate_from =>
-              if pre cstate_from msg
-              then
-                match get_contract_state State env_to caddr with
-                | Some cstate_to => (post_helper env_from cctx cstate_to new_acts cstate_from msg)
-                | None => checker true
-                end
-              else checker true (* TODO: should be discarded!*)
-            | None => checker true
-            end
-          | None => checker true
-          end
-        | _ => checker true
-        end in
-    forAllActionExecution maxLength init_chain gTrace stepProp.
-
-  Definition forAllChainState_ {prop : Type}
-                             `{Checkable prop}
-                              (maxLength : nat)
-                              (init_lc : ChainBuilder)
-                              (gTrace : ChainBuilder -> nat -> G ChainBuilder)
-                              (pf : ChainState -> prop)
-                              : Checker :=
-    let printOnFail (cs : ChainState) : Checker := whenFail (show cs) (checker (pf cs)) in
-    forAllShrink (gTrace init_lc maxLength) shrink
-    (fun cb => discard_empty (trace_states cb.(builder_trace)) (conjoin_map printOnFail)).
-
-  Definition forAllChainState_implication {prop : Type}
-                             `{Checkable prop}
-                              (maxLength : nat)
-                              (init_lc : ChainBuilder)
-                              (gTrace : ChainBuilder -> nat -> G ChainBuilder)
-                              (pf : ChainState -> bool)
-                              (implied_prop : ChainState -> prop)
-                              : Checker :=
-    let printOnFail (cs : ChainState) : Checker := whenFail (show cs) (checker (implied_prop cs)) in
-    let map_implication (states : list ChainState) : list Checker :=
-       snd (fold_left (fun '(b, checkers) state => 
-        (b && (pf state), (implication b (printOnFail state)) :: checkers)) states (true, [])) in
-    forAllShrink (gTrace init_lc maxLength) shrink
-    (fun cb => conjoin (map_implication (trace_states cb.(builder_trace)))).
-
 End TraceGens.