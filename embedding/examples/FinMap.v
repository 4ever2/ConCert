(** * Finite maps  *)

Require Import FMaps FMapWeakList.
Require Import String Basics.
Require Import List.
Require Import PeanoNat.
Import ListNotations.
From MetaCoq.Template Require Import All.

From ConCert.Embedding Require Import Ast Notations CustomTactics PCUICTranslate PCUICtoTemplate EvalE.
From ConCert.Embedding.Examples Require Import Utils.

Import MonadNotation.
Import BaseTypes.
Import StdLib.
Open Scope list.
Open Scope nat.

Definition expr_to_tc Σ := compose trans (expr_to_term Σ).
Definition type_to_tc := compose trans type_to_term.
Definition global_to_tc := compose trans_minductive_entry trans_global_dec.

(** Implementing a simple finite map data type using our embedding. We pick a simple representation of finite maps which is isomorphic to lists of key-value pairs *)

(** ** The deep embedding of data structures for finite maps *)

(** We generate names for inductives and constants (preffixed with a module path) *)
MetaCoq Run
        (mp_ <- tmCurrentModPath tt ;;
          let mp := (PCUICTranslate.string_of_modpath mp_ ++ "@")%string in
          mkNames mp ["Maybe"; "Map"] "Acorn").

(** And constructors (just names, no module path prefix) *)
MetaCoq Run (mkNames "" ["Nothing";"Just"; "MNil"; "MCons"] "Acorn").

(** Now we can use [Maybe] as a name for a data type in our deep embedding. [Maybe] contains a string "MaybeAcorn" *)

(* Maybe = "MaybeAcorn" *)
(*      : string *)


(** Now, we define an AST (a deep embedding) for [MaybeAcorn] data type. [MaybeAcorn] is the same as [option] of Coq and [Maybe] of Haskell. First, we define a new datatype without using notations *)

Definition maybe_syn :=
  gdInd Maybe 1 [(Nothing, []);  (Just, [(None,tyRel 0)])] false.

MetaCoq Unquote Inductive (global_to_tc maybe_syn).

(** Now, we define a type of finite maps using notations based on Custom Entries *)
Definition map_syn :=
  [\ data Map # 2 =
       MNil [_]
     | MCons [^1, ^0, (Map ^1 ^0), _]  \].

MetaCoq Unquote Inductive (global_to_tc map_syn).

Definition Σ' :=
  Σ ++ [ maybe_syn; map_syn ].

(** We generate string constants for variable names as well to make our examples look nicer *)
MetaCoq Run
      (mkNames "" ["A"; "B"; "C"; "f"; "a"; "b"; "c"; "m"; "n"; "k" ; "v"; "w"; "x"; "y"; "z" ; "lookup"; "add" ] "_coq").

Notation " ' x " := (eTy (tyVar x))
                    (in custom expr at level 1,
                        x constr at level 2).

(** [if .. then .. else] is just a shortcut for [case] of a boolean expression *)
Notation "'if' cond 'then' b1 'else' b2 : ty" :=
    (eCase (Bool,[]) ty cond
           [(pConstr true_name [],b1);(pConstr false_name [],b2)])
      (in custom expr at level 2,
          cond custom expr at level 4,
          ty custom type at level 4,
          b1 custom expr at level 4,
          b2 custom expr at level 4).

(** ** Functions on finite maps *)

(** AST for lookup function *)
Definition lookup_syn :=
  [| \\A => \\B =>
     \f : 'A -> 'A -> Bool =>
     \k : 'A =>
     fix lookup (m : Map 'A 'B) : Maybe 'B :=
     case m : Map 'A ,'B return Maybe 'B of
     | MNil -> $Nothing$Maybe 'B
     | MCons x y z -> if (f k x) then
                       $Just$Maybe 'B y
                       else lookup z : Maybe 'B |].

(* Compute (indexify [] lookup_syn). *)

(** Unquoting the [lookup_syn] to produce a Coq function *)
MetaCoq Unquote Definition lookup_map := (expr_to_tc Σ' (indexify [] lookup_syn)).

(** AST for a function that adds an element to a map *)
Definition add_map_syn :=
    [| \\A => \\B =>
     \f : 'A -> 'A -> Bool =>
     \k : 'A =>
     \v : 'B =>
     fix add (m : Map 'A 'B) : Map 'A 'B :=
     case m : Map 'A , 'B return Map 'A 'B of
     | MNil -> $MCons$Map 'A 'B k v ($MNil$Map 'A 'B)
     | MCons x y z -> if (f k x) then
                       $MCons$Map 'A 'B k v z
                     else $MCons$Map 'A 'B x y (add z) : Map 'A 'B |].

<<<<<<< HEAD
MetaCoq Unquote Definition add_map := (expr_to_tc Σ' (indexify [] add_map_syn)).
=======
(* Compute (expr_to_term Σ' (indexify [] add_map_syn)). *)

Make Definition add_map := (expr_to_tc Σ' (indexify [] add_map_syn)).
>>>>>>> 93d5c3a6

(** ** Correctness *)

(** We can prove correctness of "library" definitions like finite maps by comparing the to Coq's standard library definitions *)

(** Since Coq's [FMap] is a module, we fix the type of keys to be [nat] *)
Module NatMap := FMapWeakList.Make Nat_as_OT.

(** Conversion function from our type of finite maps to the one in the standard library *)
Fixpoint from_amap {A} (m : MapAcorn nat A) : NatMap.Raw.t A :=
  match m with
  | MNilAcorn  => []
  | MConsAcorn k v m' => (k,v) :: from_amap m'
  end.

Import PeanoNat.Nat.

(** Showing that [add] function on Acorn finite maps are behaves the same way as one of the Coq's Stdlib implementations (up to converting the results) *)
Lemma add_map_eq_stdlib {A : Set} k v m :
  NatMap.Raw.add k v (from_amap m) = from_amap (add_map _ A PeanoNat.Nat.eqb k v m).
Proof.
  induction m.
  + reflexivity.
  + simpl in *.
    destruct (Nat_as_OT.eq_dec k a0). subst. rewrite eqb_refl.
    reflexivity. rewrite <- eqb_neq in n0. rewrite n0.
    simpl. now f_equal.
Qed.

(** * Computing with the interpreter *)

Section MapEval.

  Definition tyNat := eTy (tyInd Nat).

  (** Boolean equality of two natural numbers in Acorn *)
  Definition eqb_syn : expr :=
    [| (fix "eqb" (n : Nat) : Nat ->  Bool :=
           case n : Nat return Nat -> Bool of
           | Zero -> \m : Nat => (case m : Nat return Bool of
                   | Zero -> True
                   | Suc z -> False)
           | Suc a ->
             \m : Nat =>
             (case m : Nat return Bool of
                   | Zero -> False
                   | Suc b -> "eqb" a b))
     |].

  MetaCoq Unquote Definition nat_eqb :=
    (expr_to_tc Σ' (indexify [] eqb_syn)).

  (** Showing that Acorn boolean equality is in fact the same as [Nat.eqb] *)
  Lemma nat_eqb_correct n m : nat_eqb n m = Nat.eqb n m.
  Proof.
    revert m.
    induction n;intros m; now destruct m.
  Qed.

  (** The syntactic representation of the following map [1 ~> 1; 0 ~> 0] *)
  Definition aMap :=
    [| $MCons$Map {tyNat} {tyNat} 1 1 ($MCons$Map {tyNat} {tyNat} 0 0 ($MNil$Map {tyNat} {tyNat})) |].

  (** Computing boolean equality with the interpreter *)
  Example compute_eqb_true :
    (expr_eval_i Σ' 10 [] (indexify [] [|{eqb_syn} 1 1 |])) =
    Ok (vConstr Bool true_name []).
  Proof. reflexivity. Qed.

  Example compute_eqb_false :
    (expr_eval_i Σ' 10 [] (indexify [] [|{eqb_syn} 1 0 |])) =
    Ok (vConstr Bool false_name []).
  Proof. reflexivity. Qed.

  (** Computing lookup with using the interpreter for the named representation of variables *)
  Example compute_lookup_named :
    (expr_eval_n Σ' 10 []
                 [| {lookup_syn} {tyNat} {tyNat} {eqb_syn} 0 {aMap} |]) =
  Ok (vConstr Maybe "JustAcorn" [vTy (tyInd Nat); vConstr Nat "Z" []]).
  Proof. compute. reflexivity. Qed.


  (** Computing lookup with using the interpreter for variables represented with De Bruijn indices *)
  Example compute_lookup_debruijn :
    (expr_eval_i Σ' 10 []
                 (indexify []
                           [| {lookup_syn} {tyNat} {tyNat} {eqb_syn} 0 {aMap} |])) =
  Ok (vConstr Maybe "JustAcorn" [vTy (tyInd Nat); vConstr Nat "Z" []]).
  Proof. compute. reflexivity. Qed.

End MapEval.<|MERGE_RESOLUTION|>--- conflicted
+++ resolved
@@ -107,13 +107,7 @@
                        $MCons$Map 'A 'B k v z
                      else $MCons$Map 'A 'B x y (add z) : Map 'A 'B |].
 
-<<<<<<< HEAD
 MetaCoq Unquote Definition add_map := (expr_to_tc Σ' (indexify [] add_map_syn)).
-=======
-(* Compute (expr_to_term Σ' (indexify [] add_map_syn)). *)
-
-Make Definition add_map := (expr_to_tc Σ' (indexify [] add_map_syn)).
->>>>>>> 93d5c3a6
 
 (** ** Correctness *)
 
