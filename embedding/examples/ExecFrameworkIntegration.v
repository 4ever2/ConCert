--- conflicted
+++ resolved
@@ -72,7 +72,7 @@
   Definition Setup := (nat * Z)%type.
 
   Definition init_wrapper (f : SimpleContractCallContext_coq -> nat -> Z -> State_coq):
-    Chain (BaseTypes:=CB) -> ContractCallContext (BaseTypes:=CB) -> Setup -> option State_coq
+    Chain (Base:=CB) -> ContractCallContext (Base:=CB) -> Setup -> option State_coq
     := fun c cc setup => Some (f (of_contract_call_context cc) (fst setup) (snd setup)).
 
   Definition wrapped_init
@@ -261,24 +261,6 @@
           contract_no_created_blocks; auto.
 Qed.
 
-<<<<<<< HEAD
-(* FIXME: move to Blockchain *)
-Definition is_deploy (ac : ActionBody) : bool :=
-  match ac with
-  | act_transfer _ _ => false
-  | act_call _ _ _ => false
-  | act_deploy _ _ _ => true
-  end.
-
-Definition is_call (ac : ActionBody) : bool :=
-  match ac with
-  | act_transfer _ _ => false
-  | act_call _ _ _ => true
-  | act_deploy _ _ _ => false
-  end.
-
-=======
->>>>>>> f98e010d
 Lemma cf_not_sending_deploy_or_call (bstate : ChainState) addr :
   reachable bstate ->
   env_contracts bstate addr = Some (cf_contract : WeakContract) ->
